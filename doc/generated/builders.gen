<!DOCTYPE sconsdoc [
    <!ENTITY % scons SYSTEM "../scons.mod">
    %scons;
    <!ENTITY % builders-mod SYSTEM "builders.mod">
    %builders-mod;
    <!ENTITY % functions-mod SYSTEM "functions.mod">
    %functions-mod;
    <!ENTITY % tools-mod SYSTEM "tools.mod">
    %tools-mod;
    <!ENTITY % variables-mod SYSTEM "variables.mod">
    %variables-mod;
]>

<variablelist xmlns:xsi="http://www.w3.org/2001/XMLSchema-instance" xmlns="http://www.scons.org/dbxsd/v1.0" xsi:schemaLocation="http://www.scons.org/dbxsd/v1.0 http://www.scons.org/dbxsd/v1.0/scons.xsd">
  <varlistentry id="b-CFile">
    <term>
      <function>CFile()</function>
    </term>
    <term>
      <function>env.CFile()</function>
    </term>
    <listitem><para>
Builds a C source file given a lex (<filename>.l</filename>)
or yacc (<filename>.y</filename>) input file.
The suffix specified by the <link linkend="cv-CFILESUFFIX"><envar>$CFILESUFFIX</envar></link> construction variable
(<filename>.c</filename> by default)
is automatically added to the target
if it is not already present.
Example:
</para>

<example_commands>
# builds foo.c
env.CFile(target = 'foo.c', source = 'foo.l')
# builds bar.c
env.CFile(target = 'bar', source = 'bar.y')
</example_commands>
</listitem>
  </varlistentry>
  <varlistentry id="b-Command">
    <term>
      <function>Command()</function>
    </term>
    <term>
      <function>env.Command()</function>
    </term>
<<<<<<< HEAD
    <listitem><para>
The <function>Command</function> "Builder" is actually
=======
    <listitem>
<para xmlns="http://www.scons.org/dbxsd/v1.0">
The <function xmlns="http://www.scons.org/dbxsd/v1.0">Command</function> "Builder" is actually
>>>>>>> 392d323e
a function that looks like a Builder,
but takes a required third argument, which is the
action to take to construct the target
from the source, used for "one-off" builds
where a full builder is not needed.
Thus it does not follow the builder
calling rules described at the start of this section.
<<<<<<< HEAD
See instead the <link linkend="f-Command"><function>Command</function></link> function description
=======
See instead the <link xmlns="http://www.scons.org/dbxsd/v1.0" linkend="f-Command"><function>Command</function></link> function description
>>>>>>> 392d323e
for the calling syntax and details.
</para>
</listitem>
  </varlistentry>
  <varlistentry id="b-CXXFile">
    <term>
      <function>CXXFile()</function>
    </term>
    <term>
      <function>env.CXXFile()</function>
    </term>
    <listitem><para>
Builds a C++ source file given a lex (<filename>.ll</filename>)
or yacc (<filename>.yy</filename>)
input file.
The suffix specified by the <link linkend="cv-CXXFILESUFFIX"><envar>$CXXFILESUFFIX</envar></link> construction variable
(<filename>.cc</filename> by default)
is automatically added to the target
if it is not already present.
Example:
</para>

<example_commands>
# builds foo.cc
env.CXXFile(target = 'foo.cc', source = 'foo.ll')
# builds bar.cc
env.CXXFile(target = 'bar', source = 'bar.yy')
</example_commands>
</listitem>
  </varlistentry>
  <varlistentry id="b-DocbookEpub">
    <term>
      <function>DocbookEpub()</function>
    </term>
    <term>
      <function>env.DocbookEpub()</function>
    </term>
    <listitem><para>
A pseudo-Builder, providing a Docbook toolchain for EPUB output.
</para>

<example_commands>env = Environment(tools=['docbook'])
env.DocbookEpub('manual.epub', 'manual.xml')
</example_commands>

<para>
or simply
</para>

<example_commands>env = Environment(tools=['docbook'])
env.DocbookEpub('manual')
</example_commands>

</listitem>
  </varlistentry>
  <varlistentry id="b-DocbookHtml">
    <term>
      <function>DocbookHtml()</function>
    </term>
    <term>
      <function>env.DocbookHtml()</function>
    </term>
    <listitem><para>
A pseudo-Builder, providing a Docbook toolchain for HTML output.
</para>
<example_commands>env = Environment(tools=['docbook'])
env.DocbookHtml('manual.html', 'manual.xml')
</example_commands>
<para>
or simply
</para>
<example_commands>env = Environment(tools=['docbook'])
env.DocbookHtml('manual')
</example_commands>
</listitem>
  </varlistentry>
  <varlistentry id="b-DocbookHtmlChunked">
    <term>
      <function>DocbookHtmlChunked()</function>
    </term>
    <term>
      <function>env.DocbookHtmlChunked()</function>
    </term>
    <listitem><para>
A pseudo-Builder, providing a Docbook toolchain for chunked HTML output.
It supports the <literal>base.dir</literal> parameter. The 
<filename>chunkfast.xsl</filename> file (requires "EXSLT") is used as the
default stylesheet. Basic syntax:
</para>

<example_commands>env = Environment(tools=['docbook'])
env.DocbookHtmlChunked('manual')
</example_commands>
<para>
where <filename>manual.xml</filename> is the input file.
</para>
<para>If you use the <literal>root.filename</literal> 
parameter in your own stylesheets you have to specify the new target name.
This ensures that the dependencies get correct, especially for the cleanup via <quote><literal>scons -c</literal></quote>:
</para>
<screen>env = Environment(tools=['docbook'])
env.DocbookHtmlChunked('mymanual.html', 'manual', xsl='htmlchunk.xsl')
</screen>
<para>Some basic support for the <literal>base.dir</literal> is provided. You
can add the <literal>base_dir</literal> keyword to your Builder
call, and the given prefix gets prepended to all the created filenames:
</para>
<screen>env = Environment(tools=['docbook'])
env.DocbookHtmlChunked('manual', xsl='htmlchunk.xsl', base_dir='output/')
</screen>
<para>Make sure that you don't forget the trailing slash for the base folder, else
your files get renamed only! 
</para>
</listitem>
  </varlistentry>
  <varlistentry id="b-DocbookHtmlhelp">
    <term>
      <function>DocbookHtmlhelp()</function>
    </term>
    <term>
      <function>env.DocbookHtmlhelp()</function>
    </term>
    <listitem><para>
A pseudo-Builder, providing a Docbook toolchain for HTMLHELP output.
Its basic syntax is:
</para>

<example_commands>env = Environment(tools=['docbook'])
env.DocbookHtmlhelp('manual')
</example_commands>
<para>
where <filename>manual.xml</filename> is the input file.
</para>

<para>If you use the <literal>root.filename</literal> 
parameter in your own stylesheets you have to specify the new target name.
This ensures that the dependencies get correct, especially for the cleanup via <quote><literal>scons -c</literal></quote>:
</para>
<screen>env = Environment(tools=['docbook'])
env.DocbookHtmlhelp('mymanual.html', 'manual', xsl='htmlhelp.xsl')
</screen>
<para>Some basic support for the <literal>base.dir</literal> parameter
is provided. You can add the <literal>base_dir</literal> keyword to
your Builder call, and the given prefix gets prepended to all the
created filenames:
</para>
<screen>env = Environment(tools=['docbook'])
env.DocbookHtmlhelp('manual', xsl='htmlhelp.xsl', base_dir='output/')
</screen>
<para>Make sure that you don't forget the trailing slash for the base folder, else
your files get renamed only! 
</para>

</listitem>
  </varlistentry>
  <varlistentry id="b-DocbookMan">
    <term>
      <function>DocbookMan()</function>
    </term>
    <term>
      <function>env.DocbookMan()</function>
    </term>
    <listitem><para>
A pseudo-Builder, providing a Docbook toolchain for Man page output.
Its basic syntax is:
</para>

<example_commands>env = Environment(tools=['docbook'])
env.DocbookMan('manual')
</example_commands>
<para>
where <filename>manual.xml</filename> is the input file. Note, that 
you can specify a target name, but the actual output names are automatically
set from the <literal>refname</literal> entries in your XML source.
</para>
</listitem>
  </varlistentry>
  <varlistentry id="b-DocbookPdf">
    <term>
      <function>DocbookPdf()</function>
    </term>
    <term>
      <function>env.DocbookPdf()</function>
    </term>
    <listitem><para>
A pseudo-Builder, providing a Docbook toolchain for PDF output.
</para>

<example_commands>env = Environment(tools=['docbook'])
env.DocbookPdf('manual.pdf', 'manual.xml')
</example_commands>

<para>
or simply
</para>

<example_commands>env = Environment(tools=['docbook'])
env.DocbookPdf('manual')
</example_commands>

</listitem>
  </varlistentry>
  <varlistentry id="b-DocbookSlidesHtml">
    <term>
      <function>DocbookSlidesHtml()</function>
    </term>
    <term>
      <function>env.DocbookSlidesHtml()</function>
    </term>
    <listitem><para>
A pseudo-Builder, providing a Docbook toolchain for HTML slides output.
</para>

<example_commands>env = Environment(tools=['docbook'])
env.DocbookSlidesHtml('manual')
</example_commands>

<para>If you use the <literal>titlefoil.html</literal> parameter in
your own stylesheets you have to give the new target name. This ensures
that the dependencies get correct, especially for the cleanup via 
<quote><literal>scons -c</literal></quote>:
</para>
<screen>env = Environment(tools=['docbook'])
env.DocbookSlidesHtml('mymanual.html','manual', xsl='slideshtml.xsl')
</screen>

<para>Some basic support for the <literal>base.dir</literal> parameter 
is provided. You
can add the <literal>base_dir</literal> keyword to your Builder
call, and the given prefix gets prepended to all the created filenames:
</para>
<screen>env = Environment(tools=['docbook'])
env.DocbookSlidesHtml('manual', xsl='slideshtml.xsl', base_dir='output/')
</screen>
<para>Make sure that you don't forget the trailing slash for the base folder, else
your files get renamed only! 
</para>

</listitem>
  </varlistentry>
  <varlistentry id="b-DocbookSlidesPdf">
    <term>
      <function>DocbookSlidesPdf()</function>
    </term>
    <term>
      <function>env.DocbookSlidesPdf()</function>
    </term>
    <listitem><para>
A pseudo-Builder, providing a Docbook toolchain for PDF slides output.
</para>

<example_commands>env = Environment(tools=['docbook'])
env.DocbookSlidesPdf('manual.pdf', 'manual.xml')
</example_commands>

<para>
or simply
</para>

<example_commands>env = Environment(tools=['docbook'])
env.DocbookSlidesPdf('manual')
</example_commands>
</listitem>
  </varlistentry>
  <varlistentry id="b-DocbookXInclude">
    <term>
      <function>DocbookXInclude()</function>
    </term>
    <term>
      <function>env.DocbookXInclude()</function>
    </term>
    <listitem><para>
A pseudo-Builder, for resolving XIncludes in a separate processing step.
</para>

<example_commands>env = Environment(tools=['docbook'])
env.DocbookXInclude('manual_xincluded.xml', 'manual.xml')
</example_commands>
</listitem>
  </varlistentry>
  <varlistentry id="b-DocbookXslt">
    <term>
      <function>DocbookXslt()</function>
    </term>
    <term>
      <function>env.DocbookXslt()</function>
    </term>
    <listitem><para>
A pseudo-Builder, applying a given XSL transformation to the input file.
</para>

<example_commands>env = Environment(tools=['docbook'])
env.DocbookXslt('manual_transformed.xml', 'manual.xml', xsl='transform.xslt')
</example_commands>

<para>Note, that this builder requires the <literal>xsl</literal> parameter
to be set.
</para>
</listitem>
  </varlistentry>
  <varlistentry id="b-DVI">
    <term>
      <function>DVI()</function>
    </term>
    <term>
      <function>env.DVI()</function>
    </term>
    <listitem><para>
Builds a <filename>.dvi</filename> file
from a <filename>.tex</filename>,
<filename>.ltx</filename> or <filename>.latex</filename> input file.
If the source file suffix is <filename>.tex</filename>,
<filename>scons</filename>
will examine the contents of the file;
if the string
<literal>\documentclass</literal>
or
<literal>\documentstyle</literal>
is found, the file is assumed to be a LaTeX file and
the target is built by invoking the <link linkend="cv-LATEXCOM"><envar>$LATEXCOM</envar></link> command line;
otherwise, the <link linkend="cv-TEXCOM"><envar>$TEXCOM</envar></link> command line is used.
If the file is a LaTeX file,
the
<function>DVI</function>
builder method will also examine the contents
of the
<filename>.aux</filename>
file and invoke the <link linkend="cv-BIBTEX"><envar>$BIBTEX</envar></link> command line
if the string
<literal>bibdata</literal>
is found,
start <link linkend="cv-MAKEINDEX"><envar>$MAKEINDEX</envar></link> to generate an index if a
<filename>.ind</filename>
file is found
and will examine the contents
<filename>.log</filename>
file and re-run the <link linkend="cv-LATEXCOM"><envar>$LATEXCOM</envar></link> command
if the log file says it is necessary.
</para>

<para>
The suffix <filename>.dvi</filename>
(hard-coded within TeX itself)
is automatically added to the target
if it is not already present.
Examples:
</para>

<example_commands>
# builds from aaa.tex
env.DVI(target = 'aaa.dvi', source = 'aaa.tex')
# builds bbb.dvi
env.DVI(target = 'bbb', source = 'bbb.ltx')
# builds from ccc.latex
env.DVI(target = 'ccc.dvi', source = 'ccc.latex')
</example_commands>
</listitem>
  </varlistentry>
  <varlistentry id="b-Gs">
    <term>
      <function>Gs()</function>
    </term>
    <term>
      <function>env.Gs()</function>
    </term>
    <listitem><para>
A Builder for explicitly calling the <literal>gs</literal> executable.
Depending on the underlying OS, the different names <literal>gs</literal>,
<literal>gsos2</literal> and <literal>gswin32c</literal>
are tried.
</para>
<example_commands>env = Environment(tools=['gs'])
env.Gs('cover.jpg','scons-scons.pdf',
       GSFLAGS='-dNOPAUSE -dBATCH -sDEVICE=jpeg -dFirstPage=1 -dLastPage=1 -q') 
       )
</example_commands>
</listitem>
  </varlistentry>
  <varlistentry id="b-Install">
    <term>
      <function>Install()</function>
    </term>
    <term>
      <function>env.Install()</function>
    </term>
    <listitem><para>
Installs one or more source files or directories
in the specified target,
which must be a directory.
The names of the specified source files or directories
remain the same within the destination directory. The
sources may be given as a string or as a node returned by
a builder.
</para>

<example_commands>
env.Install('/usr/local/bin', source = ['foo', 'bar'])
</example_commands>

<<<<<<< HEAD
<para>
=======
<para xmlns="http://www.scons.org/dbxsd/v1.0">
>>>>>>> 392d323e
If the <option>--install-sandbox</option> command line
option is given, the target directory will be prefixed
by the directory path specified.
This is useful to test installs without installing to
a "live" location in the system.
</para>

<<<<<<< HEAD
<para>
See also <function>FindInstalledFiles</function>.
=======
<para xmlns="http://www.scons.org/dbxsd/v1.0">
See also <function xmlns="http://www.scons.org/dbxsd/v1.0">FindInstalledFiles</function>.
>>>>>>> 392d323e
For more thoughts on installation, see the User Guide
(particularly the section on Command-Line Targets
and the chapters on Installing Files and on Alias Targets).
</para>

</listitem>
  </varlistentry>
  <varlistentry id="b-InstallAs">
    <term>
      <function>InstallAs()</function>
    </term>
    <term>
      <function>env.InstallAs()</function>
    </term>
    <listitem><para>
Installs one or more source files or directories
to specific names,
allowing changing a file or directory name
as part of the installation.
It is an error if the
target
and
source
arguments list different numbers of files or directories.
</para>

<example_commands>
env.InstallAs(target = '/usr/local/bin/foo',
              source = 'foo_debug')
env.InstallAs(target = ['../lib/libfoo.a', '../lib/libbar.a'],
              source = ['libFOO.a', 'libBAR.a'])
</example_commands>

</listitem>
  </varlistentry>
  <varlistentry id="b-InstallVersionedLib">
    <term>
      <function>InstallVersionedLib()</function>
    </term>
    <term>
      <function>env.InstallVersionedLib()</function>
    </term>
    <listitem><para>
Installs a versioned shared library. The symlinks appropriate to the
architecture will be generated based on symlinks of the source library.
</para>

<example_commands>
env.InstallVersionedLib(target = '/usr/local/bin/foo',
              source = 'libxyz.1.5.2.so')
</example_commands>
</listitem>
  </varlistentry>
  <varlistentry id="b-Jar">
    <term>
      <function>Jar()</function>
    </term>
    <term>
      <function>env.Jar()</function>
    </term>
    <listitem><para>
Builds a Java archive (<filename>.jar</filename>) file
from the specified list of sources.
Any directories in the source list
will be searched for <filename>.class</filename> files).
Any <filename>.java</filename> files in the source list
will be compiled  to <filename>.class</filename> files
by calling the <link linkend="b-Java"><function>Java</function></link> Builder.
</para>

<para>
If the <link linkend="cv-JARCHDIR"><envar>$JARCHDIR</envar></link> value is set, the
<application>jar</application>
command will change to the specified directory using the
<option>-C</option>
option.
If <envar>$JARCHDIR</envar> is not set explicitly,
<application>SCons</application> will use the top of any subdirectory tree
in which Java <filename>.class</filename>
were built by the <link linkend="b-Java"><function>Java</function></link> Builder.
</para>

<para>
If the contents any of the source files begin with the string
<literal>Manifest-Version</literal>,
the file is assumed to be a manifest
and is passed to the
<application>jar</application>
command with the
<option>m</option>
option set.
</para>

<example_commands>
env.Jar(target = 'foo.jar', source = 'classes')

env.Jar(target = 'bar.jar',
        source = ['bar1.java', 'bar2.java'])
</example_commands>
</listitem>
  </varlistentry>
  <varlistentry id="b-Java">
    <term>
      <function>Java()</function>
    </term>
    <term>
      <function>env.Java()</function>
    </term>
    <listitem><para>
                Builds one or more Java class files.
                The sources may be any combination of explicit
                <filename>.java</filename>
                files,
                or directory trees which will be scanned
                for <filename>.java</filename> files.
            </para>

            <para>
                SCons will parse each source <filename>.java</filename> file
                to find the classes
                (including inner classes)
                defined within that file,
                and from that figure out the
                target <filename>.class</filename> files that will be created.
                The class files will be placed underneath
                the specified target directory.
            </para>

            <para>
                SCons will also search each Java file
                for the Java package name,
                which it assumes can be found on a line
                beginning with the string
                <literal>package</literal>
                in the first column;
                the resulting <filename>.class</filename> files
                will be placed in a directory reflecting
                the specified package name.
                For example,
                the file
                <filename>Foo.java</filename>
                defining a single public
                <classname>Foo</classname>
                class and
                containing a package name of
                <classname>sub.dir</classname>
                will generate a corresponding
                <filename>sub/dir/Foo.class</filename>
                class file.
            </para>

            <para>
                Examples:
            </para>

            <example_commands>
                env.Java(target = 'classes', source = 'src')
                env.Java(target = 'classes', source = ['src1', 'src2'])
                env.Java(target = 'classes', source = ['File1.java', 'File2.java'])
            </example_commands>

            <para>
                Java source files can use the native encoding for the underlying OS.
                Since SCons compiles in simple ASCII mode by default,
                the compiler will generate warnings about unmappable characters,
                which may lead to errors as the file is processed further.
                In this case, the user must specify the
                <literal>LANG</literal>
                environment variable to tell the compiler what encoding is used.
                For portibility, it's best if the encoding is hard-coded
                so that the compile will work if it is done on a system
                with a different encoding.
            </para>

            <example_commands>
                env = Environment()
                env['ENV']['LANG'] = 'en_GB.UTF-8'
            </example_commands>
        </listitem>
  </varlistentry>
  <varlistentry id="b-JavaH">
    <term>
      <function>JavaH()</function>
    </term>
    <term>
      <function>env.JavaH()</function>
    </term>
    <listitem><para>
Builds C header and source files for
implementing Java native methods.
The target can be either a directory
in which the header files will be written,
or a header file name which
will contain all of the definitions.
The source can be the names of <filename>.class</filename> files,
the names of <filename>.java</filename> files
to be compiled into <filename>.class</filename> files
by calling the <link linkend="b-Java"><function>Java</function></link> builder method,
or the objects returned from the
<function>Java</function>
builder method.
</para>

<para>
If the construction variable
<link linkend="cv-JAVACLASSDIR"><envar>$JAVACLASSDIR</envar></link>
is set, either in the environment
or in the call to the
<function>JavaH</function>
builder method itself,
then the value of the variable
will be stripped from the
beginning of any <filename>.class</filename> file names.
</para>

<para>
Examples:
</para>

<example_commands>
# builds java_native.h
classes = env.Java(target = 'classdir', source = 'src')
env.JavaH(target = 'java_native.h', source = classes)

# builds include/package_foo.h and include/package_bar.h
env.JavaH(target = 'include',
          source = ['package/foo.class', 'package/bar.class'])

# builds export/foo.h and export/bar.h
env.JavaH(target = 'export',
          source = ['classes/foo.class', 'classes/bar.class'],
          JAVACLASSDIR = 'classes')
</example_commands>
</listitem>
  </varlistentry>
  <varlistentry id="b-Library">
    <term>
      <function>Library()</function>
    </term>
    <term>
      <function>env.Library()</function>
    </term>
    <listitem><para>
A synonym for the
<function>StaticLibrary</function>
builder method.
</para>
</listitem>
  </varlistentry>
  <varlistentry id="b-LoadableModule">
    <term>
      <function>LoadableModule()</function>
    </term>
    <term>
      <function>env.LoadableModule()</function>
    </term>
    <listitem><para>
On most systems,
this is the same as
<function>SharedLibrary</function>.
On Mac OS X (Darwin) platforms,
this creates a loadable module bundle.
</para>
</listitem>
  </varlistentry>
  <varlistentry id="b-M4">
    <term>
      <function>M4()</function>
    </term>
    <term>
      <function>env.M4()</function>
    </term>
    <listitem><para>
Builds an output file from an M4 input file.
This uses a default <link linkend="cv-M4FLAGS"><envar>$M4FLAGS</envar></link> value of
<option>-E</option>,
which considers all warnings to be fatal
and stops on the first warning
when using the GNU version of m4.
Example:
</para>

<example_commands>
env.M4(target = 'foo.c', source = 'foo.c.m4')
</example_commands>
</listitem>
  </varlistentry>
  <varlistentry id="b-Moc">
    <term>
      <function>Moc()</function>
    </term>
    <term>
      <function>env.Moc()</function>
    </term>
    <listitem><para>
Builds an output file from a moc input file. Moc input files are either
header files or cxx files. This builder is only available after using the
tool 'qt'. See the <link linkend="cv-QTDIR"><envar>$QTDIR</envar></link> variable for more information.
Example:
</para>

<example_commands>
env.Moc('foo.h') # generates moc_foo.cc
env.Moc('foo.cpp') # generates foo.moc
</example_commands>
</listitem>
  </varlistentry>
  <varlistentry id="b-MOFiles">
    <term>
      <function>MOFiles()</function>
    </term>
    <term>
      <function>env.MOFiles()</function>
    </term>
    <listitem><para>
This builder belongs to <link linkend="t-msgfmt"><literal>msgfmt</literal></link> tool. The builder compiles
<literal>PO</literal> files to <literal>MO</literal> files.
</para>

<para>
<emphasis>Example 1</emphasis>.
Create <filename>pl.mo</filename> and <filename>en.mo</filename> by compiling
<filename>pl.po</filename> and <filename>en.po</filename>:
</para>
<example_commands>
  # ...
  env.MOFiles(['pl', 'en'])
</example_commands>

<para>
<emphasis>Example 2</emphasis>.
Compile files for languages defined in <filename>LINGUAS</filename> file:
</para>
<example_commands>
  # ...
  env.MOFiles(LINGUAS_FILE = 1)
</example_commands>

<para>
<emphasis>Example 3</emphasis>.
Create <filename>pl.mo</filename> and <filename>en.mo</filename> by compiling
<filename>pl.po</filename> and <filename>en.po</filename> plus files for
languages defined in <filename>LINGUAS</filename> file:
</para>
<example_commands>
  # ...
  env.MOFiles(['pl', 'en'], LINGUAS_FILE = 1)
</example_commands>

<para>
<emphasis>Example 4</emphasis>.
Compile files for languages defined in <filename>LINGUAS</filename> file 
(another version):
</para>
<example_commands>
  # ...
  env['LINGUAS_FILE'] = 1
  env.MOFiles()
</example_commands>
</listitem>
  </varlistentry>
  <varlistentry id="b-MSVSProject">
    <term>
      <function>MSVSProject()</function>
    </term>
    <term>
      <function>env.MSVSProject()</function>
    </term>
    <listitem><para>
        Builds a Microsoft Visual Studio project file, and by default
        builds a solution file as well.
      </para>
      <para>
        This builds a Visual Studio project file, based on the
        version of Visual Studio that is configured (either the
        latest installed version, or the version specified by
        <link linkend="cv-MSVS_VERSION"><envar>$MSVS_VERSION</envar></link> in the Environment constructor). For
        Visual Studio 6, it will generate a <filename>.dsp</filename>
        file. For Visual Studio 7, 8, and 9, it will
        generate a <filename>.vcproj</filename> file.  For Visual
        Studio 10 and later, it will generate a
        <filename>.vcxproj</filename> file.
      </para>
      <para>
        By default, this also generates a solution file for the
        specified project, a <filename>.dsw</filename> file for
        Visual Studio 6 or a <filename>.sln</filename> file for
        Visual Studio 7 and later. This behavior may be disabled by
        specifying <literal>auto_build_solution=0</literal> when you
        call <function>MSVSProject</function>, in which case you presumably want to
        build the solution file(s) by calling the <function>MSVSSolution</function>
        Builder (see below).
      </para>
      <para>
        The <function>MSVSProject</function> builder takes several lists of filenames
        to be placed into the project file. These are currently
        limited to <literal>srcs</literal>, <literal>incs</literal>,
        <literal>localincs</literal>, <literal>resources</literal>, and
        <literal>misc</literal>. These are pretty self-explanatory,
        but it should be noted that these lists are added to the
        <link linkend="cv-SOURCES"><envar>$SOURCES</envar></link> construction variable as strings, NOT as
        SCons File Nodes.  This is because they represent file names
        to be added to the project file, not the source files used
        to build the project file.
      </para>
      <para>
        The above filename lists are all optional, although at least
        one must be specified for the resulting project file to
        be non-empty.
      </para>
      <para>
        In addition to the above lists of values, the following values
        may be specified:
      </para>
      <variablelist>
        <varlistentry>
          <term>target</term>
          <listitem>
            <para>
              The name of the target <filename>.dsp</filename>
              or <filename>.vcproj</filename> file.
              The correct suffix for the version of Visual Studio
              must be used, but the <link linkend="cv-MSVSPROJECTSUFFIX"><envar>$MSVSPROJECTSUFFIX</envar></link>
              construction variable will be defined to the correct
              value (see example below).
            </para>
          </listitem>
        </varlistentry>
        <varlistentry>
          <term>variant</term>
          <listitem>
            <para>
              The name of this particular variant. For Visual Studio 7
              projects, this can also be a list of variant names. These
              are typically things like "Debug" or "Release", but
              really can be anything you want. For Visual Studio
              7 projects, they may also specify a target platform
              separated from the variant name by a <literal>|</literal>
              (vertical pipe) character: <literal>Debug|Xbox</literal>.
              The default target platform is Win32. Multiple calls
              to <function>MSVSProject</function> with different variants are allowed;
              all variants will be added to the project file with
              their appropriate build targets and sources.
            </para>
          </listitem>
        </varlistentry>
        <varlistentry>
          <term>cmdargs</term>
          <listitem>
            <para>
              Additional command line arguments
              for the different variants. The number of
              <literal>cmdargs</literal> entries must match the number
              of <literal>variant</literal> entries, or be empty (not
              specified). If you give only one, it will automatically
              be propagated to all variants.
            </para>
          </listitem>
        </varlistentry>
        <varlistentry>
          <term>cppdefines</term>
          <listitem>
            <para>
              Preprocessor definitions for the different variants.
              The number of <literal>cppdefines</literal> entries
              must match the number of <literal>variant</literal>
              entries, or be empty (not specified). If you give
              only one, it will automatically be propagated to all
              variants. If you don't give this parameter, SCons
              will use the invoking environment's
              <literal>CPPDEFINES</literal> entry for all variants.
            </para>
          </listitem>
        </varlistentry>
        <varlistentry>
          <term>cpppaths</term>
          <listitem>
            <para>
              Compiler include paths for the different variants.
              The number of <literal>cpppaths</literal> entries
              must match the number of <literal>variant</literal>
              entries, or be empty (not specified). If you give
              only one, it will automatically be propagated to all
              variants. If you don't give this parameter, SCons
              will use the invoking environment's
              <literal>CPPPATH</literal> entry for all variants.
            </para>
          </listitem>
        </varlistentry>
        <varlistentry>
          <term>buildtarget</term>
          <listitem>
            <para>
              An optional string, node, or list of strings
              or nodes (one per build variant), to tell
              the Visual Studio debugger what output target
              to use in what build variant. The number of
              <literal>buildtarget</literal> entries must match the
              number of <literal>variant</literal> entries.
            </para>
          </listitem>
        </varlistentry>
        <varlistentry>
          <term>runfile</term>
          <listitem>
            <para>
              The name of the file that Visual Studio 7 and
              later will run and debug. This appears as the
              value of the <literal>Output</literal> field in the
              resulting Visual Studio project file. If this is not
              specified, the default is the same as the specified
              <literal>buildtarget</literal> value.
            </para>
          </listitem>
        </varlistentry>
      </variablelist>
      <para>
        Note that because <application>SCons</application> always executes its build commands
        from the directory in which the <filename>SConstruct</filename> file is located,
        if you generate a project file in a different directory
        than the <filename>SConstruct</filename> directory, users will not be able to
        double-click on the file name in compilation error messages
        displayed in the Visual Studio console output window. This can
        be remedied by adding the Visual C/C++ <literal>/FC</literal>
        compiler option to the <link linkend="cv-CCFLAGS"><envar>$CCFLAGS</envar></link> variable so that
        the compiler will print the full path name of any files that
        cause compilation errors.
      </para>
      <para>Example usage:</para>
      <example_commands>
barsrcs = ['bar.cpp']
barincs = ['bar.h']
barlocalincs = ['StdAfx.h']
barresources = ['bar.rc','resource.h']
barmisc = ['bar_readme.txt']

dll = env.SharedLibrary(target='bar.dll',
                        source=barsrcs)
buildtarget = [s for s in dll if str(s).endswith('dll')]
env.MSVSProject(target='Bar' + env['MSVSPROJECTSUFFIX'],
                srcs=barsrcs,
                incs=barincs,
                localincs=barlocalincs,
                resources=barresources,
                misc=barmisc,
                buildtarget=buildtarget,
                variant='Release')
      </example_commands>
      <para>
        Starting with version 2.4 of SCons it is
        also possible to specify the optional argument
        <parameter>DebugSettings</parameter>, which creates files
        for debugging under Visual Studio:
      </para>
      <variablelist>
        <varlistentry>
          <term>DebugSettings</term>
          <listitem>
            <para>
              A dictionary of debug settings that get written
              to the <filename>.vcproj.user</filename> or the
              <filename>.vcxproj.user</filename> file, depending on the
              version installed. As it is done for cmdargs (see above),
              you can specify a <parameter>DebugSettings</parameter>
              dictionary per variant. If you give only one, it will
              be propagated to all variants.
            </para>
          </listitem>
        </varlistentry>
      </variablelist>
      <para>
        Currently, only Visual Studio v9.0 and Visual Studio
        version v11 are implemented, for other versions no file
        is generated. To generate the user file, you just need to
        add a <parameter>DebugSettings</parameter> dictionary to the
        environment with the right parameters for your MSVS version. If
        the dictionary is empty, or does not contain any good value,
        no file will be generated.
      </para>
      <para>
        Following is a more contrived example, involving the setup
        of a project for variants and DebugSettings:
      </para>
      <example_commands>
# Assuming you store your defaults in a file
vars = Variables('variables.py')
msvcver = vars.args.get('vc', '9')

# Check command args to force one Microsoft Visual Studio version
if msvcver == '9' or msvcver == '11':
  env = Environment(MSVC_VERSION=msvcver+'.0', MSVC_BATCH=False)
else:
  env = Environment()

AddOption('--userfile', action='store_true', dest='userfile', default=False,
          help="Create Visual Studio Project user file")

#
# 1. Configure your Debug Setting dictionary with options you want in the list
# of allowed options, for instance if you want to create a user file to launch
# a specific application for testing your dll with Microsoft Visual Studio 2008 (v9):
#
V9DebugSettings = {
    'Command':'c:\\myapp\\using\\thisdll.exe',
    'WorkingDirectory': 'c:\\myapp\\using\\',
    'CommandArguments': '-p password',
#     'Attach':'false',
#     'DebuggerType':'3',
#     'Remote':'1',
#     'RemoteMachine': None,
#     'RemoteCommand': None,
#     'HttpUrl': None,
#     'PDBPath': None,
#     'SQLDebugging': None,
#     'Environment': '',
#     'EnvironmentMerge':'true',
#     'DebuggerFlavor': None,
#     'MPIRunCommand': None,
#     'MPIRunArguments': None,
#     'MPIRunWorkingDirectory': None,
#     'ApplicationCommand': None,
#     'ApplicationArguments': None,
#     'ShimCommand': None,
#     'MPIAcceptMode': None,
#     'MPIAcceptFilter': None,
}

#
# 2. Because there are a lot of different options depending on the Microsoft
# Visual Studio version, if you use more than one version you have to
# define a dictionary per version, for instance if you want to create a user
# file to launch a specific application for testing your dll with Microsoft
# Visual Studio 2012 (v11):
#
V10DebugSettings = {
    'LocalDebuggerCommand': 'c:\\myapp\\using\\thisdll.exe',
    'LocalDebuggerWorkingDirectory': 'c:\\myapp\\using\\',
    'LocalDebuggerCommandArguments': '-p password',
#     'LocalDebuggerEnvironment': None,
#     'DebuggerFlavor': 'WindowsLocalDebugger',
#     'LocalDebuggerAttach': None,
#     'LocalDebuggerDebuggerType': None,
#     'LocalDebuggerMergeEnvironment': None,
#     'LocalDebuggerSQLDebugging': None,
#     'RemoteDebuggerCommand': None,
#     'RemoteDebuggerCommandArguments': None,
#     'RemoteDebuggerWorkingDirectory': None,
#     'RemoteDebuggerServerName': None,
#     'RemoteDebuggerConnection': None,
#     'RemoteDebuggerDebuggerType': None,
#     'RemoteDebuggerAttach': None,
#     'RemoteDebuggerSQLDebugging': None,
#     'DeploymentDirectory': None,
#     'AdditionalFiles': None,
#     'RemoteDebuggerDeployDebugCppRuntime': None,
#     'WebBrowserDebuggerHttpUrl': None,
#     'WebBrowserDebuggerDebuggerType': None,
#     'WebServiceDebuggerHttpUrl': None,
#     'WebServiceDebuggerDebuggerType': None,
#     'WebServiceDebuggerSQLDebugging': None,
}

#
# 3. Select the dictionary you want depending on the version of visual Studio
# Files you want to generate.
#
if not env.GetOption('userfile'):
    dbgSettings = None
elif env.get('MSVC_VERSION', None) == '9.0':
    dbgSettings = V9DebugSettings
elif env.get('MSVC_VERSION', None) == '11.0':
    dbgSettings = V10DebugSettings
else:
    dbgSettings = None

#
# 4. Add the dictionary to the DebugSettings keyword.
#
barsrcs = ['bar.cpp', 'dllmain.cpp', 'stdafx.cpp']
barincs = ['targetver.h']
barlocalincs = ['StdAfx.h']
barresources = ['bar.rc','resource.h']
barmisc = ['ReadMe.txt']

dll = env.SharedLibrary(target='bar.dll',
                        source=barsrcs)

env.MSVSProject(target='Bar' + env['MSVSPROJECTSUFFIX'],
                srcs=barsrcs,
                incs=barincs,
                localincs=barlocalincs,
                resources=barresources,
                misc=barmisc,
                buildtarget=[dll[0]] * 2,
                variant=('Debug|Win32', 'Release|Win32'),
                cmdargs='vc=%s' %  msvcver,
                DebugSettings=(dbgSettings, {}))
      </example_commands>
    </listitem>
  </varlistentry>
  <varlistentry id="b-MSVSSolution">
    <term>
      <function>MSVSSolution()</function>
    </term>
    <term>
      <function>env.MSVSSolution()</function>
    </term>
    <listitem><para>Builds a Microsoft Visual Studio solution file.</para>
      <para>
        This builds a Visual Studio solution file, based on the
        version of Visual Studio that is configured (either the
        latest installed version, or the version specified by
        <link linkend="cv-MSVS_VERSION"><envar>$MSVS_VERSION</envar></link> in the construction environment). For
        Visual Studio 6, it will generate a <filename>.dsw</filename>
        file. For Visual Studio 7 (.NET), it will generate a
        <filename>.sln</filename> file.
      </para>
      <para>The following values must be specified:</para>
      <variablelist>
        <varlistentry>
          <term>target</term>
          <listitem>
            <para>
              The name of the target .dsw or .sln file. The correct
              suffix for the version of Visual Studio must be used,
              but the value <link linkend="cv-MSVSSOLUTIONSUFFIX"><envar>$MSVSSOLUTIONSUFFIX</envar></link> will be
              defined to the correct value (see example below).
            </para>
          </listitem>
        </varlistentry> <varlistentry>
          <term>variant</term> <listitem>
            <para>
              The name of this particular variant, or a list of
              variant names (the latter is only supported for MSVS
              7 solutions). These are typically things like "Debug"
              or "Release", but really can be anything you want. For
              MSVS 7 they may also specify target platform, like this
              "Debug|Xbox". Default platform is Win32.
            </para>
          </listitem>
        </varlistentry> <varlistentry>
          <term>projects</term> <listitem>
            <para>
              A list of project file names, or Project nodes returned
              by calls to the <function>MSVSProject</function> Builder, to be placed
              into the solution file. It should be noted that these
              file names are NOT added to the $SOURCES environment
              variable in form of files, but rather as strings.
              This is because they represent file names to be added
              to the solution file, not the source files used to
              build the solution file.
            </para>
          </listitem>
        </varlistentry>
      </variablelist>
      <para>Example Usage:</para>
      <example_commands>
env.MSVSSolution(target='Bar' + env['MSVSSOLUTIONSUFFIX'], projects=['bar' + env['MSVSPROJECTSUFFIX']], variant='Release')
      </example_commands>
    </listitem>
  </varlistentry>
  <varlistentry id="b-Object">
    <term>
      <function>Object()</function>
    </term>
    <term>
      <function>env.Object()</function>
    </term>
    <listitem><para>
A synonym for the
<function>StaticObject</function>
builder method.
</para>
</listitem>
  </varlistentry>
  <varlistentry id="b-Package">
    <term>
      <function>Package()</function>
    </term>
    <term>
      <function>env.Package()</function>
    </term>
    <listitem><para>
Builds a Binary Package of the given source files. 
</para>

<example_commands>
env.Package(source = FindInstalledFiles())
</example_commands>
<para>
Builds software distribution packages.
Packages consist of files to install and packaging information.
The former may be specified with the <varname>source</varname> parameter and may be left out,
in which case the <function>FindInstalledFiles</function> function will collect
all files that have an <function>Install</function> or <function>InstallAs</function> Builder attached.
If the <varname>target</varname> is not specified
it will be deduced from additional information given to this Builder.
</para>

<para>
The packaging information is specified
with the help of construction variables documented below.
This information is called a tag to stress that
some of them can also be attached to files with the <function>Tag</function> function.
The mandatory ones will complain if they were not specified.
They vary depending on chosen target packager.
</para>

<para>
The target packager may be selected with the "PACKAGETYPE" command line
option or with the <envar>$PACKAGETYPE</envar> construction variable. Currently
the following packagers available:
</para>

<para>
 * msi - Microsoft Installer
 * rpm - RPM Package Manger
 * ipkg - Itsy Package Management System
 * tarbz2 - bzip2 compressed tar
 * targz - gzip compressed tar
 * tarxz - xz compressed tar
 * zip - zip file
 * src_tarbz2 - bzip2 compressed tar source
 * src_targz - gzip compressed tar source
 * src_tarxz - xz compressed tar source
 * src_zip - zip file source
</para>

<para>
An updated list is always available under the "package_type" option when
running "scons --help" on a project that has packaging activated.
</para>
<example_commands>
env = Environment(tools=['default', 'packaging'])
env.Install('/bin/', 'my_program')
env.Package( NAME           = 'foo',
             VERSION        = '1.2.3',
             PACKAGEVERSION = 0,
             PACKAGETYPE    = 'rpm',
             LICENSE        = 'gpl',
             SUMMARY        = 'balalalalal',
             DESCRIPTION    = 'this should be really really long',
             X_RPM_GROUP    = 'Application/fu',
             SOURCE_URL     = 'http://foo.org/foo-1.2.3.tar.gz'
        )
</example_commands>
</listitem>
  </varlistentry>
  <varlistentry id="b-PCH">
    <term>
      <function>PCH()</function>
    </term>
    <term>
      <function>env.PCH()</function>
    </term>
    <listitem><para>
Builds a Microsoft Visual C++ precompiled header.
Calling this builder method
returns a list of two targets: the PCH as the first element, and the object
file as the second element. Normally the object file is ignored.
This builder method is only
provided when Microsoft Visual C++ is being used as the compiler.
The PCH builder method is generally used in
conjunction with the PCH construction variable to force object files to use
the precompiled header:
</para>

<example_commands>
env['PCH'] = env.PCH('StdAfx.cpp')[0]
</example_commands>
</listitem>
  </varlistentry>
  <varlistentry id="b-PDF">
    <term>
      <function>PDF()</function>
    </term>
    <term>
      <function>env.PDF()</function>
    </term>
    <listitem><para>
Builds a <filename>.pdf</filename> file
from a <filename>.dvi</filename> input file
(or, by extension, a <filename>.tex</filename>,
<filename>.ltx</filename>,
or
<filename>.latex</filename> input file).
The suffix specified by the <link linkend="cv-PDFSUFFIX"><envar>$PDFSUFFIX</envar></link> construction variable
(<filename>.pdf</filename> by default)
is added automatically to the target
if it is not already present.  Example:
</para>

<example_commands>
# builds from aaa.tex
env.PDF(target = 'aaa.pdf', source = 'aaa.tex')
# builds bbb.pdf from bbb.dvi
env.PDF(target = 'bbb', source = 'bbb.dvi')
</example_commands>
</listitem>
  </varlistentry>
  <varlistentry id="b-POInit">
    <term>
      <function>POInit()</function>
    </term>
    <term>
      <function>env.POInit()</function>
    </term>
    <listitem><para>
This builder belongs to <link linkend="t-msginit"><literal>msginit</literal></link> tool. The builder initializes missing
<literal>PO</literal> file(s) if <link linkend="cv-POAUTOINIT"><envar>$POAUTOINIT</envar></link> is set.  If
<link linkend="cv-POAUTOINIT"><envar>$POAUTOINIT</envar></link> is not set (default), <function>POInit</function> prints instruction for
user (that is supposed to be a translator), telling how the
<literal>PO</literal> file should be initialized. In normal projects
<emphasis>you should not use <function>POInit</function> and use <link linkend="b-POUpdate"><function>POUpdate</function></link>
instead</emphasis>. <link linkend="b-POUpdate"><function>POUpdate</function></link> chooses intelligently between
<command>msgmerge(1)</command> and <command>msginit(1)</command>. <function>POInit</function>
always uses <command>msginit(1)</command> and should be regarded as builder for
special purposes or for temporary use (e.g. for quick, one time initialization
of a bunch of <literal>PO</literal> files) or for tests.
</para>

<para>
Target nodes defined through <function>POInit</function> are not built by default (they're
<literal>Ignore</literal>d from <literal>'.'</literal> node) but are added to
special <literal>Alias</literal> (<literal>'po-create'</literal> by default).
The alias name may be changed through the <link linkend="cv-POCREATE_ALIAS"><envar>$POCREATE_ALIAS</envar></link>
construction variable. All <literal>PO</literal> files defined through
<function>POInit</function> may be easily initialized by <command>scons po-create</command>.
</para>

<para>
<emphasis>Example 1</emphasis>.
Initialize <filename>en.po</filename> and <filename>pl.po</filename> from
<filename>messages.pot</filename>:
</para>
<example_commands>
  # ...
  env.POInit(['en', 'pl']) # messages.pot --&gt; [en.po, pl.po] 
</example_commands>

<para>
<emphasis>Example 2</emphasis>.
Initialize <filename>en.po</filename> and <filename>pl.po</filename> from
<filename>foo.pot</filename>:
</para>
<example_commands>
  # ...
  env.POInit(['en', 'pl'], ['foo']) # foo.pot --&gt; [en.po, pl.po] 
</example_commands>

<para>
<emphasis>Example 3</emphasis>.
Initialize <filename>en.po</filename> and <filename>pl.po</filename> from
<filename>foo.pot</filename> but using <link linkend="cv-POTDOMAIN"><envar>$POTDOMAIN</envar></link> construction
variable:
</para>
<example_commands>
  # ...
  env.POInit(['en', 'pl'], POTDOMAIN='foo') # foo.pot --&gt; [en.po, pl.po] 
</example_commands>

<para>
<emphasis>Example 4</emphasis>.
Initialize <literal>PO</literal> files for languages defined in
<filename>LINGUAS</filename> file. The files will be initialized from template
<filename>messages.pot</filename>:
</para>
<example_commands>
  # ...
  env.POInit(LINGUAS_FILE = 1) # needs 'LINGUAS' file
</example_commands>

<para>
<emphasis>Example 5</emphasis>.
Initialize <filename>en.po</filename> and <filename>pl.pl</filename>
<literal>PO</literal> files plus files for languages defined in
<filename>LINGUAS</filename> file. The files will be initialized from template
<filename>messages.pot</filename>:
</para>
<example_commands>
  # ...
  env.POInit(['en', 'pl'], LINGUAS_FILE = 1)
</example_commands>

<para>
<emphasis>Example 6</emphasis>.
You may preconfigure your environment first, and then initialize
<literal>PO</literal> files:
</para>
<example_commands>
  # ...
  env['POAUTOINIT'] = 1
  env['LINGUAS_FILE'] = 1
  env['POTDOMAIN'] = 'foo'
  env.POInit()
</example_commands>
<para>
which has same efect as:
</para>
<example_commands>
  # ...
  env.POInit(POAUTOINIT = 1, LINGUAS_FILE = 1, POTDOMAIN = 'foo')
</example_commands>
</listitem>
  </varlistentry>
  <varlistentry id="b-PostScript">
    <term>
      <function>PostScript()</function>
    </term>
    <term>
      <function>env.PostScript()</function>
    </term>
    <listitem><para>
Builds a <filename>.ps</filename> file
from a <filename>.dvi</filename> input file
(or, by extension, a <filename>.tex</filename>,
<filename>.ltx</filename>,
or
<filename>.latex</filename> input file).
The suffix specified by the <link linkend="cv-PSSUFFIX"><envar>$PSSUFFIX</envar></link> construction variable
(<filename>.ps</filename> by default)
is added automatically to the target
if it is not already present.  Example:
</para>

<example_commands>
# builds from aaa.tex
env.PostScript(target = 'aaa.ps', source = 'aaa.tex')
# builds bbb.ps from bbb.dvi
env.PostScript(target = 'bbb', source = 'bbb.dvi')
</example_commands>
</listitem>
  </varlistentry>
  <varlistentry id="b-POTUpdate">
    <term>
      <function>POTUpdate()</function>
    </term>
    <term>
      <function>env.POTUpdate()</function>
    </term>
    <listitem><para>
The builder belongs to <link linkend="t-xgettext"><literal>xgettext</literal></link> tool. The builder updates target
<literal>POT</literal> file if exists or creates one if it doesn't. The node is
not built by default (i.e. it is <literal>Ignore</literal>d from
<literal>'.'</literal>), but only on demand (i.e.  when given
<literal>POT</literal> file is required or when special alias is invoked). This
builder adds its targe node (<filename>messages.pot</filename>, say) to a
special alias (<literal>pot-update</literal> by default, see
<link linkend="cv-POTUPDATE_ALIAS"><envar>$POTUPDATE_ALIAS</envar></link>) so you can update/create them easily with
<command>scons pot-update</command>. The file is not written until there is no
real change in internationalized messages (or in comments that enter
<literal>POT</literal> file). 
</para>

<para>
<note> <para>You may see <command>xgettext(1)</command> being invoked by the
<link linkend="t-xgettext"><literal>xgettext</literal></link> tool even if there is no real change in internationalized
messages (so the <literal>POT</literal> file is not being updated).  This
happens every time  a source file has changed. In such case we invoke
<command>xgettext(1)</command> and compare its output with the content of
<literal>POT</literal> file to decide whether the file should be updated or
not.</para></note>
</para>

<para>
<emphasis>Example 1.</emphasis>
Let's create <filename>po/</filename> directory and place following
<filename>SConstruct</filename> script there:
</para>
<example_commands>
  # SConstruct in 'po/' subdir
  env = Environment( tools = ['default', 'xgettext'] )
  env.POTUpdate(['foo'], ['../a.cpp', '../b.cpp'])
  env.POTUpdate(['bar'], ['../c.cpp', '../d.cpp'])
</example_commands>      
<para>
Then invoke scons few times:
</para>
<example_commands>
  user@host:$ scons             # Does not create foo.pot nor bar.pot
  user@host:$ scons foo.pot     # Updates or creates foo.pot
  user@host:$ scons pot-update  # Updates or creates foo.pot and bar.pot
  user@host:$ scons -c          # Does not clean foo.pot nor bar.pot.
</example_commands>
<para>
the results shall be as the comments above say.
</para>

<para>
<emphasis>Example 2.</emphasis>
The <function>POTUpdate</function> builder may be used with no target specified, in which
case default target <filename>messages.pot</filename> will be used. The
default target may also be overridden by setting <link linkend="cv-POTDOMAIN"><envar>$POTDOMAIN</envar></link> construction
variable or providing it as an override to <function>POTUpdate</function> builder:
</para>
<example_commands>    
  # SConstruct script
  env = Environment( tools = ['default', 'xgettext'] )
  env['POTDOMAIN'] = "foo"
  env.POTUpdate(source = ["a.cpp", "b.cpp"]) # Creates foo.pot ...
  env.POTUpdate(POTDOMAIN = "bar", source = ["c.cpp", "d.cpp"]) # and bar.pot
</example_commands>

<para>
<emphasis>Example 3.</emphasis>
The sources may be specified within separate file, for example
<filename>POTFILES.in</filename>:
</para>
<example_commands>      
  # POTFILES.in in 'po/' subdirectory
  ../a.cpp
  ../b.cpp
  # end of file
</example_commands>    
<para>
The name of the file (<filename>POTFILES.in</filename>) containing the list of
sources is provided via <link linkend="cv-XGETTEXTFROM"><envar>$XGETTEXTFROM</envar></link>:
</para>
<example_commands>      
  # SConstruct file in 'po/' subdirectory
  env = Environment( tools = ['default', 'xgettext'] )
  env.POTUpdate(XGETTEXTFROM = 'POTFILES.in')
</example_commands>    

<para>
<emphasis>Example 4.</emphasis>
You may use <link linkend="cv-XGETTEXTPATH"><envar>$XGETTEXTPATH</envar></link> to define source search path. Assume, for
example, that you have files <filename>a.cpp</filename>,
<filename>b.cpp</filename>, <filename>po/SConstruct</filename>,
<filename>po/POTFILES.in</filename>. Then your <literal>POT</literal>-related
files could look as below:
</para>
<example_commands>
  # POTFILES.in in 'po/' subdirectory
  a.cpp
  b.cpp
  # end of file
</example_commands>

<example_commands>
  # SConstruct file in 'po/' subdirectory
  env = Environment( tools = ['default', 'xgettext'] )
  env.POTUpdate(XGETTEXTFROM = 'POTFILES.in', XGETTEXTPATH='../')
</example_commands>

<para>
<emphasis>Example 5.</emphasis>
Multiple search directories may be defined within a list, i.e.
<literal>XGETTEXTPATH = ['dir1', 'dir2', ...]</literal>. The order in the list
determines the search order of source files. The path to the first file found
is used.
</para>

<para>
Let's create <filename>0/1/po/SConstruct</filename> script:
</para>
<example_commands>
  # SConstruct file in '0/1/po/' subdirectory
  env = Environment( tools = ['default', 'xgettext'] )
  env.POTUpdate(XGETTEXTFROM = 'POTFILES.in', XGETTEXTPATH=['../', '../../'])
</example_commands>
<para>
and <filename>0/1/po/POTFILES.in</filename>:
</para>
<example_commands>
  # POTFILES.in in '0/1/po/' subdirectory
  a.cpp
  # end of file
</example_commands>
<para>
Write two <filename>*.cpp</filename> files, the first one is
<filename>0/a.cpp</filename>:
</para>
<example_commands>
  /* 0/a.cpp */
  gettext("Hello from ../../a.cpp")
</example_commands>
<para>
and the second is <filename>0/1/a.cpp</filename>:
</para>
<example_commands>
  /* 0/1/a.cpp */
  gettext("Hello from ../a.cpp")
</example_commands>
<para>
then run scons. You'll obtain <literal>0/1/po/messages.pot</literal> with the
message <literal>"Hello from ../a.cpp"</literal>. When you reverse order in
<varname>$XGETTEXTFOM</varname>, i.e. when you write SConscript as
</para>
<example_commands>
  # SConstruct file in '0/1/po/' subdirectory
  env = Environment( tools = ['default', 'xgettext'] )
  env.POTUpdate(XGETTEXTFROM = 'POTFILES.in', XGETTEXTPATH=['../../', '../'])
</example_commands> 
<para>
then the <filename>messages.pot</filename> will contain
<literal>msgid "Hello from ../../a.cpp"</literal> line and not 
<literal>msgid "Hello from ../a.cpp"</literal>.
</para>

</listitem>
  </varlistentry>
  <varlistentry id="b-POUpdate">
    <term>
      <function>POUpdate()</function>
    </term>
    <term>
      <function>env.POUpdate()</function>
    </term>
    <listitem><para>
The builder belongs to <link linkend="t-msgmerge"><literal>msgmerge</literal></link> tool. The builder updates
<literal>PO</literal> files with <command>msgmerge(1)</command>, or initializes
missing <literal>PO</literal> files as described in documentation of
<link linkend="t-msginit"><literal>msginit</literal></link> tool and <link linkend="b-POInit"><function>POInit</function></link> builder (see also
<link linkend="cv-POAUTOINIT"><envar>$POAUTOINIT</envar></link>). Note, that <function>POUpdate</function> <emphasis>does not add its
targets to <literal>po-create</literal> alias</emphasis> as <link linkend="b-POInit"><function>POInit</function></link>
does.
</para>

<para>
Target nodes defined through <function>POUpdate</function> are not built by default
(they're <literal>Ignore</literal>d from <literal>'.'</literal> node). Instead,
they are added automatically to special <literal>Alias</literal> 
(<literal>'po-update'</literal> by default). The alias name may be changed
through the <link linkend="cv-POUPDATE_ALIAS"><envar>$POUPDATE_ALIAS</envar></link> construction variable.  You can easily 
update <literal>PO</literal> files in your project by <command>scons
po-update</command>.
</para>

<para>
<emphasis>Example 1.</emphasis>
Update <filename>en.po</filename> and <filename>pl.po</filename> from
<filename>messages.pot</filename> template (see also <link linkend="cv-POTDOMAIN"><envar>$POTDOMAIN</envar></link>),
assuming that the later one exists or there is rule to build it (see
<link linkend="b-POTUpdate"><function>POTUpdate</function></link>):
</para>
<example_commands>
  # ...
  env.POUpdate(['en','pl']) # messages.pot --&gt; [en.po, pl.po]
</example_commands>

<para>
<emphasis>Example 2.</emphasis>
Update <filename>en.po</filename> and <filename>pl.po</filename> from
<filename>foo.pot</filename> template:
</para>
<example_commands>
  # ...
  env.POUpdate(['en', 'pl'], ['foo']) # foo.pot --&gt;  [en.po, pl.pl]
</example_commands>

<para>
<emphasis>Example 3.</emphasis>
Update <filename>en.po</filename> and <filename>pl.po</filename> from
<filename>foo.pot</filename> (another version):
</para>
<example_commands>
  # ...
  env.POUpdate(['en', 'pl'], POTDOMAIN='foo') # foo.pot -- &gt; [en.po, pl.pl]
</example_commands>

<para>
<emphasis>Example 4.</emphasis>
Update files for languages defined in <filename>LINGUAS</filename> file. The
files are updated from <filename>messages.pot</filename> template:
</para>
<example_commands>
  # ...
  env.POUpdate(LINGUAS_FILE = 1) # needs 'LINGUAS' file
</example_commands>

<para>
<emphasis>Example 5.</emphasis>
Same as above, but update from <filename>foo.pot</filename> template:
</para>
<example_commands>
  # ...
  env.POUpdate(LINGUAS_FILE = 1, source = ['foo'])
</example_commands>

<para>
<emphasis>Example 6.</emphasis>
Update <filename>en.po</filename> and <filename>pl.po</filename> plus files for
languages defined in <filename>LINGUAS</filename> file. The files are updated
from <filename>messages.pot</filename> template:
</para>
<example_commands>
  # produce 'en.po', 'pl.po' + files defined in 'LINGUAS':
  env.POUpdate(['en', 'pl' ], LINGUAS_FILE = 1) 
</example_commands>

<para>
<emphasis>Example 7.</emphasis>
Use <link linkend="cv-POAUTOINIT"><envar>$POAUTOINIT</envar></link> to automatically initialize <literal>PO</literal> file
if it doesn't exist:
</para>
<example_commands>
  # ...
  env.POUpdate(LINGUAS_FILE = 1, POAUTOINIT = 1)
</example_commands>

<para>
<emphasis>Example 8.</emphasis>
Update <literal>PO</literal> files for languages defined in
<filename>LINGUAS</filename> file. The files are updated from
<filename>foo.pot</filename> template. All necessary settings are
pre-configured via environment.
</para>
<example_commands>
  # ...
  env['POAUTOINIT'] = 1
  env['LINGUAS_FILE'] = 1
  env['POTDOMAIN'] = 'foo'
  env.POUpdate()
</example_commands>

</listitem>
  </varlistentry>
  <varlistentry id="b-Program">
    <term>
      <function>Program()</function>
    </term>
    <term>
      <function>env.Program()</function>
    </term>
    <listitem><para>
Builds an executable given one or more object files
or C, C++, D, or Fortran source files.
If any C, C++, D or Fortran source files are specified,
then they will be automatically
compiled to object files using the
<function>Object</function>
builder method;
see that builder method's description for
a list of legal source file suffixes
and how they are interpreted.
The target executable file prefix
(specified by the <link linkend="cv-PROGPREFIX"><envar>$PROGPREFIX</envar></link> construction variable; nothing by default)
and suffix
(specified by the <link linkend="cv-PROGSUFFIX"><envar>$PROGSUFFIX</envar></link> construction variable;
by default, <filename>.exe</filename> on Windows systems,
nothing on POSIX systems)
are automatically added to the target if not already present.
Example:
</para>

<example_commands>
env.Program(target = 'foo', source = ['foo.o', 'bar.c', 'baz.f'])
</example_commands>
</listitem>
  </varlistentry>
  <varlistentry id="b-ProgramAllAtOnce">
    <term>
      <function>ProgramAllAtOnce()</function>
    </term>
    <term>
      <function>env.ProgramAllAtOnce()</function>
    </term>
    <listitem><para>
    Builds an executable from D sources without first creating individual
    objects for each file.
  </para>
  <para>
    D sources can be compiled file-by-file as C and C++ source are, and
    D is integrated into the <filename>scons</filename> Object and Program builders for
    this model of build. D codes can though do whole source
    meta-programming (some of the testing frameworks do this). For this
    it is imperative that all sources are compiled and linked in a single
    call to the D compiler. This builder serves that purpose.
  </para>
  <example_commands>
    env.ProgramAllAtOnce('executable', ['mod_a.d, mod_b.d', 'mod_c.d'])
  </example_commands>
  <para>
    This command will compile the modules mod_a, mod_b, and mod_c in a
    single compilation process without first creating object files for
    the modules. Some of the D compilers will create executable.o others
    will not.
  </para>
</listitem>
  </varlistentry>
  <varlistentry id="b-RES">
    <term>
      <function>RES()</function>
    </term>
    <term>
      <function>env.RES()</function>
    </term>
    <listitem><para>
Builds a Microsoft Visual C++ resource file.
This builder method is only provided
when Microsoft Visual C++ or MinGW is being used as the compiler. The
<filename>.res</filename>
(or
<filename>.o</filename>
for MinGW) suffix is added to the target name if no other suffix is given.
The source
file is scanned for implicit dependencies as though it were a C file.
Example:
</para>

<example_commands>
env.RES('resource.rc')
</example_commands>
</listitem>
  </varlistentry>
  <varlistentry id="b-RMIC">
    <term>
      <function>RMIC()</function>
    </term>
    <term>
      <function>env.RMIC()</function>
    </term>
    <listitem><para>
Builds stub and skeleton class files
for remote objects
from Java <filename>.class</filename> files.
The target is a directory
relative to which the stub
and skeleton class files will be written.
The source can be the names of <filename>.class</filename> files,
or the objects return from the
<function>Java</function>
builder method.
</para>

<para>
If the construction variable
<link linkend="cv-JAVACLASSDIR"><envar>$JAVACLASSDIR</envar></link>
is set, either in the environment
or in the call to the
<function>RMIC</function>
builder method itself,
then the value of the variable
will be stripped from the
beginning of any <filename>.class </filename>
file names.
</para>

<example_commands>
classes = env.Java(target = 'classdir', source = 'src')
env.RMIC(target = 'outdir1', source = classes)

env.RMIC(target = 'outdir2',
         source = ['package/foo.class', 'package/bar.class'])

env.RMIC(target = 'outdir3',
         source = ['classes/foo.class', 'classes/bar.class'],
         JAVACLASSDIR = 'classes')
</example_commands>
</listitem>
  </varlistentry>
  <varlistentry id="b-RPCGenClient">
    <term>
      <function>RPCGenClient()</function>
    </term>
    <term>
      <function>env.RPCGenClient()</function>
    </term>
    <listitem><para>
Generates an RPC client stub (<filename>_clnt.c</filename>) file
from a specified RPC (<filename>.x</filename>) source file.
Because rpcgen only builds output files
in the local directory,
the command will be executed
in the source file's directory by default.
</para>

<example_commands>
# Builds src/rpcif_clnt.c
env.RPCGenClient('src/rpcif.x')
</example_commands>
</listitem>
  </varlistentry>
  <varlistentry id="b-RPCGenHeader">
    <term>
      <function>RPCGenHeader()</function>
    </term>
    <term>
      <function>env.RPCGenHeader()</function>
    </term>
    <listitem><para>
Generates an RPC header (<filename>.h</filename>) file
from a specified RPC (<filename>.x</filename>) source file.
Because rpcgen only builds output files
in the local directory,
the command will be executed
in the source file's directory by default.
</para>

<example_commands>
# Builds src/rpcif.h
env.RPCGenHeader('src/rpcif.x')
</example_commands>
</listitem>
  </varlistentry>
  <varlistentry id="b-RPCGenService">
    <term>
      <function>RPCGenService()</function>
    </term>
    <term>
      <function>env.RPCGenService()</function>
    </term>
    <listitem><para>
Generates an RPC server-skeleton (<filename>_svc.c</filename>) file
from a specified RPC (<filename>.x</filename>) source file.
Because rpcgen only builds output files
in the local directory,
the command will be executed
in the source file's directory by default.
</para>

<example_commands>
# Builds src/rpcif_svc.c
env.RPCGenClient('src/rpcif.x')
</example_commands>
</listitem>
  </varlistentry>
  <varlistentry id="b-RPCGenXDR">
    <term>
      <function>RPCGenXDR()</function>
    </term>
    <term>
      <function>env.RPCGenXDR()</function>
    </term>
    <listitem><para>
Generates an RPC XDR routine (<filename>_xdr.c</filename>) file
from a specified RPC (<filename>.x</filename>) source file.
Because rpcgen only builds output files
in the local directory,
the command will be executed
in the source file's directory by default.
</para>

<example_commands>
# Builds src/rpcif_xdr.c
env.RPCGenClient('src/rpcif.x')
</example_commands>
</listitem>
  </varlistentry>
  <varlistentry id="b-SharedLibrary">
    <term>
      <function>SharedLibrary()</function>
    </term>
    <term>
      <function>env.SharedLibrary()</function>
    </term>
    <listitem><para>
Builds a shared library
(<filename>.so</filename> on a POSIX system,
<filename>.dll</filename> on Windows)
given one or more object files
or C, C++, D or Fortran source files.
If any source files are given,
then they will be automatically
compiled to object files.
The static library prefix and suffix (if any)
are automatically added to the target.
The target library file prefix
(specified by the <link linkend="cv-SHLIBPREFIX"><envar>$SHLIBPREFIX</envar></link> construction variable;
by default, <filename>lib</filename> on POSIX systems,
nothing on Windows systems)
and suffix
(specified by the <link linkend="cv-SHLIBSUFFIX"><envar>$SHLIBSUFFIX</envar></link> construction variable;
by default, <filename>.dll</filename> on Windows systems,
<filename>.so</filename> on POSIX systems)
are automatically added to the target if not already present.
Example:
</para>

<example_commands>
env.SharedLibrary(target = 'bar', source = ['bar.c', 'foo.o'])
</example_commands>

<para>
On Windows systems, the
<function>SharedLibrary</function>
builder method will always build an import
(<filename>.lib</filename>) library
in addition to the shared (<filename>.dll</filename>) library,
adding a <filename>.lib</filename> library with the same basename
if there is not already a <filename>.lib</filename> file explicitly
listed in the targets.
</para>

<para>
On Cygwin systems, the
<function>SharedLibrary</function>
builder method will always build an import
(<filename>.dll.a</filename>) library
in addition to the shared (<filename>.dll</filename>) library,
adding a <filename>.dll.a</filename> library with the same basename
if there is not already a <filename>.dll.a</filename> file explicitly
listed in the targets.
</para>

<para>
Any object files listed in the
<literal>source</literal>
must have been built for a shared library
(that is, using the
<function>SharedObject</function>
builder method).
<filename>scons</filename>
will raise an error if there is any mismatch.
</para>

<para>
On some platforms, there is a distinction between a shared library
(loaded automatically by the system to resolve external references)
and a loadable module (explicitly loaded by user action).
For maximum portability, use the <function>LoadableModule</function> builder for the latter.
</para>

<para>
When the <link linkend="cv-SHLIBVERSION"><envar>$SHLIBVERSION</envar></link> construction variable is defined a versioned
shared library is created. This modifies the <link linkend="cv-SHLINKFLAGS"><envar>$SHLINKFLAGS</envar></link> as required,
adds the version number to the library name, and creates the symlinks that
are needed.
</para>

<example_commands>
env.SharedLibrary(target = 'bar', source = ['bar.c', 'foo.o'], SHLIBVERSION='1.5.2')
</example_commands>

<para>
On a POSIX system, versions with a single token create exactly one symlink:
libbar.so.6 would have symlinks libbar.so only.
On a POSIX system, versions with two or more
tokens create exactly two symlinks: libbar.so.2.3.1 would have symlinks
libbar.so and libbar.so.2; on a Darwin (OSX) system the library would be
libbar.2.3.1.dylib and the link would be libbar.dylib.
</para>

<para>
On Windows systems, specifying
<literal>register=1</literal>
will cause the <filename>.dll</filename> to be
registered after it is built using REGSVR32.
The command that is run
("regsvr32" by default) is determined by <link linkend="cv-REGSVR"><envar>$REGSVR</envar></link> construction
variable, and the flags passed are determined by <link linkend="cv-REGSVRFLAGS"><envar>$REGSVRFLAGS</envar></link>.  By
default, <link linkend="cv-REGSVRFLAGS"><envar>$REGSVRFLAGS</envar></link> includes the <option>/s</option> option,
to prevent dialogs from popping
up and requiring user attention when it is run.  If you change
<link linkend="cv-REGSVRFLAGS"><envar>$REGSVRFLAGS</envar></link>, be sure to include the <option>/s</option> option.
For example,
</para>

<example_commands>
env.SharedLibrary(target = 'bar',
                  source = ['bar.cxx', 'foo.obj'],
                  register=1)
</example_commands>

<para>
will register <filename>bar.dll</filename> as a COM object
when it is done linking it.
</para>
</listitem>
  </varlistentry>
  <varlistentry id="b-SharedObject">
    <term>
      <function>SharedObject()</function>
    </term>
    <term>
      <function>env.SharedObject()</function>
    </term>
    <listitem><para>
Builds an object file for
inclusion in a shared library.
Source files must have one of the same set of extensions
specified above for the
<function>StaticObject</function>
builder method.
On some platforms building a shared object requires additional
compiler option
(e.g. <option>-fPIC</option> for gcc)
in addition to those needed to build a
normal (static) object, but on some platforms there is no difference between a
shared object and a normal (static) one. When there is a difference, SCons
will only allow shared objects to be linked into a shared library, and will
use a different suffix for shared objects. On platforms where there is no
difference, SCons will allow both normal (static)
and shared objects to be linked into a
shared library, and will use the same suffix for shared and normal
(static) objects.
The target object file prefix
(specified by the <link linkend="cv-SHOBJPREFIX"><envar>$SHOBJPREFIX</envar></link> construction variable;
by default, the same as <link linkend="cv-OBJPREFIX"><envar>$OBJPREFIX</envar></link>)
and suffix
(specified by the <link linkend="cv-SHOBJSUFFIX"><envar>$SHOBJSUFFIX</envar></link> construction variable)
are automatically added to the target if not already present.
Examples:
</para>

<example_commands>
env.SharedObject(target = 'ddd', source = 'ddd.c')
env.SharedObject(target = 'eee.o', source = 'eee.cpp')
env.SharedObject(target = 'fff.obj', source = 'fff.for')
</example_commands>

<para>
Note that the source files will be scanned
according to the suffix mappings in the
<literal>SourceFileScanner</literal>
object.
See the section "Scanner Objects,"
below, for more information.
</para>
</listitem>
  </varlistentry>
  <varlistentry id="b-StaticLibrary">
    <term>
      <function>StaticLibrary()</function>
    </term>
    <term>
      <function>env.StaticLibrary()</function>
    </term>
    <listitem><para>
Builds a static library given one or more object files
or C, C++, D or Fortran source files.
If any source files are given,
then they will be automatically
compiled to object files.
The static library prefix and suffix (if any)
are automatically added to the target.
The target library file prefix
(specified by the <link linkend="cv-LIBPREFIX"><envar>$LIBPREFIX</envar></link> construction variable;
by default, <filename>lib</filename> on POSIX systems,
nothing on Windows systems)
and suffix
(specified by the <link linkend="cv-LIBSUFFIX"><envar>$LIBSUFFIX</envar></link> construction variable;
by default, <filename>.lib</filename> on Windows systems,
<filename>.a</filename> on POSIX systems)
are automatically added to the target if not already present.
Example:
</para>

<example_commands>
env.StaticLibrary(target = 'bar', source = ['bar.c', 'foo.o'])
</example_commands>

<para>
Any object files listed in the
<literal>source</literal>
must have been built for a static library
(that is, using the
<function>StaticObject</function>
builder method).
<filename>scons</filename>
will raise an error if there is any mismatch.
</para>
</listitem>
  </varlistentry>
  <varlistentry id="b-StaticObject">
    <term>
      <function>StaticObject()</function>
    </term>
    <term>
      <function>env.StaticObject()</function>
    </term>
    <listitem><para>
Builds a static object file
from one or more C, C++, D, or Fortran source files.
Source files must have one of the following extensions:
</para>

<example_commands>
  .asm    assembly language file
  .ASM    assembly language file
  .c      C file
  .C      Windows:  C file
          POSIX:  C++ file
  .cc     C++ file
  .cpp    C++ file
  .cxx    C++ file
  .cxx    C++ file
  .c++    C++ file
  .C++    C++ file
  .d      D file
  .f      Fortran file
  .F      Windows:  Fortran file
          POSIX:  Fortran file + C pre-processor
  .for    Fortran file
  .FOR    Fortran file
  .fpp    Fortran file + C pre-processor
  .FPP    Fortran file + C pre-processor
  .m      Object C file
  .mm     Object C++ file
  .s      assembly language file
  .S      Windows:  assembly language file
          ARM: CodeSourcery Sourcery Lite
  .sx     assembly language file + C pre-processor
          POSIX:  assembly language file + C pre-processor
  .spp    assembly language file + C pre-processor
  .SPP    assembly language file + C pre-processor
</example_commands>

<para>
The target object file prefix
(specified by the <link linkend="cv-OBJPREFIX"><envar>$OBJPREFIX</envar></link> construction variable; nothing by default)
and suffix
(specified by the <link linkend="cv-OBJSUFFIX"><envar>$OBJSUFFIX</envar></link> construction variable;
<filename>.obj</filename> on Windows systems,
<filename>.o</filename> on POSIX systems)
are automatically added to the target if not already present.
Examples:
</para>

<example_commands>
env.StaticObject(target = 'aaa', source = 'aaa.c')
env.StaticObject(target = 'bbb.o', source = 'bbb.c++')
env.StaticObject(target = 'ccc.obj', source = 'ccc.f')
</example_commands>

<para>
Note that the source files will be scanned
according to the suffix mappings in
<literal>SourceFileScanner</literal>
object.
See the section "Scanner Objects,"
below, for more information.
</para>
</listitem>
  </varlistentry>
  <varlistentry id="b-Substfile">
    <term>
      <function>Substfile()</function>
    </term>
    <term>
      <function>env.Substfile()</function>
    </term>
    <listitem><para>
The <function>Substfile</function> builder creates a single text file from another file or set of
files by concatenating them with <envar>$LINESEPARATOR</envar> and replacing text
using the <envar>$SUBST_DICT</envar> construction variable. Nested lists of source files
are flattened. See also <function>Textfile</function>.
</para>

<para>
If a single source file is present with an <filename>.in</filename> suffix,
the suffix is stripped and the remainder is used as the default target name.
</para>

<para>
The prefix and suffix specified by the <envar>$SUBSTFILEPREFIX</envar>
and <envar>$SUBSTFILESUFFIX</envar> construction variables
(the null string by default in both cases)
are automatically added to the target if they are not already present.
</para>

<para>
If a construction variable named <envar>$SUBST_DICT</envar> is present,
it may be either a Python dictionary or a sequence of (key,value) tuples.
If it is a dictionary it is converted into a list of tuples in an arbitrary order,
so if one key is a prefix of another key
or if one substitution could be further expanded by another subsitition,
it is unpredictable whether the expansion will occur.
</para>

<para>
Any occurrences of a key in the source
are replaced by the corresponding value,
which may be a Python callable function or a string.
If the value is a callable, it is called with no arguments to get a string.
Strings are <emphasis>subst</emphasis>-expanded
and the result replaces the key.
</para>

<example_commands>
env = Environment(tools=['default'])

env['prefix'] = '/usr/bin'
script_dict = {'@prefix@': '/bin', '@exec_prefix@': '$prefix'}
env.Substfile('script.in', SUBST_DICT = script_dict)

conf_dict = {'%VERSION%': '1.2.3', '%BASE%': 'MyProg'}
env.Substfile('config.h.in', conf_dict, SUBST_DICT = conf_dict)

# UNPREDICTABLE - one key is a prefix of another
bad_foo = {'$foo': '$foo', '$foobar': '$foobar'}
env.Substfile('foo.in', SUBST_DICT = bad_foo)

# PREDICTABLE - keys are applied longest first
good_foo = [('$foobar', '$foobar'), ('$foo', '$foo')]
env.Substfile('foo.in', SUBST_DICT = good_foo)

# UNPREDICTABLE - one substitution could be futher expanded
bad_bar = {'@bar@': '@soap@', '@soap@': 'lye'}
env.Substfile('bar.in', SUBST_DICT = bad_bar)

# PREDICTABLE - substitutions are expanded in order
good_bar = (('@bar@', '@soap@'), ('@soap@', 'lye'))
env.Substfile('bar.in', SUBST_DICT = good_bar)

# the SUBST_DICT may be in common (and not an override)
substutions = {}
subst = Environment(tools=['textfile'], SUBST_DICT=substitutions)
substitutions['@foo@'] = 'foo'
subst['SUBST_DICT']['@bar@'] = 'bar'
subst.Substfile('pgm1.c', [Value('#include "@foo@.h"'),
                           Value('#include "@bar@.h"'),
                           "common.in",
                           "pgm1.in"
                          ])
subst.Substfile('pgm2.c', [Value('#include "@foo@.h"'),
                           Value('#include "@bar@.h"'),
                           "common.in",
                           "pgm2.in"
                          ])

</example_commands>
</listitem>
  </varlistentry>
  <varlistentry id="b-Tar">
    <term>
      <function>Tar()</function>
    </term>
    <term>
      <function>env.Tar()</function>
    </term>
    <listitem><para>
Builds a tar archive of the specified files
and/or directories.
Unlike most builder methods,
the
<function>Tar</function>
builder method may be called multiple times
for a given target;
each additional call
adds to the list of entries
that will be built into the archive.
Any source directories will
be scanned for changes to
any on-disk files,
regardless of whether or not
<filename>scons</filename>
knows about them from other Builder or function calls.
</para>

<example_commands>
env.Tar('src.tar', 'src')

# Create the stuff.tar file.
env.Tar('stuff', ['subdir1', 'subdir2'])
# Also add "another" to the stuff.tar file.
env.Tar('stuff', 'another')

# Set TARFLAGS to create a gzip-filtered archive.
env = Environment(TARFLAGS = '-c -z')
env.Tar('foo.tar.gz', 'foo')

# Also set the suffix to .tgz.
env = Environment(TARFLAGS = '-c -z',
                  TARSUFFIX = '.tgz')
env.Tar('foo')
</example_commands>
</listitem>
  </varlistentry>
  <varlistentry id="b-Textfile">
    <term>
      <function>Textfile()</function>
    </term>
    <term>
      <function>env.Textfile()</function>
    </term>
    <listitem><para>
The <function>Textfile</function> builder generates a single text file.
The source strings constitute the lines;
nested lists of sources are flattened.
<envar>$LINESEPARATOR</envar> is used to separate the strings.
</para>

<para>
If present, the <envar>$SUBST_DICT</envar> construction variable
is used to modify the strings before they are written;
see the <function>Substfile</function> description for details.
</para>

<para>
The prefix and suffix specified by the <envar>$TEXTFILEPREFIX</envar>
and <envar>$TEXTFILESUFFIX</envar> construction variables
(the null string and <filename>.txt</filename> by default, respectively)
are automatically added to the target if they are not already present.
Examples:
</para>

<example_commands>
# builds/writes foo.txt
env.Textfile(target = 'foo.txt', source = ['Goethe', 42, 'Schiller'])

# builds/writes bar.txt
env.Textfile(target = 'bar',
             source = ['lalala', 'tanteratei'],
             LINESEPARATOR='|*')

# nested lists are flattened automatically
env.Textfile(target = 'blob',
             source = ['lalala', ['Goethe', 42 'Schiller'], 'tanteratei'])

# files may be used as input by wraping them in File()
env.Textfile(target = 'concat',  # concatenate files with a marker between
             source = [File('concat1'), File('concat2')],
             LINESEPARATOR = '====================\n')

Results are:
foo.txt
  ....8&lt;----
  Goethe
  42
  Schiller
  ....8&lt;---- (no linefeed at the end)

bar.txt:
  ....8&lt;----
  lalala|*tanteratei
  ....8&lt;---- (no linefeed at the end)

blob.txt
  ....8&lt;----
  lalala
  Goethe
  42
  Schiller
  tanteratei
  ....8&lt;---- (no linefeed at the end)
</example_commands>
</listitem>
  </varlistentry>
  <varlistentry id="b-Translate">
    <term>
      <function>Translate()</function>
    </term>
    <term>
      <function>env.Translate()</function>
    </term>
    <listitem><para>
This pseudo-builder belongs to <link linkend="t-gettext"><literal>gettext</literal></link> toolset. The builder extracts
internationalized messages from source files, updates <literal>POT</literal>
template (if necessary) and then updates <literal>PO</literal> translations (if
necessary). If <link linkend="cv-POAUTOINIT"><envar>$POAUTOINIT</envar></link> is set, missing <literal>PO</literal> files
will be automatically created (i.e. without translator person intervention).
The variables <link linkend="cv-LINGUAS_FILE"><envar>$LINGUAS_FILE</envar></link> and <link linkend="cv-POTDOMAIN"><envar>$POTDOMAIN</envar></link> are taken into
acount too. All other construction variables used by <link linkend="b-POTUpdate"><function>POTUpdate</function></link>, and
<link linkend="b-POUpdate"><function>POUpdate</function></link> work here too.
</para>

<para>
<emphasis>Example 1</emphasis>.
The simplest way is to specify input files and output languages inline in
a SCons script when invoking <function>Translate</function>
</para>
<example_commands>
# SConscript in 'po/' directory
env = Environment( tools = ["default", "gettext"] )
env['POAUTOINIT'] = 1
env.Translate(['en','pl'], ['../a.cpp','../b.cpp']) 
</example_commands>

<para>
<emphasis>Example 2</emphasis>.
If you wish, you may also stick to conventional style known from
<productname>autotools</productname>, i.e. using
<filename>POTFILES.in</filename> and <filename>LINGUAS</filename> files
</para>
<example_commands>
# LINGUAS
en pl 
#end
</example_commands>

<example_commands>
# POTFILES.in
a.cpp
b.cpp
# end
</example_commands>

<example_commands>
# SConscript
env = Environment( tools = ["default", "gettext"] )
env['POAUTOINIT'] = 1
env['XGETTEXTPATH'] = ['../']
env.Translate(LINGUAS_FILE = 1, XGETTEXTFROM = 'POTFILES.in') 
</example_commands>

<para>
The last approach is perhaps the recommended one. It allows easily split
internationalization/localization onto separate SCons scripts, where a script
in source tree is responsible for translations (from sources to
<literal>PO</literal> files) and script(s) under variant directories are
responsible for compilation of <literal>PO</literal> to <literal>MO</literal>
files to and for installation of <literal>MO</literal> files. The "gluing
factor" synchronizing these two scripts is then the content of
<filename>LINGUAS</filename> file.  Note, that the updated
<literal>POT</literal> and <literal>PO</literal> files are usually going to be
committed back to the repository, so they must be updated within the source
directory (and not in variant directories). Additionaly, the file listing of
<filename>po/</filename> directory contains <filename>LINGUAS</filename> file,
so the source tree looks familiar to translators, and they may work with the
project in their usual way.
</para>

<para>
<emphasis>Example 3</emphasis>.
Let's prepare a development tree as below
</para>
<example_commands>
 project/
  + SConstruct
  + build/        
  + src/
      + po/
          + SConscript
          + SConscript.i18n
          + POTFILES.in
          + LINGUAS
</example_commands>
<para>
with <filename>build</filename> being variant directory. Write the top-level
<filename>SConstruct</filename> script as follows
</para>
<example_commands>
  # SConstruct
  env = Environment( tools = ["default", "gettext"] )
  VariantDir('build', 'src', duplicate = 0)
  env['POAUTOINIT'] = 1
  SConscript('src/po/SConscript.i18n', exports = 'env')
  SConscript('build/po/SConscript', exports = 'env')
</example_commands>
<para>
the <filename>src/po/SConscript.i18n</filename> as
</para>
<example_commands>
  # src/po/SConscript.i18n
  Import('env')
  env.Translate(LINGUAS_FILE=1, XGETTEXTFROM='POTFILES.in', XGETTEXTPATH=['../'])
</example_commands>
<para>
and the <filename>src/po/SConscript</filename>
</para>
<example_commands>
  # src/po/SConscript
  Import('env')
  env.MOFiles(LINGUAS_FILE = 1)
</example_commands>
<para>
Such setup produces <literal>POT</literal> and <literal>PO</literal> files
under source tree in <filename>src/po/</filename> and binary
<literal>MO</literal> files under variant tree in
<filename>build/po/</filename>. This way the <literal>POT</literal> and
<literal>PO</literal> files are separated from other output files, which must
not be committed back to source repositories (e.g. <literal>MO</literal>
files).
</para>

<para>
<note><para>In above example, the <literal>PO</literal> files are not updated,
nor created automatically when you issue <command>scons '.'</command> command.
The files must be updated (created) by hand via <command>scons
po-update</command> and then <literal>MO</literal> files can be compiled by
running <command>scons '.'</command>.</para></note>
</para>

</listitem>
  </varlistentry>
  <varlistentry id="b-TypeLibrary">
    <term>
      <function>TypeLibrary()</function>
    </term>
    <term>
      <function>env.TypeLibrary()</function>
    </term>
    <listitem><para>
Builds a Windows type library (<filename>.tlb</filename>)
file from an input IDL file (<filename>.idl</filename>).
In addition, it will build the associated interface stub and
proxy source files,
naming them according to the base name of the <filename>.idl</filename> file.
For example,
</para>

<example_commands>
env.TypeLibrary(source="foo.idl")
</example_commands>

<para>
Will create <filename>foo.tlb</filename>,
<filename>foo.h</filename>,
<filename>foo_i.c</filename>,
<filename>foo_p.c</filename>
and
<filename>foo_data.c</filename>
files.
</para>
</listitem>
  </varlistentry>
  <varlistentry id="b-Uic">
    <term>
      <function>Uic()</function>
    </term>
    <term>
      <function>env.Uic()</function>
    </term>
    <listitem><para>
Builds a header file, an implementation file and a moc file from an ui file.
and returns the corresponding nodes in the above order.
This builder is only available after using the tool 'qt'. Note: you can
specify <filename>.ui</filename> files directly as source
files to the <function>Program</function>,
<function>Library</function> and <function>SharedLibrary</function> builders
without using this builder. Using this builder lets you override the standard
naming conventions (be careful: prefixes are always prepended to names of
built files; if you don't want prefixes, you may set them to ``).
See the <link linkend="cv-QTDIR"><envar>$QTDIR</envar></link> variable for more information.
Example:
</para>

<example_commands>
env.Uic('foo.ui') # -&gt; ['foo.h', 'uic_foo.cc', 'moc_foo.cc']
env.Uic(target = Split('include/foo.h gen/uicfoo.cc gen/mocfoo.cc'),
        source = 'foo.ui') # -&gt; ['include/foo.h', 'gen/uicfoo.cc', 'gen/mocfoo.cc']
</example_commands>
</listitem>
  </varlistentry>
  <varlistentry id="b-Zip">
    <term>
      <function>Zip()</function>
    </term>
    <term>
      <function>env.Zip()</function>
    </term>
    <listitem><para>
Builds a zip archive of the specified files
and/or directories.
Unlike most builder methods,
the
<function>Zip</function>
builder method may be called multiple times
for a given target;
each additional call
adds to the list of entries
that will be built into the archive.
Any source directories will
be scanned for changes to
any on-disk files,
regardless of whether or not
<filename>scons</filename>
knows about them from other Builder or function calls.
</para>

<example_commands>
env.Zip('src.zip', 'src')

# Create the stuff.zip file.
env.Zip('stuff', ['subdir1', 'subdir2'])
# Also add "another" to the stuff.tar file.
env.Zip('stuff', 'another')
</example_commands>
</listitem>
  </varlistentry>
</variablelist><|MERGE_RESOLUTION|>--- conflicted
+++ resolved
@@ -44,14 +44,9 @@
     <term>
       <function>env.Command()</function>
     </term>
-<<<<<<< HEAD
-    <listitem><para>
-The <function>Command</function> "Builder" is actually
-=======
     <listitem>
 <para xmlns="http://www.scons.org/dbxsd/v1.0">
 The <function xmlns="http://www.scons.org/dbxsd/v1.0">Command</function> "Builder" is actually
->>>>>>> 392d323e
 a function that looks like a Builder,
 but takes a required third argument, which is the
 action to take to construct the target
@@ -59,11 +54,7 @@
 where a full builder is not needed.
 Thus it does not follow the builder
 calling rules described at the start of this section.
-<<<<<<< HEAD
-See instead the <link linkend="f-Command"><function>Command</function></link> function description
-=======
 See instead the <link xmlns="http://www.scons.org/dbxsd/v1.0" linkend="f-Command"><function>Command</function></link> function description
->>>>>>> 392d323e
 for the calling syntax and details.
 </para>
 </listitem>
@@ -463,11 +454,7 @@
 env.Install('/usr/local/bin', source = ['foo', 'bar'])
 </example_commands>
 
-<<<<<<< HEAD
-<para>
-=======
 <para xmlns="http://www.scons.org/dbxsd/v1.0">
->>>>>>> 392d323e
 If the <option>--install-sandbox</option> command line
 option is given, the target directory will be prefixed
 by the directory path specified.
@@ -475,13 +462,8 @@
 a "live" location in the system.
 </para>
 
-<<<<<<< HEAD
-<para>
-See also <function>FindInstalledFiles</function>.
-=======
 <para xmlns="http://www.scons.org/dbxsd/v1.0">
 See also <function xmlns="http://www.scons.org/dbxsd/v1.0">FindInstalledFiles</function>.
->>>>>>> 392d323e
 For more thoughts on installation, see the User Guide
 (particularly the section on Command-Line Targets
 and the chapters on Installing Files and on Alias Targets).
