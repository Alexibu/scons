--- conflicted
+++ resolved
@@ -122,11 +122,7 @@
 test.fail_test(oldtime2 != os.path.getmtime(f2_out))
 
 # Verify that we didn't link to the Installed file.
-<<<<<<< HEAD
-open(f2_out, 'wb').write(b"xyzzy\n")
-=======
 open(f2_out, 'w').write("xyzzy\n")
->>>>>>> 3b23df1f
 test.must_match(['work', 'f2.out'], "f2.in\n")
 
 # Verify that scons prints an error message
