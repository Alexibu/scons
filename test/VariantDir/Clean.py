#!/usr/bin/env python
#
# __COPYRIGHT__
#
# Permission is hereby granted, free of charge, to any person obtaining
# a copy of this software and associated documentation files (the
# "Software"), to deal in the Software without restriction, including
# without limitation the rights to use, copy, modify, merge, publish,
# distribute, sublicense, and/or sell copies of the Software, and to
# permit persons to whom the Software is furnished to do so, subject to
# the following conditions:
#
# The above copyright notice and this permission notice shall be included
# in all copies or substantial portions of the Software.
#
# THE SOFTWARE IS PROVIDED "AS IS", WITHOUT WARRANTY OF ANY
# KIND, EXPRESS OR IMPLIED, INCLUDING BUT NOT LIMITED TO THE
# WARRANTIES OF MERCHANTABILITY, FITNESS FOR A PARTICULAR PURPOSE AND
# NONINFRINGEMENT. IN NO EVENT SHALL THE AUTHORS OR COPYRIGHT HOLDERS BE
# LIABLE FOR ANY CLAIM, DAMAGES OR OTHER LIABILITY, WHETHER IN AN ACTION
# OF CONTRACT, TORT OR OTHERWISE, ARISING FROM, OUT OF OR IN CONNECTION
# WITH THE SOFTWARE OR THE USE OR OTHER DEALINGS IN THE SOFTWARE.
#

__revision__ = "__FILE__ __REVISION__ __DATE__ __DEVELOPER__"

"""
Verify that we can Clean() files in a VariantDir() that's underneath us.
(At one point this didn't work because we were using str() instead of
abspath to remove the files, which would interfere with the removal by
returning a path relative to the VariantDir(), not the top-level SConstruct
directory, if the source directory was the top-level directory.)
"""

import TestSCons

test = TestSCons.TestSCons()

test.write('SConstruct', """\
VariantDir('build0', '.', duplicate=0)
VariantDir('build1', '.', duplicate=1)

def build_sample(target, source, env):
    targetdir = str(target[0].dir)
    target = str(target[0])
<<<<<<< HEAD
    open(target, 'wb').write(open(str(source[0]), 'rb').read())
    open(targetdir+'/sample.junk', 'wb').write(b'Side effect!\\n')
=======
    open(target, 'w').write(open(str(source[0]), 'r').read())
    open(targetdir+'/sample.junk', 'w').write('Side effect!\\n')
>>>>>>> 3b23df1f

t0 = Command("build0/sample.out", "sample.in", build_sample)
t1 = Command("build1/sample.out", "sample.in", build_sample)

Clean(t0, 'build0/sample.junk')
Clean(t1, 'build1/sample.junk')
""")

test.write('sample.in', "sample.in\n")

test.run(arguments = '.')

test.must_match(['build0', 'sample.out'], "sample.in\n")
test.must_exist(['build0', 'sample.junk'])

test.must_match(['build1', 'sample.out'], "sample.in\n")
test.must_exist(['build1', 'sample.junk'])

test.run(arguments = '-c .')

test.must_not_exist(['build', 'sample.out'])
test.must_not_exist(['build', 'sample.junk'])

test.pass_test()

# Local Variables:
# tab-width:4
# indent-tabs-mode:nil
# End:
# vim: set expandtab tabstop=4 shiftwidth=4:<|MERGE_RESOLUTION|>--- conflicted
+++ resolved
@@ -43,13 +43,8 @@
 def build_sample(target, source, env):
     targetdir = str(target[0].dir)
     target = str(target[0])
-<<<<<<< HEAD
-    open(target, 'wb').write(open(str(source[0]), 'rb').read())
-    open(targetdir+'/sample.junk', 'wb').write(b'Side effect!\\n')
-=======
     open(target, 'w').write(open(str(source[0]), 'r').read())
     open(targetdir+'/sample.junk', 'w').write('Side effect!\\n')
->>>>>>> 3b23df1f
 
 t0 = Command("build0/sample.out", "sample.in", build_sample)
 t1 = Command("build1/sample.out", "sample.in", build_sample)
