--- conflicted
+++ resolved
@@ -43,13 +43,8 @@
 
 test.write('SConstruct', """\
 def writeTarget(target, source, env):
-<<<<<<< HEAD
-    f=open(str(target[0]), 'wb')
-    f.write(b"stuff\\n")
-=======
     f=open(str(target[0]), 'w')
     f.write("stuff\\n")
->>>>>>> 3b23df1f
     f.close()
     return 0
 
