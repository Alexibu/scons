#!/usr/bin/env python
#
# __COPYRIGHT__
#
# Permission is hereby granted, free of charge, to any person obtaining
# a copy of this software and associated documentation files (the
# "Software"), to deal in the Software without restriction, including
# without limitation the rights to use, copy, modify, merge, publish,
# distribute, sublicense, and/or sell copies of the Software, and to
# permit persons to whom the Software is furnished to do so, subject to
# the following conditions:
#
# The above copyright notice and this permission notice shall be included
# in all copies or substantial portions of the Software.
#
# THE SOFTWARE IS PROVIDED "AS IS", WITHOUT WARRANTY OF ANY
# KIND, EXPRESS OR IMPLIED, INCLUDING BUT NOT LIMITED TO THE
# WARRANTIES OF MERCHANTABILITY, FITNESS FOR A PARTICULAR PURPOSE AND
# NONINFRINGEMENT. IN NO EVENT SHALL THE AUTHORS OR COPYRIGHT HOLDERS BE
# LIABLE FOR ANY CLAIM, DAMAGES OR OTHER LIABILITY, WHETHER IN AN ACTION
# OF CONTRACT, TORT OR OTHERWISE, ARISING FROM, OUT OF OR IN CONNECTION
# WITH THE SOFTWARE OR THE USE OR OTHER DEALINGS IN THE SOFTWARE.
#

__revision__ = "__FILE__ __REVISION__ __DATE__ __DEVELOPER__"

import os
import sys

import TestSCons

_python_ = TestSCons._python_

test = TestSCons.TestSCons()



test.write('mygs.py', r"""
import getopt
import os
import sys
cmd_opts, args = getopt.getopt(sys.argv[1:], 's:x', [])
opt_string = ''
for opt, arg in cmd_opts:
    if opt == '-s':
        if arg[:11] == 'OutputFile=':
            out_file = open(arg[11:], 'w')
    else:
        opt_string = opt_string + ' ' + opt
<<<<<<< HEAD
infile = open(args[0], 'rb')
out_file.write(opt_string.encode("utf-8") + b"\n")
=======
infile = open(args[0], 'r')
out_file.write(opt_string + "\n")
>>>>>>> 3b23df1f
for l in infile.readlines():
    if l[:3] != b'#ps':
        out_file.write(l)
sys.exit(0)
""")

test.write('SConstruct', """
env = Environment(GS = r'%(_python_)s mygs.py', GSFLAGS = '-x',
                  tools = ['gs'])
env.PDF(target = 'test1.pdf', source = 'test1.ps')
""" % locals())

test.write('test1.ps', """\
This is a .ps test.
#ps
""")

test.run(arguments = '.', stderr = None)

<<<<<<< HEAD
test.fail_test(test.read('test1.pdf') != b" -x\nThis is a .ps test.\n")
=======
test.must_match('test1.pdf', " -x\nThis is a .ps test.\n", mode='r')
>>>>>>> 3b23df1f



if sys.platform == 'win32':
    gs_executable = 'gswin32c'
elif sys.platform == 'os2':
    gs_executable = 'gsos2'
else:
    gs_executable = 'gs'
gs = test.where_is(gs_executable)

if gs:

    test.file_fixture('wrapper.py')

    test.write('SConstruct', """\
import os
ENV = { 'PATH' : os.environ['PATH'] }
foo = Environment(ENV = ENV)
foo.Append(GSFLAGS = '-q')
foo.PDF(target = 'foo.pdf', source = 'foo.ps')
""")

    input = """\
%!PS-Adobe
100 100 moveto /Times-Roman findfont 24 scalefont (Hello, world!) show showpage
"""

    test.write('foo.ps', input)

    test.run(arguments = 'foo.pdf', stderr = None)

    test.fail_test(not os.path.exists(test.workpath('foo.pdf')))

test.pass_test()

# Local Variables:
# tab-width:4
# indent-tabs-mode:nil
# End:
# vim: set expandtab tabstop=4 shiftwidth=4:<|MERGE_RESOLUTION|>--- conflicted
+++ resolved
@@ -47,15 +47,10 @@
             out_file = open(arg[11:], 'w')
     else:
         opt_string = opt_string + ' ' + opt
-<<<<<<< HEAD
-infile = open(args[0], 'rb')
-out_file.write(opt_string.encode("utf-8") + b"\n")
-=======
 infile = open(args[0], 'r')
 out_file.write(opt_string + "\n")
->>>>>>> 3b23df1f
 for l in infile.readlines():
-    if l[:3] != b'#ps':
+    if l[:3] != '#ps':
         out_file.write(l)
 sys.exit(0)
 """)
@@ -73,11 +68,7 @@
 
 test.run(arguments = '.', stderr = None)
 
-<<<<<<< HEAD
-test.fail_test(test.read('test1.pdf') != b" -x\nThis is a .ps test.\n")
-=======
 test.must_match('test1.pdf', " -x\nThis is a .ps test.\n", mode='r')
->>>>>>> 3b23df1f
 
 
 
