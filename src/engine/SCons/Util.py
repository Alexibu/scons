"""SCons.Util

Various utility functions go here.
"""
#
# __COPYRIGHT__
#
# Permission is hereby granted, free of charge, to any person obtaining
# a copy of this software and associated documentation files (the
# "Software"), to deal in the Software without restriction, including
# without limitation the rights to use, copy, modify, merge, publish,
# distribute, sublicense, and/or sell copies of the Software, and to
# permit persons to whom the Software is furnished to do so, subject to
# the following conditions:
#
# The above copyright notice and this permission notice shall be included
# in all copies or substantial portions of the Software.
#
# THE SOFTWARE IS PROVIDED "AS IS", WITHOUT WARRANTY OF ANY
# KIND, EXPRESS OR IMPLIED, INCLUDING BUT NOT LIMITED TO THE
# WARRANTIES OF MERCHANTABILITY, FITNESS FOR A PARTICULAR PURPOSE AND
# NONINFRINGEMENT. IN NO EVENT SHALL THE AUTHORS OR COPYRIGHT HOLDERS BE
# LIABLE FOR ANY CLAIM, DAMAGES OR OTHER LIABILITY, WHETHER IN AN ACTION
# OF CONTRACT, TORT OR OTHERWISE, ARISING FROM, OUT OF OR IN CONNECTION
# WITH THE SOFTWARE OR THE USE OR OTHER DEALINGS IN THE SOFTWARE.
from SCons.compat.six import PY2, PY3, u

__revision__ = "__FILE__ __REVISION__ __DATE__ __DEVELOPER__"

import os
import sys
import copy
import re
import types

if PY3:
    from collections import UserDict, UserList, UserString
else:
    from UserDict import UserDict
    from UserList import UserList
    from UserString import UserString

# Don't "from types import ..." these because we need to get at the
# types module later to look for UnicodeType.
InstanceType    = types.InstanceType if PY2 else None
MethodType      = types.MethodType
FunctionType    = types.FunctionType
try: unicode
except NameError: UnicodeType = None
else:             UnicodeType = unicode

def dictify(keys, values, result={}):
    for k, v in zip(keys, values):
        result[k] = v
    return result

_altsep = os.altsep
if _altsep is None and sys.platform == 'win32':
    # My ActivePython 2.0.1 doesn't set os.altsep!  What gives?
    _altsep = '/'
if _altsep:
    def rightmost_separator(path, sep):
        return max(path.rfind(sep), path.rfind(_altsep))
else:
    def rightmost_separator(path, sep):
        return path.rfind(sep)

# First two from the Python Cookbook, just for completeness.
# (Yeah, yeah, YAGNI...)
def containsAny(str, set):
    """Check whether sequence str contains ANY of the items in set."""
    for c in set:
        if c in str: return 1
    return 0

def containsAll(str, set):
    """Check whether sequence str contains ALL of the items in set."""
    for c in set:
        if c not in str: return 0
    return 1

def containsOnly(str, set):
    """Check whether sequence str contains ONLY items in set."""
    for c in str:
        if c not in set: return 0
    return 1

def splitext(path):
    "Same as os.path.splitext() but faster."
    sep = rightmost_separator(path, os.sep)
    dot = path.rfind('.')
    # An ext is only real if it has at least one non-digit char
    if dot > sep and not containsOnly(path[dot:], "0123456789."):
        return path[:dot],path[dot:]
    else:
        return path,""

def updrive(path):
    """
    Make the drive letter (if any) upper case.
    This is useful because Windows is inconsistent on the case
    of the drive letter, which can cause inconsistencies when
    calculating command signatures.
    """
    drive, rest = os.path.splitdrive(path)
    if drive:
        path = drive.upper() + rest
    return path

class NodeList(UserList):
    """This class is almost exactly like a regular list of Nodes
    (actually it can hold any object), with one important difference.
    If you try to get an attribute from this list, it will return that
    attribute from every item in the list.  For example:

    >>> someList = NodeList([ '  foo  ', '  bar  ' ])
    >>> someList.strip()
    [ 'foo', 'bar' ]
    """
    def __nonzero__(self):
        return len(self.data) != 0

    def __bool__(self):
        return self.__nonzero__()

    def __str__(self):
        return ' '.join(map(str, self.data))

    def __iter__(self):
        return iter(self.data)

    def __call__(self, *args, **kwargs):
        result = [x(*args, **kwargs) for x in self.data]
        return self.__class__(result)

    def __getattr__(self, name):
        result = [getattr(x, name) for x in self.data]
        return self.__class__(result)


_get_env_var = re.compile(r'^\$([_a-zA-Z]\w*|{[_a-zA-Z]\w*})$')

def get_environment_var(varstr):
    """Given a string, first determine if it looks like a reference
    to a single environment variable, like "$FOO" or "${FOO}".
    If so, return that variable with no decorations ("FOO").
    If not, return None."""
    mo=_get_env_var.match(to_String(varstr))
    if mo:
        var = mo.group(1)
        if var[0] == '{':
            return var[1:-1]
        else:
            return var
    else:
        return None

class DisplayEngine(object):
    print_it = True
    def __call__(self, text, append_newline=1):
        if not self.print_it:
            return
        if append_newline: text = text + '\n'
        try:
            sys.stdout.write(u(text))
        except IOError:
            # Stdout might be connected to a pipe that has been closed
            # by now. The most likely reason for the pipe being closed
            # is that the user has press ctrl-c. It this is the case,
            # then SCons is currently shutdown. We therefore ignore
            # IOError's here so that SCons can continue and shutdown
            # properly so that the .sconsign is correctly written
            # before SCons exits.
            pass

    def set_mode(self, mode):
        self.print_it = mode

def render_tree(root, child_func, prune=0, margin=[0], visited=None):
    """
    Render a tree of nodes into an ASCII tree view.
    root - the root node of the tree
    child_func - the function called to get the children of a node
    prune - don't visit the same node twice
    margin - the format of the left margin to use for children of root.
       1 results in a pipe, and 0 results in no pipe.
    visited - a dictionary of visited nodes in the current branch if not prune,
       or in the whole tree if prune.
    """

    rname = str(root)

    # Initialize 'visited' dict, if required
    if visited is None:
        visited = {}

    children = child_func(root)
    retval = ""
    for pipe in margin[:-1]:
        if pipe:
            retval = retval + "| "
        else:
            retval = retval + "  "

    if rname in visited:
        return retval + "+-[" + rname + "]\n"

    retval = retval + "+-" + rname + "\n"
    if not prune:
        visited = copy.copy(visited)
    visited[rname] = 1

    for i in range(len(children)):
        margin.append(i<len(children)-1)
        retval = retval + render_tree(children[i], child_func, prune, margin, visited
)
        margin.pop()

    return retval

IDX = lambda N: N and 1 or 0

def print_tree(root, child_func, prune=0, showtags=0, margin=[0], visited=None):
    """
    Print a tree of nodes.  This is like render_tree, except it prints
    lines directly instead of creating a string representation in memory,
    so that huge trees can be printed.

    root - the root node of the tree
    child_func - the function called to get the children of a node
    prune - don't visit the same node twice
    showtags - print status information to the left of each node line
    margin - the format of the left margin to use for children of root.
       1 results in a pipe, and 0 results in no pipe.
    visited - a dictionary of visited nodes in the current branch if not prune,
       or in the whole tree if prune.
    """

    rname = str(root)
    
    # Initialize 'visited' dict, if required
    if visited is None:
        visited = {}

    if showtags:

        if showtags == 2:
            legend = (' E         = exists\n' +
                      '  R        = exists in repository only\n' +
                      '   b       = implicit builder\n' +
                      '   B       = explicit builder\n' +
                      '    S      = side effect\n' +
                      '     P     = precious\n' +
                      '      A    = always build\n' +
                      '       C   = current\n' +
                      '        N  = no clean\n' +
                      '         H = no cache\n' +
                      '\n')
            sys.stdout.write(u(legend))

        tags = ['[']
        tags.append(' E'[IDX(root.exists())])
        tags.append(' R'[IDX(root.rexists() and not root.exists())])
        tags.append(' BbB'[[0,1][IDX(root.has_explicit_builder())] +
                           [0,2][IDX(root.has_builder())]])
        tags.append(' S'[IDX(root.side_effect)])
        tags.append(' P'[IDX(root.precious)])
        tags.append(' A'[IDX(root.always_build)])
        tags.append(' C'[IDX(root.is_up_to_date())])
        tags.append(' N'[IDX(root.noclean)])
        tags.append(' H'[IDX(root.nocache)])
        tags.append(']')

    else:
        tags = []

    def MMM(m):
        return ["  ","| "][m]
    margins = list(map(MMM, margin[:-1]))

    children = child_func(root)

    if prune and rname in visited and children:
        sys.stdout.write(''.join(tags + margins + ['+-[', rname, ']']) + u'\n')
        return

    sys.stdout.write(''.join(tags + margins + ['+-', rname]) + u'\n')

    visited[rname] = 1

    if children:
        margin.append(1)
        idx = IDX(showtags)
        for C in children[:-1]:
            print_tree(C, child_func, prune, idx, margin, visited)
        margin[-1] = 0
        print_tree(children[-1], child_func, prune, idx, margin, visited)
        margin.pop()



# Functions for deciding if things are like various types, mainly to
# handle UserDict, UserList and UserString like their underlying types.
#
# Yes, all of this manual testing breaks polymorphism, and the real
# Pythonic way to do all of this would be to just try it and handle the
# exception, but handling the exception when it's not the right type is
# often too slow.

# We are using the following trick to speed up these
# functions. Default arguments are used to take a snapshot of
# the global functions and constants used by these functions. This
# transforms accesses to global variable into local variables
# accesses (i.e. LOAD_FAST instead of LOAD_GLOBAL).

DictTypes = (dict, UserDict)
ListTypes = (list, UserList)
SequenceTypes = (list, tuple, UserList)

# Note that profiling data shows a speed-up when comparing
# explicitly with str and unicode instead of simply comparing
# with basestring. (at least on Python 2.5.1)
try:
    StringTypes = (str, unicode, UserString)
except NameError:
    StringTypes = (str, UserString)

# Empirically, it is faster to check explicitly for str and
# unicode than for basestring.
try:
    BaseStringTypes = (str, unicode)
except NameError:
    BaseStringTypes = (str)

def is_Dict(obj, isinstance=isinstance, DictTypes=DictTypes):
    return isinstance(obj, DictTypes)

def is_List(obj, isinstance=isinstance, ListTypes=ListTypes):
    return isinstance(obj, ListTypes)

def is_Sequence(obj, isinstance=isinstance, SequenceTypes=SequenceTypes):
    return isinstance(obj, SequenceTypes)

def is_Tuple(obj, isinstance=isinstance, tuple=tuple):
    return isinstance(obj, tuple)

def is_String(obj, isinstance=isinstance, StringTypes=StringTypes):
    return isinstance(obj, StringTypes)

def is_Scalar(obj, isinstance=isinstance, StringTypes=StringTypes, SequenceTypes=SequenceTypes):
    # Profiling shows that there is an impressive speed-up of 2x
    # when explicitly checking for strings instead of just not
    # sequence when the argument (i.e. obj) is already a string.
    # But, if obj is a not string then it is twice as fast to
    # check only for 'not sequence'. The following code therefore
    # assumes that the obj argument is a string most of the time.
    return isinstance(obj, StringTypes) or not isinstance(obj, SequenceTypes)

def do_flatten(sequence, result, isinstance=isinstance,
               StringTypes=StringTypes, SequenceTypes=SequenceTypes):
    for item in sequence:
        if isinstance(item, StringTypes) or not isinstance(item, SequenceTypes):
            result.append(item)
        else:
            do_flatten(item, result)

def flatten(obj, isinstance=isinstance, StringTypes=StringTypes,
            SequenceTypes=SequenceTypes, do_flatten=do_flatten):
    """Flatten a sequence to a non-nested list.

    Flatten() converts either a single scalar or a nested sequence
    to a non-nested list. Note that flatten() considers strings
    to be scalars instead of sequences like Python would.
    """
    if isinstance(obj, StringTypes) or not isinstance(obj, SequenceTypes):
        return [obj]
    result = []
    for item in obj:
        if isinstance(item, StringTypes) or not isinstance(item, SequenceTypes):
            result.append(item)
        else:
            do_flatten(item, result)
    return result

def flatten_sequence(sequence, isinstance=isinstance, StringTypes=StringTypes,
                     SequenceTypes=SequenceTypes, do_flatten=do_flatten):
    """Flatten a sequence to a non-nested list.

    Same as flatten(), but it does not handle the single scalar
    case. This is slightly more efficient when one knows that
    the sequence to flatten can not be a scalar.
    """
    result = []
    for item in sequence:
        if isinstance(item, StringTypes) or not isinstance(item, SequenceTypes):
            result.append(item)
        else:
            do_flatten(item, result)
    return result

# Generic convert-to-string functions that abstract away whether or
# not the Python we're executing has Unicode support.  The wrapper
# to_String_for_signature() will use a for_signature() method if the
# specified object has one.
#
def to_String(s,
              isinstance=isinstance, str=str,
              UserString=UserString, BaseStringTypes=BaseStringTypes):
    if isinstance(s,BaseStringTypes):
        # Early out when already a string!
        return s
    elif isinstance(s, UserString):
        # s.data can only be either a unicode or a regular
        # string. Please see the UserString initializer.
        return s.data
    else:
        return str(s)

def to_String_for_subst(s,
                        isinstance=isinstance, str=str, to_String=to_String,
                        BaseStringTypes=BaseStringTypes, SequenceTypes=SequenceTypes,
                        UserString=UserString):

    # Note that the test cases are sorted by order of probability.
    if isinstance(s, BaseStringTypes):
        return s
    elif isinstance(s, SequenceTypes):
        l = []
        for e in s:
            l.append(to_String_for_subst(e))
        return ' '.join( s )
    elif isinstance(s, UserString):
        # s.data can only be either a unicode or a regular
        # string. Please see the UserString initializer.
        return s.data
    else:
        return str(s)

def to_String_for_signature(obj, to_String_for_subst=to_String_for_subst,
                            AttributeError=AttributeError):
    try:
        f = obj.for_signature
    except AttributeError:
        return to_String_for_subst(obj)
    else:
        return f()


# The SCons "semi-deep" copy.
#
# This makes separate copies of lists (including UserList objects)
# dictionaries (including UserDict objects) and tuples, but just copies
# references to anything else it finds.
#
# A special case is any object that has a __semi_deepcopy__() method,
# which we invoke to create the copy. Currently only used by
# BuilderDict to actually prevent the copy operation (as invalid on that object).
#
# The dispatch table approach used here is a direct rip-off from the
# normal Python copy module.

_semi_deepcopy_dispatch = d = {}

def semi_deepcopy_dict(x, exclude = [] ):
    copy = {}
    for key, val in x.items():
        # The regular Python copy.deepcopy() also deepcopies the key,
        # as follows:
        #
        #    copy[semi_deepcopy(key)] = semi_deepcopy(val)
        #
        # Doesn't seem like we need to, but we'll comment it just in case.
        if key not in exclude:
            copy[key] = semi_deepcopy(val)
    return copy
d[dict] = semi_deepcopy_dict

def _semi_deepcopy_list(x):
    return list(map(semi_deepcopy, x))
d[list] = _semi_deepcopy_list

def _semi_deepcopy_tuple(x):
    return tuple(map(semi_deepcopy, x))
d[tuple] = _semi_deepcopy_tuple

def semi_deepcopy(x):
    copier = _semi_deepcopy_dispatch.get(type(x))
    if copier:
        return copier(x)
    else:
        if hasattr(x, '__semi_deepcopy__') and callable(x.__semi_deepcopy__):
            return x.__semi_deepcopy__()
        elif isinstance(x, UserDict):
            return x.__class__(semi_deepcopy_dict(x))
        elif isinstance(x, UserList):
            return x.__class__(_semi_deepcopy_list(x))

        return x


class Proxy(object):
    """A simple generic Proxy class, forwarding all calls to
    subject.  So, for the benefit of the python newbie, what does
    this really mean?  Well, it means that you can take an object, let's
    call it 'objA', and wrap it in this Proxy class, with a statement
    like this

                 proxyObj = Proxy(objA),

    Then, if in the future, you do something like this

                 x = proxyObj.var1,

    since Proxy does not have a 'var1' attribute (but presumably objA does),
    the request actually is equivalent to saying

                 x = objA.var1

    Inherit from this class to create a Proxy.

    Note that, with new-style classes, this does *not* work transparently
    for Proxy subclasses that use special .__*__() method names, because
    those names are now bound to the class, not the individual instances.
    You now need to know in advance which .__*__() method names you want
    to pass on to the underlying Proxy object, and specifically delegate
    their calls like this:

        class Foo(Proxy):
            __str__ = Delegate('__str__')
    """

    def __init__(self, subject):
        """Wrap an object as a Proxy object"""
        self._subject = subject

    def __getattr__(self, name):
        """Retrieve an attribute from the wrapped object.  If the named
           attribute doesn't exist, AttributeError is raised"""
        return getattr(self._subject, name)

    def get(self):
        """Retrieve the entire wrapped object"""
        return self._subject

    def __eq__(self, other):
        if issubclass(other.__class__, self._subject.__class__):
            return self._subject == other
        return self.__dict__ == other.__dict__

class Delegate(object):
    """A Python Descriptor class that delegates attribute fetches
    to an underlying wrapped subject of a Proxy.  Typical use:

        class Foo(Proxy):
            __str__ = Delegate('__str__')
    """
    def __init__(self, attribute):
        self.attribute = attribute
    def __get__(self, obj, cls):
        if isinstance(obj, cls):
            return getattr(obj._subject, self.attribute)
        else:
            return self

# attempt to load the windows registry module:
can_read_reg = 0
try:
    import winreg

    can_read_reg = 1
    hkey_mod = winreg

    RegOpenKeyEx    = winreg.OpenKeyEx
    RegEnumKey      = winreg.EnumKey
    RegEnumValue    = winreg.EnumValue
    RegQueryValueEx = winreg.QueryValueEx
    RegError        = winreg.error

except ImportError:
    try:
        import win32api
        import win32con
        can_read_reg = 1
        hkey_mod = win32con

        RegOpenKeyEx    = win32api.RegOpenKeyEx
        RegEnumKey      = win32api.RegEnumKey
        RegEnumValue    = win32api.RegEnumValue
        RegQueryValueEx = win32api.RegQueryValueEx
        RegError        = win32api.error

    except ImportError:
        class _NoError(Exception):
            pass
        RegError = _NoError

WinError = None
# Make sure we have a definition of WindowsError so we can
# run platform-independent tests of Windows functionality on
# platforms other than Windows.  (WindowsError is, in fact, an
# OSError subclass on Windows.)
class PlainWindowsError(OSError):
    pass
try:
    WinError = WindowsError
except NameError:
    WinError = PlainWindowsError


if can_read_reg:
    HKEY_CLASSES_ROOT  = hkey_mod.HKEY_CLASSES_ROOT
    HKEY_LOCAL_MACHINE = hkey_mod.HKEY_LOCAL_MACHINE
    HKEY_CURRENT_USER  = hkey_mod.HKEY_CURRENT_USER
    HKEY_USERS         = hkey_mod.HKEY_USERS

    def RegGetValue(root, key):
        """This utility function returns a value in the registry
        without having to open the key first.  Only available on
        Windows platforms with a version of Python that can read the
        registry.  Returns the same thing as
        SCons.Util.RegQueryValueEx, except you just specify the entire
        path to the value, and don't have to bother opening the key
        first.  So:

        Instead of:
          k = SCons.Util.RegOpenKeyEx(SCons.Util.HKEY_LOCAL_MACHINE,
                r'SOFTWARE\Microsoft\Windows\CurrentVersion')
          out = SCons.Util.RegQueryValueEx(k,
                'ProgramFilesDir')

        You can write:
          out = SCons.Util.RegGetValue(SCons.Util.HKEY_LOCAL_MACHINE,
                r'SOFTWARE\Microsoft\Windows\CurrentVersion\ProgramFilesDir')
        """
        # I would use os.path.split here, but it's not a filesystem
        # path...
        p = key.rfind('\\') + 1
        keyp = key[:p-1]          # -1 to omit trailing slash
        val = key[p:]
        k = RegOpenKeyEx(root, keyp)
        return RegQueryValueEx(k,val)
else:
<<<<<<< HEAD
    try:
        e = WindowsError
    except NameError:
        # Make sure we have a definition of WindowsError so we can
        # run platform-independent tests of Windows functionality on
        # platforms other than Windows.  (WindowsError is, in fact, an
        # OSError subclass on Windows.)
        class WindowsError(OSError):
            pass
        import builtins
        builtins.WindowsError = WindowsError
    else:
        del e

=======
>>>>>>> 9d558dd6
    HKEY_CLASSES_ROOT = None
    HKEY_LOCAL_MACHINE = None
    HKEY_CURRENT_USER = None
    HKEY_USERS = None

    def RegGetValue(root, key):
        raise WinError

    def RegOpenKeyEx(root, key):
        raise WinError

if sys.platform == 'win32':

    def WhereIs(file, path=None, pathext=None, reject=[]):
        if path is None:
            try:
                path = os.environ['PATH']
            except KeyError:
                return None
        if is_String(path):
            path = path.split(os.pathsep)
        if pathext is None:
            try:
                pathext = os.environ['PATHEXT']
            except KeyError:
                pathext = '.COM;.EXE;.BAT;.CMD'
        if is_String(pathext):
            pathext = pathext.split(os.pathsep)
        for ext in pathext:
            if ext.lower() == file[-len(ext):].lower():
                pathext = ['']
                break
        if not is_List(reject) and not is_Tuple(reject):
            reject = [reject]
        for dir in path:
            f = os.path.join(dir, file)
            for ext in pathext:
                fext = f + ext
                if os.path.isfile(fext):
                    try:
                        reject.index(fext)
                    except ValueError:
                        return os.path.normpath(fext)
                    continue
        return None

elif os.name == 'os2':

    def WhereIs(file, path=None, pathext=None, reject=[]):
        if path is None:
            try:
                path = os.environ['PATH']
            except KeyError:
                return None
        if is_String(path):
            path = path.split(os.pathsep)
        if pathext is None:
            pathext = ['.exe', '.cmd']
        for ext in pathext:
            if ext.lower() == file[-len(ext):].lower():
                pathext = ['']
                break
        if not is_List(reject) and not is_Tuple(reject):
            reject = [reject]
        for dir in path:
            f = os.path.join(dir, file)
            for ext in pathext:
                fext = f + ext
                if os.path.isfile(fext):
                    try:
                        reject.index(fext)
                    except ValueError:
                        return os.path.normpath(fext)
                    continue
        return None

else:

    def WhereIs(file, path=None, pathext=None, reject=[]):
        import stat
        if path is None:
            try:
                path = os.environ['PATH']
            except KeyError:
                return None
        if is_String(path):
            path = path.split(os.pathsep)
        if not is_List(reject) and not is_Tuple(reject):
            reject = [reject]
        for d in path:
            f = os.path.join(d, file)
            if os.path.isfile(f):
                try:
                    st = os.stat(f)
                except OSError:
                    # os.stat() raises OSError, not IOError if the file
                    # doesn't exist, so in this case we let IOError get
                    # raised so as to not mask possibly serious disk or
                    # network issues.
                    continue
                if stat.S_IMODE(st[stat.ST_MODE]) & 0o111:
                    try:
                        reject.index(f)
                    except ValueError:
                        return os.path.normpath(f)
                    continue
        return None

def PrependPath(oldpath, newpath, sep = os.pathsep,
                delete_existing=1, canonicalize=None):
    """This prepends newpath elements to the given oldpath.  Will only
    add any particular path once (leaving the first one it encounters
    and ignoring the rest, to preserve path order), and will
    os.path.normpath and os.path.normcase all paths to help assure
    this.  This can also handle the case where the given old path
    variable is a list instead of a string, in which case a list will
    be returned instead of a string.

    Example:
      Old Path: "/foo/bar:/foo"
      New Path: "/biz/boom:/foo"
      Result:   "/biz/boom:/foo:/foo/bar"

    If delete_existing is 0, then adding a path that exists will
    not move it to the beginning; it will stay where it is in the
    list.

    If canonicalize is not None, it is applied to each element of
    newpath before use.
    """

    orig = oldpath
    is_list = 1
    paths = orig
    if not is_List(orig) and not is_Tuple(orig):
        paths = paths.split(sep)
        is_list = 0

    if is_String(newpath):
        newpaths = newpath.split(sep)
    elif not is_List(newpath) and not is_Tuple(newpath):
        newpaths = [ newpath ]  # might be a Dir
    else:
        newpaths = newpath

    if canonicalize:
        newpaths=list(map(canonicalize, newpaths))

    if not delete_existing:
        # First uniquify the old paths, making sure to
        # preserve the first instance (in Unix/Linux,
        # the first one wins), and remembering them in normpaths.
        # Then insert the new paths at the head of the list
        # if they're not already in the normpaths list.
        result = []
        normpaths = []
        for path in paths:
            if not path:
                continue
            normpath = os.path.normpath(os.path.normcase(path))
            if normpath not in normpaths:
                result.append(path)
                normpaths.append(normpath)
        newpaths.reverse()      # since we're inserting at the head
        for path in newpaths:
            if not path:
                continue
            normpath = os.path.normpath(os.path.normcase(path))
            if normpath not in normpaths:
                result.insert(0, path)
                normpaths.append(normpath)
        paths = result

    else:
        newpaths = newpaths + paths # prepend new paths

        normpaths = []
        paths = []
        # now we add them only if they are unique
        for path in newpaths:
            normpath = os.path.normpath(os.path.normcase(path))
            if path and not normpath in normpaths:
                paths.append(path)
                normpaths.append(normpath)

    if is_list:
        return paths
    else:
        return sep.join(paths)

def AppendPath(oldpath, newpath, sep = os.pathsep,
               delete_existing=1, canonicalize=None):
    """This appends new path elements to the given old path.  Will
    only add any particular path once (leaving the last one it
    encounters and ignoring the rest, to preserve path order), and
    will os.path.normpath and os.path.normcase all paths to help
    assure this.  This can also handle the case where the given old
    path variable is a list instead of a string, in which case a list
    will be returned instead of a string.

    Example:
      Old Path: "/foo/bar:/foo"
      New Path: "/biz/boom:/foo"
      Result:   "/foo/bar:/biz/boom:/foo"

    If delete_existing is 0, then adding a path that exists
    will not move it to the end; it will stay where it is in the list.

    If canonicalize is not None, it is applied to each element of
    newpath before use.
    """

    orig = oldpath
    is_list = 1
    paths = orig
    if not is_List(orig) and not is_Tuple(orig):
        paths = paths.split(sep)
        is_list = 0

    if is_String(newpath):
        newpaths = newpath.split(sep)
    elif not is_List(newpath) and not is_Tuple(newpath):
        newpaths = [ newpath ]  # might be a Dir
    else:
        newpaths = newpath

    if canonicalize:
        newpaths=list(map(canonicalize, newpaths))

    if not delete_existing:
        # add old paths to result, then
        # add new paths if not already present
        # (I thought about using a dict for normpaths for speed,
        # but it's not clear hashing the strings would be faster
        # than linear searching these typically short lists.)
        result = []
        normpaths = []
        for path in paths:
            if not path:
                continue
            result.append(path)
            normpaths.append(os.path.normpath(os.path.normcase(path)))
        for path in newpaths:
            if not path:
                continue
            normpath = os.path.normpath(os.path.normcase(path))
            if normpath not in normpaths:
                result.append(path)
                normpaths.append(normpath)
        paths = result
    else:
        # start w/ new paths, add old ones if not present,
        # then reverse.
        newpaths = paths + newpaths # append new paths
        newpaths.reverse()

        normpaths = []
        paths = []
        # now we add them only if they are unique
        for path in newpaths:
            normpath = os.path.normpath(os.path.normcase(path))
            if path and not normpath in normpaths:
                paths.append(path)
                normpaths.append(normpath)
        paths.reverse()

    if is_list:
        return paths
    else:
        return sep.join(paths)

def AddPathIfNotExists(env_dict, key, path, sep=os.pathsep):
    """This function will take 'key' out of the dictionary
    'env_dict', then add the path 'path' to that key if it is not
    already there.  This treats the value of env_dict[key] as if it
    has a similar format to the PATH variable...a list of paths
    separated by tokens.  The 'path' will get added to the list if it
    is not already there."""
    try:
        is_list = 1
        paths = env_dict[key]
        if not is_List(env_dict[key]):
            paths = paths.split(sep)
            is_list = 0
        if os.path.normcase(path) not in list(map(os.path.normcase, paths)):
            paths = [ path ] + paths
        if is_list:
            env_dict[key] = paths
        else:
            env_dict[key] = sep.join(paths)
    except KeyError:
        env_dict[key] = path

if sys.platform == 'cygwin':
    def get_native_path(path):
        """Transforms an absolute path into a native path for the system.  In
        Cygwin, this converts from a Cygwin path to a Windows one."""
        return os.popen('cygpath -w ' + path).read().replace('\n', '')
else:
    def get_native_path(path):
        """Transforms an absolute path into a native path for the system.
        Non-Cygwin version, just leave the path alone."""
        return path

display = DisplayEngine()

def Split(arg):
    if is_List(arg) or is_Tuple(arg):
        return arg
    elif is_String(arg):
        return arg.split()
    else:
        return [arg]

class CLVar(UserList):
    """A class for command-line construction variables.

    This is a list that uses Split() to split an initial string along
    white-space arguments, and similarly to split any strings that get
    added.  This allows us to Do the Right Thing with Append() and
    Prepend() (as well as straight Python foo = env['VAR'] + 'arg1
    arg2') regardless of whether a user adds a list or a string to a
    command-line construction variable.
    """
    def __init__(self, seq = []):
        UserList.__init__(self, Split(seq))
    def __add__(self, other):
        return UserList.__add__(self, CLVar(other))
    def __radd__(self, other):
        return UserList.__radd__(self, CLVar(other))
    def __coerce__(self, other):
        return (self, CLVar(other))
    def __str__(self):
        return ' '.join(self.data)

# A dictionary that preserves the order in which items are added.
# Submitted by David Benjamin to ActiveState's Python Cookbook web site:
#     http://aspn.activestate.com/ASPN/Cookbook/Python/Recipe/107747
# Including fixes/enhancements from the follow-on discussions.
class OrderedDict(UserDict):
    def __init__(self, dict = None):
        self._keys = []
        UserDict.__init__(self, dict)

    def __delitem__(self, key):
        UserDict.__delitem__(self, key)
        self._keys.remove(key)

    def __setitem__(self, key, item):
        UserDict.__setitem__(self, key, item)
        if key not in self._keys: self._keys.append(key)

    def clear(self):
        UserDict.clear(self)
        self._keys = []

    def copy(self):
        dict = OrderedDict()
        dict.update(self)
        return dict

    def items(self):
        return list(zip(self._keys, list(self.values())))

    def keys(self):
        return self._keys[:]

    def popitem(self):
        try:
            key = self._keys[-1]
        except IndexError:
            raise KeyError('dictionary is empty')

        val = self[key]
        del self[key]

        return (key, val)

    def setdefault(self, key, failobj = None):
        UserDict.setdefault(self, key, failobj)
        if key not in self._keys: self._keys.append(key)

    def update(self, dict):
        for (key, val) in dict.items():
            self.__setitem__(key, val)

    def values(self):
        return list(map(self.get, self._keys))

class Selector(OrderedDict):
    """A callable ordered dictionary that maps file suffixes to
    dictionary values.  We preserve the order in which items are added
    so that get_suffix() calls always return the first suffix added."""
    def __call__(self, env, source, ext=None):
        if ext is None:
            try:
                ext = source[0].get_suffix()
            except IndexError:
                ext = ""
        try:
            return self[ext]
        except KeyError:
            # Try to perform Environment substitution on the keys of
            # the dictionary before giving up.
            s_dict = {}
            for (k,v) in self.items():
                if k is not None:
                    s_k = env.subst(k)
                    if s_k in s_dict:
                        # We only raise an error when variables point
                        # to the same suffix.  If one suffix is literal
                        # and a variable suffix contains this literal,
                        # the literal wins and we don't raise an error.
                        raise KeyError(s_dict[s_k][0], k, s_k)
                    s_dict[s_k] = (k,v)
            try:
                return s_dict[ext][1]
            except KeyError:
                try:
                    return self[None]
                except KeyError:
                    return None


if sys.platform == 'cygwin':
    # On Cygwin, os.path.normcase() lies, so just report back the
    # fact that the underlying Windows OS is case-insensitive.
    def case_sensitive_suffixes(s1, s2):
        return 0
else:
    def case_sensitive_suffixes(s1, s2):
        return (os.path.normcase(s1) != os.path.normcase(s2))

def adjustixes(fname, pre, suf, ensure_suffix=False):
    if pre:
        path, fn = os.path.split(os.path.normpath(fname))
        if fn[:len(pre)] != pre:
            fname = os.path.join(path, pre + fn)
    # Only append a suffix if the suffix we're going to add isn't already
    # there, and if either we've been asked to ensure the specific suffix
    # is present or there's no suffix on it at all.
    if suf and fname[-len(suf):] != suf and \
       (ensure_suffix or not splitext(fname)[1]):
            fname = fname + suf
    return fname



# From Tim Peters,
# http://aspn.activestate.com/ASPN/Cookbook/Python/Recipe/52560
# ASPN: Python Cookbook: Remove duplicates from a sequence
# (Also in the printed Python Cookbook.)

def unique(s):
    """Return a list of the elements in s, but without duplicates.

    For example, unique([1,2,3,1,2,3]) is some permutation of [1,2,3],
    unique("abcabc") some permutation of ["a", "b", "c"], and
    unique(([1, 2], [2, 3], [1, 2])) some permutation of
    [[2, 3], [1, 2]].

    For best speed, all sequence elements should be hashable.  Then
    unique() will usually work in linear time.

    If not possible, the sequence elements should enjoy a total
    ordering, and if list(s).sort() doesn't raise TypeError it's
    assumed that they do enjoy a total ordering.  Then unique() will
    usually work in O(N*log2(N)) time.

    If that's not possible either, the sequence elements must support
    equality-testing.  Then unique() will usually work in quadratic
    time.
    """

    n = len(s)
    if n == 0:
        return []

    # Try using a dict first, as that's the fastest and will usually
    # work.  If it doesn't work, it will usually fail quickly, so it
    # usually doesn't cost much to *try* it.  It requires that all the
    # sequence elements be hashable, and support equality comparison.
    u = {}
    try:
        for x in s:
            u[x] = 1
    except TypeError:
        pass    # move on to the next method
    else:
        return list(u.keys())
    del u

    # We can't hash all the elements.  Second fastest is to sort,
    # which brings the equal elements together; then duplicates are
    # easy to weed out in a single pass.
    # NOTE:  Python's list.sort() was designed to be efficient in the
    # presence of many duplicate elements.  This isn't true of all
    # sort functions in all languages or libraries, so this approach
    # is more effective in Python than it may be elsewhere.
    try:
        t = sorted(s)
    except TypeError:
        pass    # move on to the next method
    else:
        assert n > 0
        last = t[0]
        lasti = i = 1
        while i < n:
            if t[i] != last:
                t[lasti] = last = t[i]
                lasti = lasti + 1
            i = i + 1
        return t[:lasti]
    del t

    # Brute force is all that's left.
    u = []
    for x in s:
        if x not in u:
            u.append(x)
    return u



# From Alex Martelli,
# http://aspn.activestate.com/ASPN/Cookbook/Python/Recipe/52560
# ASPN: Python Cookbook: Remove duplicates from a sequence
# First comment, dated 2001/10/13.
# (Also in the printed Python Cookbook.)

def uniquer(seq, idfun=None):
    if idfun is None:
        def idfun(x): return x
    seen = {}
    result = []
    for item in seq:
        marker = idfun(item)
        # in old Python versions:
        # if seen.has_key(marker)
        # but in new ones:
        if marker in seen: continue
        seen[marker] = 1
        result.append(item)
    return result

# A more efficient implementation of Alex's uniquer(), this avoids the
# idfun() argument and function-call overhead by assuming that all
# items in the sequence are hashable.

def uniquer_hashables(seq):
    seen = {}
    result = []
    for item in seq:
        #if not item in seen:
        if item not in seen:
            seen[item] = 1
            result.append(item)
    return result


# Recipe 19.11 "Reading Lines with Continuation Characters",
# by Alex Martelli, straight from the Python CookBook (2nd edition).
def logical_lines(physical_lines, joiner=''.join):
    logical_line = []
    for line in physical_lines:
        stripped = line.rstrip()
        if stripped.endswith('\\'):
            # a line which continues w/the next physical line
            logical_line.append(stripped[:-1])
        else:
            # a line which does not continue, end of logical line
            logical_line.append(line)
            yield joiner(logical_line)
            logical_line = []
    if logical_line:
        # end of sequence implies end of last logical line
        yield joiner(logical_line)


class LogicalLines(object):
    """ Wrapper class for the logical_lines method.
    
        Allows us to read all "logical" lines at once from a
        given file object.
    """
    
    def __init__(self, fileobj):
        self.fileobj = fileobj

    def readlines(self):
        result = [l for l in logical_lines(self.fileobj)]
        return result


class UniqueList(UserList):
    def __init__(self, seq = []):
        UserList.__init__(self, seq)
        self.unique = True
    def __make_unique(self):
        if not self.unique:
            self.data = uniquer_hashables(self.data)
            self.unique = True
    def __lt__(self, other):
        self.__make_unique()
        return UserList.__lt__(self, other)
    def __le__(self, other):
        self.__make_unique()
        return UserList.__le__(self, other)
    def __eq__(self, other):
        self.__make_unique()
        return UserList.__eq__(self, other)
    def __ne__(self, other):
        self.__make_unique()
        return UserList.__ne__(self, other)
    def __gt__(self, other):
        self.__make_unique()
        return UserList.__gt__(self, other)
    def __ge__(self, other):
        self.__make_unique()
        return UserList.__ge__(self, other)
    def __cmp__(self, other):
        self.__make_unique()
        return UserList.__cmp__(self, other)
    def __len__(self):
        self.__make_unique()
        return UserList.__len__(self)
    def __getitem__(self, i):
        self.__make_unique()
        return UserList.__getitem__(self, i)
    def __setitem__(self, i, item):
        UserList.__setitem__(self, i, item)
        self.unique = False
    def __getslice__(self, i, j):
        self.__make_unique()
        return UserList.__getslice__(self, i, j)
    def __setslice__(self, i, j, other):
        UserList.__setslice__(self, i, j, other)
        self.unique = False
    def __add__(self, other):
        result = UserList.__add__(self, other)
        result.unique = False
        return result
    def __radd__(self, other):
        result = UserList.__radd__(self, other)
        result.unique = False
        return result
    def __iadd__(self, other):
        result = UserList.__iadd__(self, other)
        result.unique = False
        return result
    def __mul__(self, other):
        result = UserList.__mul__(self, other)
        result.unique = False
        return result
    def __rmul__(self, other):
        result = UserList.__rmul__(self, other)
        result.unique = False
        return result
    def __imul__(self, other):
        result = UserList.__imul__(self, other)
        result.unique = False
        return result
    def append(self, item):
        UserList.append(self, item)
        self.unique = False
    def insert(self, i):
        UserList.insert(self, i)
        self.unique = False
    def count(self, item):
        self.__make_unique()
        return UserList.count(self, item)
    def index(self, item):
        self.__make_unique()
        return UserList.index(self, item)
    def reverse(self):
        self.__make_unique()
        UserList.reverse(self)
    def sort(self, *args, **kwds):
        self.__make_unique()
        return UserList.sort(self, *args, **kwds)
    def extend(self, other):
        UserList.extend(self, other)
        self.unique = False


class Unbuffered(object):
    """
    A proxy class that wraps a file object, flushing after every write,
    and delegating everything else to the wrapped object.
    """
    def __init__(self, file):
        self.file = file
        self.softspace = 0  ## backward compatibility; not supported in Py3k
    def write(self, arg):
        try:
            self.file.write(arg)
            self.file.flush()
        except IOError:
            # Stdout might be connected to a pipe that has been closed
            # by now. The most likely reason for the pipe being closed
            # is that the user has press ctrl-c. It this is the case,
            # then SCons is currently shutdown. We therefore ignore
            # IOError's here so that SCons can continue and shutdown
            # properly so that the .sconsign is correctly written
            # before SCons exits.
            pass
    def __getattr__(self, attr):
        return getattr(self.file, attr)

def make_path_relative(path):
    """ makes an absolute path name to a relative pathname.
    """
    if os.path.isabs(path):
        drive_s,path = os.path.splitdrive(path)

        import re
        if not drive_s:
            path=re.compile("/*(.*)").findall(path)[0]
        else:
            path=path[1:]

    assert( not os.path.isabs( path ) ), path
    return path



# The original idea for AddMethod() and RenameFunction() come from the
# following post to the ActiveState Python Cookbook:
#
#	ASPN: Python Cookbook : Install bound methods in an instance
#	http://aspn.activestate.com/ASPN/Cookbook/Python/Recipe/223613
#
# That code was a little fragile, though, so the following changes
# have been wrung on it:
#
# * Switched the installmethod() "object" and "function" arguments,
#   so the order reflects that the left-hand side is the thing being
#   "assigned to" and the right-hand side is the value being assigned.
#
# * Changed explicit type-checking to the "try: klass = object.__class__"
#   block in installmethod() below so that it still works with the
#   old-style classes that SCons uses.
#
# * Replaced the by-hand creation of methods and functions with use of
#   the "new" module, as alluded to in Alex Martelli's response to the
#   following Cookbook post:
#
#	ASPN: Python Cookbook : Dynamically added methods to a class
#	http://aspn.activestate.com/ASPN/Cookbook/Python/Recipe/81732

def AddMethod(obj, function, name=None):
    """
    Adds either a bound method to an instance or the function itself
    (or an unbound method in Python 2) to a class.
    If name is ommited the name of the specified function
    is used by default.
    Example:
      a = A()
      def f(self, x, y):
        self.z = x + y
      AddMethod(f, A, "add")
      a.add(2, 4)
      print a.z
      AddMethod(lambda self, i: self.l[i], a, "listIndex")
      print a.listIndex(5)
    """
    if name is None:
        name = function.__name__
    else:
        function = RenameFunction(function, name)

    if hasattr(obj, '__class__') and obj.__class__ is not type:
        # "obj" is an instance, so it gets a bound method.
        if PY3:
            method = MethodType(function, obj)
        else:
            method = MethodType(function, obj, obj.__class__)
        setattr(obj, name, method)
    else:
        # "obj" is a class, so it gets an unbound method.
        if PY2:
            function = MethodType(function, None, obj)
        setattr(obj, name, function)

def RenameFunction(function, name):
    """
    Returns a function identical to the specified function, but with
    the specified name.
    """
    return FunctionType(function.__code__,
                        function.__globals__,
                        name,
                        function.__defaults__)


md5 = False
def MD5signature(s):
    return str(s)

def MD5filesignature(fname, chunksize=65536):
    f = open(fname, "rb")
    result = f.read()
    f.close()
    return result

try:
    import hashlib
except ImportError:
    pass
else:
    if hasattr(hashlib, 'md5'):
        md5 = True
        def MD5signature(s):
            m = hashlib.md5()
            m.update(to_bytes(str(s)))
            return m.hexdigest()

        def MD5filesignature(fname, chunksize=65536):
            m = hashlib.md5()
            f = open(fname, "rb")
            while True:
                blck = f.read(chunksize)
                if not blck:
                    break
                m.update(to_bytes (str(blck)))
            f.close()
            return m.hexdigest()

def MD5collect(signatures):
    """
    Collects a list of signatures into an aggregate signature.

    signatures - a list of signatures
    returns - the aggregate signature
    """
    if len(signatures) == 1:
        return signatures[0]
    else:
        return MD5signature(', '.join(signatures))



def silent_intern(x):
    """
    Perform sys.intern() on the passed argument and return the result.
    If the input is ineligible (e.g. a unicode string) the original argument is
    returned and no exception is thrown.
    """
    try:
        return sys.intern(x)
    except TypeError:
        return x



# From Dinu C. Gherman,
# Python Cookbook, second edition, recipe 6.17, p. 277.
# Also:
# http://aspn.activestate.com/ASPN/Cookbook/Python/Recipe/68205
# ASPN: Python Cookbook: Null Object Design Pattern

#TODO??? class Null(object):
class Null(object):
    """ Null objects always and reliably "do nothing." """
    def __new__(cls, *args, **kwargs):
        if not '_instance' in vars(cls):
            cls._instance = super(Null, cls).__new__(cls, *args, **kwargs)
        return cls._instance
    def __init__(self, *args, **kwargs):
        pass
    def __call__(self, *args, **kwargs):
        return self
    def __repr__(self):
        return "Null(0x%08X)" % id(self)
    def __nonzero__(self):
        return False
    def __bool__(self):
        return False
    def __getattr__(self, name):
        return self
    def __setattr__(self, name, value):
        return self
    def __delattr__(self, name):
        return self

class NullSeq(Null):
    def __len__(self):
        return 0
    def __iter__(self):
        return iter(())
    def __getitem__(self, i):
        return self
    def __delitem__(self, i):
        return self
    def __setitem__(self, i, v):
        return self


del __revision__

def to_bytes (s):
    if isinstance (s, bytes) or bytes is str:
        return s
    else:
        return bytes (s, 'utf-8')

def to_str (s):
    if bytes is str:
        return s
    else:
        return str (s, 'utf-8')

# Local Variables:
# tab-width:4
# indent-tabs-mode:nil
# End:
# vim: set expandtab tabstop=4 shiftwidth=4:<|MERGE_RESOLUTION|>--- conflicted
+++ resolved
@@ -237,7 +237,7 @@
     """
 
     rname = str(root)
-    
+
     # Initialize 'visited' dict, if required
     if visited is None:
         visited = {}
@@ -640,23 +640,6 @@
         k = RegOpenKeyEx(root, keyp)
         return RegQueryValueEx(k,val)
 else:
-<<<<<<< HEAD
-    try:
-        e = WindowsError
-    except NameError:
-        # Make sure we have a definition of WindowsError so we can
-        # run platform-independent tests of Windows functionality on
-        # platforms other than Windows.  (WindowsError is, in fact, an
-        # OSError subclass on Windows.)
-        class WindowsError(OSError):
-            pass
-        import builtins
-        builtins.WindowsError = WindowsError
-    else:
-        del e
-
-=======
->>>>>>> 9d558dd6
     HKEY_CLASSES_ROOT = None
     HKEY_LOCAL_MACHINE = None
     HKEY_CURRENT_USER = None
@@ -1238,11 +1221,11 @@
 
 class LogicalLines(object):
     """ Wrapper class for the logical_lines method.
-    
+
         Allows us to read all "logical" lines at once from a
         given file object.
     """
-    
+
     def __init__(self, fileobj):
         self.fileobj = fileobj
 
