#
# __COPYRIGHT__
#
# Permission is hereby granted, free of charge, to any person obtaining
# a copy of this software and associated documentation files (the
# "Software"), to deal in the Software without restriction, including
# without limitation the rights to use, copy, modify, merge, publish,
# distribute, sublicense, and/or sell copies of the Software, and to
# permit persons to whom the Software is furnished to do so, subject to
# the following conditions:
#
# The above copyright notice and this permission notice shall be included
# in all copies or substantial portions of the Software.
#
# THE SOFTWARE IS PROVIDED "AS IS", WITHOUT WARRANTY OF ANY
# KIND, EXPRESS OR IMPLIED, INCLUDING BUT NOT LIMITED TO THE
# WARRANTIES OF MERCHANTABILITY, FITNESS FOR A PARTICULAR PURPOSE AND
# NONINFRINGEMENT. IN NO EVENT SHALL THE AUTHORS OR COPYRIGHT HOLDERS BE
# LIABLE FOR ANY CLAIM, DAMAGES OR OTHER LIABILITY, WHETHER IN AN ACTION
# OF CONTRACT, TORT OR OTHERWISE, ARISING FROM, OUT OF OR IN CONNECTION
# WITH THE SOFTWARE OR THE USE OR OTHER DEALINGS IN THE SOFTWARE.
#
from SCons.compat.six import u

__revision__ = "__FILE__ __REVISION__ __DATE__ __DEVELOPER__"

import SCons.compat

import io
import os
import sys
import unittest
from collections import UserDict, UserList, UserString

import TestCmd
import TestUnit

import SCons.Errors

from SCons.Util import *

try: eval('unicode')
except NameError: HasUnicode = False
else:             HasUnicode = True

class OutBuffer(object):
    def __init__(self):
        self.buffer = ""

    def write(self, str):
        self.buffer = self.buffer + str

class dictifyTestCase(unittest.TestCase):
    def test_dictify(self):
        """Test the dictify() function"""
        r = SCons.Util.dictify(['a', 'b', 'c'], [1, 2, 3])
        assert r == {'a':1, 'b':2, 'c':3}, r

        r = {}
        SCons.Util.dictify(['a'], [1], r)
        SCons.Util.dictify(['b'], [2], r)
        SCons.Util.dictify(['c'], [3], r)
        assert r == {'a':1, 'b':2, 'c':3}, r

class UtilTestCase(unittest.TestCase):
    def test_splitext(self):
        assert splitext('foo') == ('foo','')
        assert splitext('foo.bar') == ('foo','.bar')
        assert splitext(os.path.join('foo.bar', 'blat')) == (os.path.join('foo.bar', 'blat'),'')

    class Node(object):
        def __init__(self, name, children=[]):
            self.children = children
            self.name = name
            self.nocache = None
        def __str__(self):
            return self.name
        def exists(self):
            return 1
        def rexists(self):
            return 1
        def has_builder(self):
            return 1
        def has_explicit_builder(self):
            return 1
        def side_effect(self):
            return 1
        def precious(self):
            return 1
        def always_build(self):
            return 1
        def is_up_to_date(self):
            return 1
        def noclean(self):
            return 1

    def tree_case_1(self):
        """Fixture for the render_tree() and print_tree() tests."""
        windows_h = self.Node("windows.h")
        stdlib_h = self.Node("stdlib.h")
        stdio_h = self.Node("stdio.h")
        bar_c = self.Node("bar.c", [stdlib_h, windows_h])
        bar_o = self.Node("bar.o", [bar_c])
        foo_c = self.Node("foo.c", [stdio_h])
        foo_o = self.Node("foo.o", [foo_c])
        foo = self.Node("foo", [foo_o, bar_o])

        expect = """\
+-foo
  +-foo.o
  | +-foo.c
  |   +-stdio.h
  +-bar.o
    +-bar.c
      +-stdlib.h
      +-windows.h
"""

        lines = expect.split('\n')[:-1]
        lines = ['[E BSPACN ]'+l for l in lines]
        withtags = '\n'.join(lines) + '\n'

        return foo, expect, withtags

    def tree_case_2(self, prune=1):
        """Fixture for the render_tree() and print_tree() tests."""

        types_h = self.Node('types.h')
        malloc_h = self.Node('malloc.h')
        stdlib_h = self.Node('stdlib.h', [types_h, malloc_h])
        bar_h = self.Node('bar.h', [stdlib_h])
        blat_h = self.Node('blat.h', [stdlib_h])
        blat_c = self.Node('blat.c', [blat_h, bar_h])
        blat_o = self.Node('blat.o', [blat_c])

        expect = """\
+-blat.o
  +-blat.c
    +-blat.h
    | +-stdlib.h
    |   +-types.h
    |   +-malloc.h
    +-bar.h
"""
        if prune:
            expect += """      +-[stdlib.h]
"""
        else:
            expect += """      +-stdlib.h
        +-types.h
        +-malloc.h
"""

        lines = expect.split('\n')[:-1]
        lines = ['[E BSPACN ]'+l for l in lines]
        withtags = '\n'.join(lines) + '\n'

        return blat_o, expect, withtags

    def test_render_tree(self):
        """Test the render_tree() function"""
        def get_children(node):
            return node.children

        node, expect, withtags = self.tree_case_1()
        actual = render_tree(node, get_children)
        assert expect == actual, (expect, actual)

        node, expect, withtags = self.tree_case_2()
        actual = render_tree(node, get_children, 1)
        assert expect == actual, (expect, actual)

        # Ensure that we can call render_tree on the same Node
        # again. This wasn't possible in version 2.4.1 and earlier
        # due to a bug in render_tree (visited was set to {} as default
        # parameter)
        actual = render_tree(node, get_children, 1)
        assert expect == actual, (expect, actual)

    def test_print_tree(self):
        """Test the print_tree() function"""
        def get_children(node):
            return node.children

        save_stdout = sys.stdout

        try:
            node, expect, withtags = self.tree_case_1()

            sys.stdout = io.StringIO()
            print_tree(node, get_children)
            actual = sys.stdout.getvalue()
            assert expect == actual, (expect, actual)

            sys.stdout = io.StringIO()
            print_tree(node, get_children, showtags=1)
            actual = sys.stdout.getvalue()
            assert withtags == actual, (withtags, actual)
 
            # Test that explicitly setting prune to zero works
            # the same as the default (see above)
            node, expect, withtags = self.tree_case_2(prune=0)
 
            sys.stdout = io.StringIO()
            print_tree(node, get_children, 0)
            actual = sys.stdout.getvalue()
            assert expect == actual, (expect, actual)
 
            sys.stdout = io.StringIO()
            print_tree(node, get_children, 0, showtags=1)
            actual = sys.stdout.getvalue()
            assert withtags == actual, (withtags, actual)

            # Test output with prune=1
            node, expect, withtags = self.tree_case_2(prune=1)

            sys.stdout = io.StringIO()
            print_tree(node, get_children, 1)
            actual = sys.stdout.getvalue()
            assert expect == actual, (expect, actual)

            # Ensure that we can call print_tree on the same Node
            # again. This wasn't possible in version 2.4.1 and earlier
            # due to a bug in print_tree (visited was set to {} as default
            # parameter)
            sys.stdout = io.StringIO()
            print_tree(node, get_children, 1)
            actual = sys.stdout.getvalue()
            assert expect == actual, (expect, actual)

            sys.stdout = io.StringIO()
            print_tree(node, get_children, 1, showtags=1)
            actual = sys.stdout.getvalue()
            assert withtags == actual, (withtags, actual)
        finally:
            sys.stdout = save_stdout

    def test_is_Dict(self):
        assert is_Dict({})
        assert is_Dict(UserDict())
        assert is_Dict(os.environ)
        try:
            class mydict(dict):
                pass
        except TypeError:
            pass
        else:
            assert is_Dict(mydict({}))
        assert not is_Dict([])
        assert not is_Dict(())
        assert not is_Dict("")
        if HasUnicode:
            exec("assert not is_Dict(u'')")

    def test_is_List(self):
        assert is_List([])
        assert is_List(UserList())
        try:
            class mylist(list):
                pass
        except TypeError:
            pass
        else:
            assert is_List(mylist([]))
        assert not is_List(())
        assert not is_List({})
        assert not is_List("")
        if HasUnicode:
            exec("assert not is_List(u'')")

    def test_is_String(self):
        assert is_String("")
        if HasUnicode:
            exec("assert is_String(u'')")
        assert is_String(UserString(''))
        try:
            class mystr(str):
                pass
        except TypeError:
            pass
        else:
            assert is_String(mystr(''))
        assert not is_String({})
        assert not is_String([])
        assert not is_String(())

    def test_is_Tuple(self):
        assert is_Tuple(())
        try:
            class mytuple(tuple):
                pass
        except TypeError:
            pass
        else:
            assert is_Tuple(mytuple(()))
        assert not is_Tuple([])
        assert not is_Tuple({})
        assert not is_Tuple("")
        if HasUnicode:
            exec("assert not is_Tuple(u'')")

    def test_to_String(self):
        """Test the to_String() method."""
        assert to_String(1) == "1", to_String(1)
        assert to_String([ 1, 2, 3]) == str([1, 2, 3]), to_String([1,2,3])
        assert to_String("foo") == "foo", to_String("foo")

        s1=UserString('blah')
        assert to_String(s1) == s1, s1
        assert to_String(s1) == 'blah', s1

        class Derived(UserString):
            pass
        s2 = Derived('foo')
        assert to_String(s2) == s2, s2
        assert to_String(s2) == 'foo', s2

        if HasUnicode:
            s3=UserString(unicode('bar'))
            assert to_String(s3) == s3, s3
            assert to_String(s3) == unicode('bar'), s3
            assert isinstance(to_String(s3), unicode), \
                   type(to_String(s3))

        if HasUnicode:
            s4 = unicode('baz')
            assert to_String(s4) == unicode('baz'), to_String(s4)
            assert isinstance(to_String(s4), unicode), \
                   type(to_String(s4))

    def test_WhereIs(self):
        test = TestCmd.TestCmd(workdir = '')

        sub1_xxx_exe = test.workpath('sub1', 'xxx.exe')
        sub2_xxx_exe = test.workpath('sub2', 'xxx.exe')
        sub3_xxx_exe = test.workpath('sub3', 'xxx.exe')
        sub4_xxx_exe = test.workpath('sub4', 'xxx.exe')

        test.subdir('subdir', 'sub1', 'sub2', 'sub3', 'sub4')

        if sys.platform != 'win32':
            test.write(sub1_xxx_exe, "\n")

        os.mkdir(sub2_xxx_exe)

        test.write(sub3_xxx_exe, "\n")
        os.chmod(sub3_xxx_exe, 0o777)

        test.write(sub4_xxx_exe, "\n")
        os.chmod(sub4_xxx_exe, 0o777)

        env_path = os.environ['PATH']

        try:
            pathdirs_1234 = [ test.workpath('sub1'),
                              test.workpath('sub2'),
                              test.workpath('sub3'),
                              test.workpath('sub4'),
                            ] + env_path.split(os.pathsep)

            pathdirs_1243 = [ test.workpath('sub1'),
                              test.workpath('sub2'),
                              test.workpath('sub4'),
                              test.workpath('sub3'),
                            ] + env_path.split(os.pathsep)

            os.environ['PATH'] = os.pathsep.join(pathdirs_1234)
            wi = WhereIs('xxx.exe')
            assert wi == test.workpath(sub3_xxx_exe), wi
            wi = WhereIs('xxx.exe', pathdirs_1243)
            assert wi == test.workpath(sub4_xxx_exe), wi
            wi = WhereIs('xxx.exe', os.pathsep.join(pathdirs_1243))
            assert wi == test.workpath(sub4_xxx_exe), wi

            wi = WhereIs('xxx.exe',reject = sub3_xxx_exe)
            assert wi == test.workpath(sub4_xxx_exe), wi
            wi = WhereIs('xxx.exe', pathdirs_1243, reject = sub3_xxx_exe)
            assert wi == test.workpath(sub4_xxx_exe), wi

            os.environ['PATH'] = os.pathsep.join(pathdirs_1243)
            wi = WhereIs('xxx.exe')
            assert wi == test.workpath(sub4_xxx_exe), wi
            wi = WhereIs('xxx.exe', pathdirs_1234)
            assert wi == test.workpath(sub3_xxx_exe), wi
            wi = WhereIs('xxx.exe', os.pathsep.join(pathdirs_1234))
            assert wi == test.workpath(sub3_xxx_exe), wi

            if sys.platform == 'win32':
                wi = WhereIs('xxx', pathext = '')
                assert wi is None, wi

                wi = WhereIs('xxx', pathext = '.exe')
                assert wi == test.workpath(sub4_xxx_exe), wi

                wi = WhereIs('xxx', path = pathdirs_1234, pathext = '.BAT;.EXE')
                assert wi.lower() == test.workpath(sub3_xxx_exe).lower(), wi

                # Test that we return a normalized path even when
                # the path contains forward slashes.
                forward_slash = test.workpath('') + '/sub3'
                wi = WhereIs('xxx', path = forward_slash, pathext = '.EXE')
                assert wi.lower() == test.workpath(sub3_xxx_exe).lower(), wi

            del os.environ['PATH']
            wi = WhereIs('xxx.exe')
            assert wi is None, wi

        finally:
            os.environ['PATH'] = env_path

    def test_get_env_var(self):
        """Testing get_environment_var()."""
        assert get_environment_var("$FOO") == "FOO", get_environment_var("$FOO")
        assert get_environment_var("${BAR}") == "BAR", get_environment_var("${BAR}")
        assert get_environment_var("$FOO_BAR1234") == "FOO_BAR1234", get_environment_var("$FOO_BAR1234")
        assert get_environment_var("${BAR_FOO1234}") == "BAR_FOO1234", get_environment_var("${BAR_FOO1234}")
        assert get_environment_var("${BAR}FOO") == None, get_environment_var("${BAR}FOO")
        assert get_environment_var("$BAR ") == None, get_environment_var("$BAR ")
        assert get_environment_var("FOO$BAR") == None, get_environment_var("FOO$BAR")
        assert get_environment_var("$FOO[0]") == None, get_environment_var("$FOO[0]")
        assert get_environment_var("${some('complex expression')}") == None, get_environment_var("${some('complex expression')}")

    def test_Proxy(self):
        """Test generic Proxy class."""
        class Subject(object):
            def foo(self):
                return 1
            def bar(self):
                return 2

        s=Subject()
        s.baz = 3

        class ProxyTest(Proxy):
            def bar(self):
                return 4

        p=ProxyTest(s)

        assert p.foo() == 1, p.foo()
        assert p.bar() == 4, p.bar()
        assert p.baz == 3, p.baz

        p.baz = 5
        s.baz = 6

        assert p.baz == 5, p.baz
        assert p.get() == s, p.get()

    def test_display(self):
        old_stdout = sys.stdout
        sys.stdout = OutBuffer()
        display("line1")
        display.set_mode(0)
        display("line2")
        display.set_mode(1)
        display("line3")
        display("line4\n", append_newline=0)
        display.set_mode(0)
        display("dont print1")
        display("dont print2\n", append_newline=0)
        display.set_mode(1)
        assert sys.stdout.buffer == "line1\nline3\nline4\n"
        sys.stdout = old_stdout

    def test_get_native_path(self):
        """Test the get_native_path() function."""
        import tempfile
        filename = tempfile.mktemp()
        str = '1234567890 ' + filename
        try:
            open(filename, 'w').write(str)
            assert open(get_native_path(filename)).read() == str
        finally:
            try:
                os.unlink(filename)
            except OSError:
                pass

    def test_PrependPath(self):
        """Test prepending to a path"""
        p1 = r'C:\dir\num\one;C:\dir\num\two'
        p2 = r'C:\mydir\num\one;C:\mydir\num\two'
        # have to include the pathsep here so that the test will work on UNIX too.
        p1 = PrependPath(p1,r'C:\dir\num\two',sep = ';')
        p1 = PrependPath(p1,r'C:\dir\num\three',sep = ';')
        p2 = PrependPath(p2,r'C:\mydir\num\three',sep = ';')
        p2 = PrependPath(p2,r'C:\mydir\num\one',sep = ';')
        assert(p1 == r'C:\dir\num\three;C:\dir\num\two;C:\dir\num\one')
        assert(p2 == r'C:\mydir\num\one;C:\mydir\num\three;C:\mydir\num\two')

    def test_AppendPath(self):
        """Test appending to a path."""
        p1 = r'C:\dir\num\one;C:\dir\num\two'
        p2 = r'C:\mydir\num\one;C:\mydir\num\two'
        # have to include the pathsep here so that the test will work on UNIX too.
        p1 = AppendPath(p1,r'C:\dir\num\two',sep = ';')
        p1 = AppendPath(p1,r'C:\dir\num\three',sep = ';')
        p2 = AppendPath(p2,r'C:\mydir\num\three',sep = ';')
        p2 = AppendPath(p2,r'C:\mydir\num\one',sep = ';')
        assert(p1 == r'C:\dir\num\one;C:\dir\num\two;C:\dir\num\three')
        assert(p2 == r'C:\mydir\num\two;C:\mydir\num\three;C:\mydir\num\one')

    def test_PrependPathPreserveOld(self):
        """Test prepending to a path while preserving old paths"""
        p1 = r'C:\dir\num\one;C:\dir\num\two'
        # have to include the pathsep here so that the test will work on UNIX too.
        p1 = PrependPath(p1,r'C:\dir\num\two',sep = ';', delete_existing=0)
        p1 = PrependPath(p1,r'C:\dir\num\three',sep = ';')
        assert(p1 == r'C:\dir\num\three;C:\dir\num\one;C:\dir\num\two')

    def test_AppendPathPreserveOld(self):
        """Test appending to a path while preserving old paths"""
        p1 = r'C:\dir\num\one;C:\dir\num\two'
        # have to include the pathsep here so that the test will work on UNIX too.
        p1 = AppendPath(p1,r'C:\dir\num\one',sep = ';', delete_existing=0)
        p1 = AppendPath(p1,r'C:\dir\num\three',sep = ';')
        assert(p1 == r'C:\dir\num\one;C:\dir\num\two;C:\dir\num\three')

    def test_addPathIfNotExists(self):
        """Test the AddPathIfNotExists() function"""
        env_dict = { 'FOO' : os.path.normpath('/foo/bar') + os.pathsep + \
                     os.path.normpath('/baz/blat'),
                     'BAR' : os.path.normpath('/foo/bar') + os.pathsep + \
                     os.path.normpath('/baz/blat'),
                     'BLAT' : [ os.path.normpath('/foo/bar'),
                                os.path.normpath('/baz/blat') ] }
        AddPathIfNotExists(env_dict, 'FOO', os.path.normpath('/foo/bar'))
        AddPathIfNotExists(env_dict, 'BAR', os.path.normpath('/bar/foo'))
        AddPathIfNotExists(env_dict, 'BAZ', os.path.normpath('/foo/baz'))
        AddPathIfNotExists(env_dict, 'BLAT', os.path.normpath('/baz/blat'))
        AddPathIfNotExists(env_dict, 'BLAT', os.path.normpath('/baz/foo'))

        assert env_dict['FOO'] == os.path.normpath('/foo/bar') + os.pathsep + \
               os.path.normpath('/baz/blat'), env_dict['FOO']
        assert env_dict['BAR'] == os.path.normpath('/bar/foo') + os.pathsep + \
               os.path.normpath('/foo/bar') + os.pathsep + \
               os.path.normpath('/baz/blat'), env_dict['BAR']
        assert env_dict['BAZ'] == os.path.normpath('/foo/baz'), env_dict['BAZ']
        assert env_dict['BLAT'] == [ os.path.normpath('/baz/foo'),
                                     os.path.normpath('/foo/bar'),
                                     os.path.normpath('/baz/blat') ], env_dict['BLAT' ]

    def test_CLVar(self):
        """Test the command-line construction variable class"""
        f = SCons.Util.CLVar('a b')

        r = f + 'c d'
        assert isinstance(r, SCons.Util.CLVar), type(r)
        assert r.data == ['a', 'b', 'c', 'd'], r.data
        assert str(r) == 'a b c d', str(r)

        r = f + ' c d'
        assert isinstance(r, SCons.Util.CLVar), type(r)
        assert r.data == ['a', 'b', 'c', 'd'], r.data
        assert str(r) == 'a b c d', str(r)

        r = f + ['c d']
        assert isinstance(r, SCons.Util.CLVar), type(r)
        assert r.data == ['a', 'b', 'c d'], r.data
        assert str(r) == 'a b c d', str(r)

        r = f + [' c d']
        assert isinstance(r, SCons.Util.CLVar), type(r)
        assert r.data == ['a', 'b', ' c d'], r.data
        assert str(r) == 'a b  c d', str(r)

        r = f + ['c', 'd']
        assert isinstance(r, SCons.Util.CLVar), type(r)
        assert r.data == ['a', 'b', 'c', 'd'], r.data
        assert str(r) == 'a b c d', str(r)

        r = f + [' c', 'd']
        assert isinstance(r, SCons.Util.CLVar), type(r)
        assert r.data == ['a', 'b', ' c', 'd'], r.data
        assert str(r) == 'a b  c d', str(r)

        f = SCons.Util.CLVar(['a b'])

        r = f + 'c d'
        assert isinstance(r, SCons.Util.CLVar), type(r)
        assert r.data == ['a b', 'c', 'd'], r.data
        assert str(r) == 'a b c d', str(r)

        r = f + ' c d'
        assert isinstance(r, SCons.Util.CLVar), type(r)
        assert r.data == ['a b', 'c', 'd'], r.data
        assert str(r) == 'a b c d', str(r)

        r = f + ['c d']
        assert isinstance(r, SCons.Util.CLVar), type(r)
        assert r.data == ['a b', 'c d'], r.data
        assert str(r) == 'a b c d', str(r)

        r = f + [' c d']
        assert isinstance(r, SCons.Util.CLVar), type(r)
        assert r.data == ['a b', ' c d'], r.data
        assert str(r) == 'a b  c d', str(r)

        r = f + ['c', 'd']
        assert isinstance(r, SCons.Util.CLVar), type(r)
        assert r.data == ['a b', 'c', 'd'], r.data
        assert str(r) == 'a b c d', str(r)

        r = f + [' c', 'd']
        assert isinstance(r, SCons.Util.CLVar), type(r)
        assert r.data == ['a b', ' c', 'd'], r.data
        assert str(r) == 'a b  c d', str(r)

        f = SCons.Util.CLVar(['a', 'b'])

        r = f + 'c d'
        assert isinstance(r, SCons.Util.CLVar), type(r)
        assert r.data == ['a', 'b', 'c', 'd'], r.data
        assert str(r) == 'a b c d', str(r)

        r = f + ' c d'
        assert isinstance(r, SCons.Util.CLVar), type(r)
        assert r.data == ['a', 'b', 'c', 'd'], r.data
        assert str(r) == 'a b c d', str(r)

        r = f + ['c d']
        assert isinstance(r, SCons.Util.CLVar), type(r)
        assert r.data == ['a', 'b', 'c d'], r.data
        assert str(r) == 'a b c d', str(r)

        r = f + [' c d']
        assert isinstance(r, SCons.Util.CLVar), type(r)
        assert r.data == ['a', 'b', ' c d'], r.data
        assert str(r) == 'a b  c d', str(r)

        r = f + ['c', 'd']
        assert isinstance(r, SCons.Util.CLVar), type(r)
        assert r.data == ['a', 'b', 'c', 'd'], r.data
        assert str(r) == 'a b c d', str(r)

        r = f + [' c', 'd']
        assert isinstance(r, SCons.Util.CLVar), type(r)
        assert r.data == ['a', 'b', ' c', 'd'], r.data
        assert str(r) == 'a b  c d', str(r)

    def test_Selector(self):
        """Test the Selector class"""

        class MyNode(object):
            def __init__(self, name):
                self.name = name

            def __str__(self):
                return self.name
            def get_suffix(self):
                return os.path.splitext(self.name)[1]

        s = Selector({'a' : 'AAA', 'b' : 'BBB'})
        assert s['a'] == 'AAA', s['a']
        assert s['b'] == 'BBB', s['b']
        exc_caught = None
        try:
            x = s['c']
        except KeyError:
            exc_caught = 1
        assert exc_caught, "should have caught a KeyError"
        s['c'] = 'CCC'
        assert s['c'] == 'CCC', s['c']

        class DummyEnv(UserDict):
            def subst(self, key):
                if key[0] == '$':
                    return self[key[1:]]
                return key

        env = DummyEnv()

        s = Selector({'.d' : 'DDD', '.e' : 'EEE'})
        ret = s(env, [])
        assert ret is None, ret
        ret = s(env, [MyNode('foo.d')])
        assert ret == 'DDD', ret
        ret = s(env, [MyNode('bar.e')])
        assert ret == 'EEE', ret
        ret = s(env, [MyNode('bar.x')])
        assert ret is None, ret
        s[None] = 'XXX'
        ret = s(env, [MyNode('bar.x')])
        assert ret == 'XXX', ret

        env = DummyEnv({'FSUFF' : '.f', 'GSUFF' : '.g'})

        s = Selector({'$FSUFF' : 'FFF', '$GSUFF' : 'GGG'})
        ret = s(env, [MyNode('foo.f')])
        assert ret == 'FFF', ret
        ret = s(env, [MyNode('bar.g')])
        assert ret == 'GGG', ret

    def test_adjustixes(self):
        """Test the adjustixes() function"""
        r = adjustixes('file', 'pre-', '-suf')
        assert r == 'pre-file-suf', r
        r = adjustixes('pre-file', 'pre-', '-suf')
        assert r == 'pre-file-suf', r
        r = adjustixes('file-suf', 'pre-', '-suf')
        assert r == 'pre-file-suf', r
        r = adjustixes('pre-file-suf', 'pre-', '-suf')
        assert r == 'pre-file-suf', r
        r = adjustixes('pre-file.xxx', 'pre-', '-suf')
        assert r == 'pre-file.xxx', r
        r = adjustixes('dir/file', 'pre-', '-suf')
        assert r == os.path.join('dir', 'pre-file-suf'), r

    def test_containsAny(self):
        """Test the containsAny() function"""
        assert containsAny('*.py', '*?[]')
        assert not containsAny('file.txt', '*?[]')

    def test_containsAll(self):
        """Test the containsAll() function"""
        assert containsAll('43221', '123')
        assert not containsAll('134', '123')

    def test_containsOnly(self):
        """Test the containsOnly() function"""
        assert containsOnly('.83', '0123456789.')
        assert not containsOnly('43221', '123')

    def test_LogicalLines(self):
        """Test the LogicalLines class"""
        content = r"""
foo \
bar \
baz
foo
bling \
bling \ bling
bling
"""
<<<<<<< HEAD
        try:
            fobj = io.StringIO(content)
        except TypeError:
            # Python 2.7 and beyond require unicode strings.
            fobj = io.StringIO(u(content))
=======
        # Python 2.7 and beyond require unicode strings.
        fobj = io.StringIO(unicode(content))
>>>>>>> 9d558dd6

        lines = LogicalLines(fobj).readlines()
        assert lines == [
            '\n',
            'foo bar baz\n',
            'foo\n',
            'bling bling \\ bling\n',
            'bling\n',
        ], lines

    def test_intern(self):
        s1 = silent_intern("spam")
        # Python 3.x does not have a unicode() global function
        if sys.version[0] == '2':
            s2 = silent_intern(unicode("unicode spam"))
        s3 = silent_intern(42)
        s4 = silent_intern("spam")
        assert id(s1) == id(s4)


class MD5TestCase(unittest.TestCase):

    def test_collect(self):
        """Test collecting a list of signatures into a new signature value
        """
        s = list(map(MD5signature, ('111', '222', '333')))

        assert '698d51a19d8a121ce581499d7b701668' == MD5collect(s[0:1])
        assert '8980c988edc2c78cc43ccb718c06efd5' == MD5collect(s[0:2])
        assert '53fd88c84ff8a285eb6e0a687e55b8c7' == MD5collect(s)

    def test_MD5signature(self):
        """Test generating a signature"""
        s = MD5signature('111')
        assert '698d51a19d8a121ce581499d7b701668' == s, s

        s = MD5signature('222')
        assert 'bcbe3365e6ac95ea2c0343a2395834dd' == s, s

class NodeListTestCase(unittest.TestCase):
    def test_simple_attributes(self):
        """Test simple attributes of a NodeList class"""
        class TestClass(object):
            def __init__(self, name, child=None):
                self.child = child
                self.bar = name

        t1 = TestClass('t1', TestClass('t1child'))
        t2 = TestClass('t2', TestClass('t2child'))
        t3 = TestClass('t3')

        nl = NodeList([t1, t2, t3])
        assert nl.bar == [ 't1', 't2', 't3' ], nl.bar
        assert nl[0:2].child.bar == [ 't1child', 't2child' ], \
               nl[0:2].child.bar

    def test_callable_attributes(self):
        """Test callable attributes of a NodeList class"""
        class TestClass(object):
            def __init__(self, name, child=None):
                self.child = child
                self.bar = name
            def foo(self):
                return self.bar + "foo"
            def getself(self):
                return self

        t1 = TestClass('t1', TestClass('t1child'))
        t2 = TestClass('t2', TestClass('t2child'))
        t3 = TestClass('t3')

        nl = NodeList([t1, t2, t3])
        assert nl.foo() == [ 't1foo', 't2foo', 't3foo' ], nl.foo()
        assert nl.bar == [ 't1', 't2', 't3' ], nl.bar
        assert nl.getself().bar == [ 't1', 't2', 't3' ], nl.getself().bar
        assert nl[0:2].child.foo() == [ 't1childfoo', 't2childfoo' ], \
               nl[0:2].child.foo()
        assert nl[0:2].child.bar == [ 't1child', 't2child' ], \
               nl[0:2].child.bar

    def test_null(self):
        """Test a null NodeList"""
        nl = NodeList([])
        r = str(nl)
        assert r == '', r
        for node in nl:
            raise Exception("should not enter this loop")


class flattenTestCase(unittest.TestCase):

    def test_scalar(self):
        """Test flattening a scalar"""
        result = flatten('xyz')
        assert result == ['xyz'], result


if __name__ == "__main__":
    suite = unittest.TestSuite()
    tclasses = [ dictifyTestCase,
                 flattenTestCase,
                 MD5TestCase,
                 NodeListTestCase,
                 UtilTestCase,
               ]
    for tclass in tclasses:
        names = unittest.getTestCaseNames(tclass, 'test_')
        suite.addTests(list(map(tclass, names)))
    TestUnit.run(suite)

# Local Variables:
# tab-width:4
# indent-tabs-mode:nil
# End:
# vim: set expandtab tabstop=4 shiftwidth=4:<|MERGE_RESOLUTION|>--- conflicted
+++ resolved
@@ -196,16 +196,16 @@
             print_tree(node, get_children, showtags=1)
             actual = sys.stdout.getvalue()
             assert withtags == actual, (withtags, actual)
- 
+
             # Test that explicitly setting prune to zero works
             # the same as the default (see above)
             node, expect, withtags = self.tree_case_2(prune=0)
- 
+
             sys.stdout = io.StringIO()
             print_tree(node, get_children, 0)
             actual = sys.stdout.getvalue()
             assert expect == actual, (expect, actual)
- 
+
             sys.stdout = io.StringIO()
             print_tree(node, get_children, 0, showtags=1)
             actual = sys.stdout.getvalue()
@@ -733,17 +733,7 @@
 bling \ bling
 bling
 """
-<<<<<<< HEAD
-        try:
-            fobj = io.StringIO(content)
-        except TypeError:
-            # Python 2.7 and beyond require unicode strings.
-            fobj = io.StringIO(u(content))
-=======
-        # Python 2.7 and beyond require unicode strings.
         fobj = io.StringIO(unicode(content))
->>>>>>> 9d558dd6
-
         lines = LogicalLines(fobj).readlines()
         assert lines == [
             '\n',
@@ -755,7 +745,7 @@
 
     def test_intern(self):
         s1 = silent_intern("spam")
-        # Python 3.x does not have a unicode() global function
+        # TODO: Python 3.x does not have a unicode() global function
         if sys.version[0] == '2':
             s2 = silent_intern(unicode("unicode spam"))
         s3 = silent_intern(42)
