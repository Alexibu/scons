--- conflicted
+++ resolved
@@ -641,7 +641,7 @@
                     newglossary_suffix.append(suffix_list)
                 if Verbose:
                     print(" new suffixes for newglossary ",newglossary_suffix)
-                
+
 
     incResult = includeOnly_re.search(content)
     if incResult:
@@ -693,11 +693,7 @@
     env.SideEffect(flsfilename,target[0])
     env.SideEffect(syncfilename,target[0])
     if Verbose:
-<<<<<<< HEAD
-        print("side effect :",auxfilename,logfilename,flsfilename)
-=======
-        print "side effect :",auxfilename,logfilename,flsfilename,syncfilename
->>>>>>> 6db60dbe
+        print("side effect :",auxfilename,logfilename,flsfilename,syncfilename)
     env.Clean(target[0],auxfilename)
     env.Clean(target[0],logfilename)
     env.Clean(target[0],flsfilename)
@@ -864,7 +860,7 @@
     except KeyError:
         environ = {}
         env['ENV'] = environ
-    
+
     if (platform.system() == 'Darwin'):
         try:
             ospath = env['ENV']['PATHOSX']
