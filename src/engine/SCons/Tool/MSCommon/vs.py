--- conflicted
+++ resolved
@@ -83,14 +83,10 @@
             key = root + key
             try:
                 comps = read_reg(key)
-<<<<<<< HEAD
-            except WindowsError as e:
-=======
-            except SCons.Util.WinError, e:
->>>>>>> 9d558dd6
-                debug('find_vs_dir_by_reg(): no VS registry key %s' % repr(key))
+            except SCons.Util.WinError as e:
+                debug('find_vs_dir_by_reg(): no VS registry key {}'.format(repr(key)))
             else:
-                debug('find_vs_dir_by_reg(): found VS in registry: %s' % comps)
+                debug('find_vs_dir_by_reg(): found VS in registry: {}'.format(comps))
                 return comps
         return None
 
@@ -109,12 +105,12 @@
     def find_executable(self):
         vs_dir = self.get_vs_dir()
         if not vs_dir:
-            debug('find_executable():  no vs_dir (%s)'%vs_dir)
+            debug('find_executable():  no vs_dir ({})'.format(vs_dir))
             return None
         executable = os.path.join(vs_dir, self.executable_path)
         executable = os.path.normpath(executable)
         if not os.path.isfile(executable):
-            debug('find_executable():  %s not on file system' % executable)
+            debug('find_executable():  {} not on file system'.format(executable))
             return None
         return executable
 
@@ -213,7 +209,7 @@
                  batch_file_path=r'Common7\Tools\vsvars32.bat',
                  supported_arch=['x86', 'amd64', "arm"],
     ),
- 
+
     # Visual C++ 2015 Express Edition (for Desktop)
     VisualStudio('14.0Exp',
                  vc_version='14.0',
