--- conflicted
+++ resolved
@@ -138,38 +138,10 @@
 _VCVER = ["14.0", "14.0Exp", "12.0", "12.0Exp", "11.0", "11.0Exp", "10.0", "10.0Exp", "9.0", "9.0Exp","8.0", "8.0Exp","7.1", "7.0", "6.0"]
 
 _VCVER_TO_PRODUCT_DIR = {
-<<<<<<< HEAD
-        '14.0' : [
-            r'Microsoft\VisualStudio\14.0\Setup\VC\ProductDir'],
-        '14.0Exp' : [
-            r'Microsoft\VCExpress\14.0\Setup\VC\ProductDir'],
-        '12.0' : [
-            r'Microsoft\VisualStudio\12.0\Setup\VC\ProductDir'],
-        '12.0Exp' : [
-            r'Microsoft\VCExpress\12.0\Setup\VC\ProductDir'],
-        '11.0': [
-            r'Microsoft\VisualStudio\11.0\Setup\VC\ProductDir'],
-        '11.0Exp' : [
-            r'Microsoft\VCExpress\11.0\Setup\VC\ProductDir'],
-        '10.0': [
-            r'Microsoft\VisualStudio\10.0\Setup\VC\ProductDir'],
-        '10.0Exp' : [
-            r'Microsoft\VCExpress\10.0\Setup\VC\ProductDir'],
-        '9.0': [
-            r'Microsoft\VisualStudio\9.0\Setup\VC\ProductDir'],
-        '9.0Exp' : [
-            r'Microsoft\VCExpress\9.0\Setup\VC\ProductDir'],
-        '8.0': [
-            r'Microsoft\VisualStudio\8.0\Setup\VC\ProductDir'],
-        '8.0Exp': [
-            r'Microsoft\VCExpress\8.0\Setup\VC\ProductDir'],
-        '7.1': [
-            r'Microsoft\VisualStudio\7.1\Setup\VC\ProductDir'],
-        '7.0': [
-            r'Microsoft\VisualStudio\7.0\Setup\VC\ProductDir'],
-        '6.0': [
-            r'Microsoft\VisualStudio\6.0\Setup\Microsoft Visual C++\ProductDir']
-=======
+    '14.0' : [
+        (SCons.Util.HKEY_LOCAL_MACHINE, r'Microsoft\VisualStudio\14.0\Setup\VC\ProductDir')],
+    '14.0Exp' : [
+        (SCons.Util.HKEY_LOCAL_MACHINE, r'Microsoft\VCExpress\14.0\Setup\VC\ProductDir')],
     '12.0' : [
         (SCons.Util.HKEY_LOCAL_MACHINE, r'Microsoft\VisualStudio\12.0\Setup\VC\ProductDir'),
         ],
@@ -210,7 +182,6 @@
     '6.0': [
         (SCons.Util.HKEY_LOCAL_MACHINE, r'Microsoft\VisualStudio\6.0\Setup\Microsoft Visual C++\ProductDir'),
         ]
->>>>>>> 70545358
 }
         
 def msvc_version_to_maj_min(msvc_version):
