--- conflicted
+++ resolved
@@ -49,7 +49,7 @@
 
 class CopytreeError(EnvironmentError):
     pass
-                
+
 # This is a patched version of shutil.copytree from python 2.5.  It
 # doesn't fail if the dir exists, which regular copytree does
 # (annoyingly).  Note the XXX comment in the docstring.
@@ -147,92 +147,6 @@
 
     return 0
 
-<<<<<<< HEAD
-def versionedLibVersion(dest, env):
-    """Check if dest is a version shared library name. Return version, libname, & install_dir if it is."""
-    Verbose = False
-    platform = env.subst('$PLATFORM')
-    if not (platform == 'posix'  or platform == 'darwin'):
-        return (None, None, None)
-
-    libname = os.path.basename(dest)
-    install_dir = os.path.dirname(dest)
-    shlib_suffix = env.subst('$SHLIBSUFFIX')
-    # See if the source name is a versioned shared library, get the version number
-    result = False
-    
-    version_re = re.compile("[0-9]+\\.[0-9]+\\.[0-9a-zA-Z]+")
-    version_File = None
-    if platform == 'posix':
-        # handle unix names
-        versioned_re = re.compile(re.escape(shlib_suffix + '.') + "[0-9]+\\.[0-9]+\\.[0-9a-zA-Z]+")
-        result = versioned_re.findall(libname)
-        if result:
-            version_File = version_re.findall(versioned_re.findall(libname)[-1])[-1]
-    elif platform == 'darwin':
-        # handle OSX names
-        versioned_re = re.compile("\\.[0-9]+\\.[0-9]+\\.[0-9a-zA-Z]+" + re.escape(shlib_suffix) )
-        result = versioned_re.findall(libname)
-        if result:
-            version_File = version_re.findall(versioned_re.findall(libname)[-1])[-1]
-    
-    if Verbose:
-        print("install: version_File ", version_File)
-    # result is False if we did not find a versioned shared library name, so return and empty list
-    if not result:
-        return (None, libname, install_dir)
-
-    version = None
-    # get version number from the environment
-    try:
-        version = env.subst('$SHLIBVERSION')
-    except KeyError:
-        version = None
-    
-    if version != version_File:
-        #raise SCons.Errors.UserError("SHLIBVERSION '%s' does not match the version # '%s' in the filename" % (version, version_File) )
-        print("SHLIBVERSION '%s' does not match the version # '%s' in the filename, proceeding based on file name" % (version, version_File))
-        version = version_File
-    return (version, libname, install_dir)
-
-def versionedLibLinks(dest, source, env):
-    """If we are installing a versioned shared library create the required links."""
-    Verbose = False
-    linknames = []
-    version, libname, install_dir = versionedLibVersion(dest, env)
-
-    if version != None:
-        # libname includes the version number if one was given
-        linknames = SCons.Tool.VersionShLibLinkNames(version,libname,env)
-        if Verbose:
-            print("versionedLibLinks: linknames ",linknames)
-        # Here we just need the file name w/o path as the target of the link
-        lib_ver = libname
-        # make symlink of adjacent names in linknames
-        for count in range(len(linknames)):
-            linkname = linknames[count]
-            fulllinkname = os.path.join(install_dir, linkname)
-            if Verbose:
-                print("full link name ",fulllinkname)
-            if count > 0:
-                try:
-                    os.remove(lastlinkname)
-                except:
-                    pass
-                os.symlink(os.path.basename(fulllinkname),lastlinkname)
-                if Verbose:
-                    print("versionedLibLinks: made sym link of %s -> %s" % (lastlinkname,os.path.basename(fulllinkname)))
-            lastlinkname = fulllinkname
-        # finish chain of sym links with link to the actual library
-        if len(linknames)>0:
-            try:
-                os.remove(lastlinkname)
-            except:
-                pass
-            os.symlink(lib_ver,lastlinkname)
-            if Verbose:
-                print("versionedLibLinks: made sym link of %s -> %s" % (lib_ver,lastlinkname))
-=======
 def listShlibLinksToInstall(dest, source, env):
     install_links = []
     source = env.arg2nodes(source)
@@ -252,13 +166,11 @@
 def installShlibLinks(dest, source, env):
     """If we are installing a versioned shared library create the required links."""
     Verbose = False
-
     symlinks = listShlibLinksToInstall(dest, source, env)
     if Verbose:
-        print 'installShlibLinks: symlinks=%r' % SCons.Tool.StringizeLibSymlinks(symlinks)
+        print('installShlibLinks: symlinks={:r}'.format(SCons.Tool.StringizeLibSymlinks(symlinks)))
     if symlinks:
         SCons.Tool.CreateLibSymlinks(env, symlinks)
->>>>>>> 9d558dd6
     return
 
 def installFunc(target, source, env):
@@ -332,31 +244,10 @@
     Verbose = False
     _INSTALLED_FILES.extend(target)
     if Verbose:
-<<<<<<< HEAD
-        print("ver lib emitter ",repr(target))
-
-    # see if we have a versioned shared library, if so generate side effects
-    version, libname, install_dir = versionedLibVersion(target[0].path, env)
-    if version != None:
-        # generate list of link names
-        linknames = SCons.Tool.VersionShLibLinkNames(version,libname,env)
-        for linkname in linknames:
-            if Verbose:
-                print("make side effect of %s" % os.path.join(install_dir, linkname))
-            fulllinkname = os.path.join(install_dir, linkname)
-            env.SideEffect(fulllinkname,target[0])
-            env.Clean(target[0],fulllinkname)
-            _INSTALLED_FILES.append(fulllinkname)
-            if Verbose:
-                print("installed list ", _INSTALLED_FILES)
-=======
-        print "add_versioned_targets_to_INSTALLED_FILES: target=%r" % map(str, target)
-
+        print("add_versioned_targets_to_INSTALLED_FILES: target={:r}".format(map(str, target)))
     symlinks = listShlibLinksToInstall(target[0], source, env)
     if symlinks:
         SCons.Tool.EmitLibSymlinks(env, symlinks, target[0])
->>>>>>> 9d558dd6
-        
     _UNIQUE_INSTALLED_FILES = None
     return (target, source)
 
