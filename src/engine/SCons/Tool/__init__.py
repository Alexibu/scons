"""SCons.Tool

SCons tool selection.

This looks for modules that define a callable object that can modify
a construction environment as appropriate for a given tool (or tool
chain).

Note that because this subsystem just *selects* a callable that can
modify a construction environment, it's possible for people to define
their own "tool specification" in an arbitrary callable function.  No
one needs to use or tie in to this subsystem in order to roll their own
tool definition.
"""

#
# __COPYRIGHT__
#
# Permission is hereby granted, free of charge, to any person obtaining
# a copy of this software and associated documentation files (the
# "Software"), to deal in the Software without restriction, including
# without limitation the rights to use, copy, modify, merge, publish,
# distribute, sublicense, and/or sell copies of the Software, and to
# permit persons to whom the Software is furnished to do so, subject to
# the following conditions:
#
# The above copyright notice and this permission notice shall be included
# in all copies or substantial portions of the Software.
#
# THE SOFTWARE IS PROVIDED "AS IS", WITHOUT WARRANTY OF ANY
# KIND, EXPRESS OR IMPLIED, INCLUDING BUT NOT LIMITED TO THE
# WARRANTIES OF MERCHANTABILITY, FITNESS FOR A PARTICULAR PURPOSE AND
# NONINFRINGEMENT. IN NO EVENT SHALL THE AUTHORS OR COPYRIGHT HOLDERS BE
# LIABLE FOR ANY CLAIM, DAMAGES OR OTHER LIABILITY, WHETHER IN AN ACTION
# OF CONTRACT, TORT OR OTHERWISE, ARISING FROM, OUT OF OR IN CONNECTION
# WITH THE SOFTWARE OR THE USE OR OTHER DEALINGS IN THE SOFTWARE.
from __future__ import print_function

__revision__ = "__FILE__ __REVISION__ __DATE__ __DEVELOPER__"

import imp
import sys
import re
import os
import shutil

import SCons.Builder
import SCons.Errors
import SCons.Node.FS
import SCons.Scanner
import SCons.Scanner.C
import SCons.Scanner.D
import SCons.Scanner.LaTeX
import SCons.Scanner.Prog
import SCons.Scanner.SWIG

DefaultToolpath=[]

CScanner = SCons.Scanner.C.CScanner()
DScanner = SCons.Scanner.D.DScanner()
LaTeXScanner = SCons.Scanner.LaTeX.LaTeXScanner()
PDFLaTeXScanner = SCons.Scanner.LaTeX.PDFLaTeXScanner()
ProgramScanner = SCons.Scanner.Prog.ProgramScanner()
SourceFileScanner = SCons.Scanner.Base({}, name='SourceFileScanner')
SWIGScanner = SCons.Scanner.SWIG.SWIGScanner()

CSuffixes = [".c", ".C", ".cxx", ".cpp", ".c++", ".cc",
             ".h", ".H", ".hxx", ".hpp", ".hh",
             ".F", ".fpp", ".FPP",
             ".m", ".mm",
             ".S", ".spp", ".SPP", ".sx"]

DSuffixes = ['.d']

IDLSuffixes = [".idl", ".IDL"]

LaTeXSuffixes = [".tex", ".ltx", ".latex"]

SWIGSuffixes = ['.i']

for suffix in CSuffixes:
    SourceFileScanner.add_scanner(suffix, CScanner)

for suffix in DSuffixes:
    SourceFileScanner.add_scanner(suffix, DScanner)

for suffix in SWIGSuffixes:
    SourceFileScanner.add_scanner(suffix, SWIGScanner)

# FIXME: what should be done here? Two scanners scan the same extensions,
# but look for different files, e.g., "picture.eps" vs. "picture.pdf".
# The builders for DVI and PDF explicitly reference their scanners
# I think that means this is not needed???
for suffix in LaTeXSuffixes:
    SourceFileScanner.add_scanner(suffix, LaTeXScanner)
    SourceFileScanner.add_scanner(suffix, PDFLaTeXScanner)

class Tool(object):
    def __init__(self, name, toolpath=[], **kw):
        self.name = name
        self.toolpath = toolpath + DefaultToolpath
        # remember these so we can merge them into the call
        self.init_kw = kw

        module = self._tool_module()
        self.generate = module.generate
        self.exists = module.exists
        if hasattr(module, 'options'):
            self.options = module.options

    def _tool_module(self):
        # TODO: Interchange zipimport with normal initialization for better error reporting
        oldpythonpath = sys.path
        sys.path = self.toolpath + sys.path

        try:
            try:
                file, path, desc = imp.find_module(self.name, self.toolpath)
                try:
                    return imp.load_module(self.name, file, path, desc)
                finally:
                    if file:
                        file.close()
            except ImportError as e:
                if not str(e).startswith ("No module"):
                    raise SCons.Errors.EnvironmentError(e)
                try:
                    import zipimport
                except ImportError:
                    pass
                else:
                    for aPath in self.toolpath:
                        try:
                            importer = zipimport.zipimporter(aPath)
                            return importer.load_module(self.name)
                        except ImportError as e:
                            pass
        finally:
            sys.path = oldpythonpath

        full_name = 'SCons.Tool.' + self.name
        try:
            return sys.modules[full_name]
        except KeyError:
            try:
                smpath = sys.modules['SCons.Tool'].__path__
                try:
                    file, path, desc = imp.find_module(self.name, smpath)
                    module = imp.load_module(full_name, file, path, desc)
                    setattr(SCons.Tool, self.name, module)
                    if file:
                        file.close()
                    return module
                except ImportError as e:
                    if not str(e).startswith("No module"):
                        raise SCons.Errors.EnvironmentError(e)
                    try:
                        import zipimport
                        importer = zipimport.zipimporter( sys.modules['SCons.Tool'].__path__[0] )
                        module = importer.load_module(full_name)
                        setattr(SCons.Tool, self.name, module)
                        return module
                    except ImportError as e:
                        m = "No tool named '%s': %s" % (self.name, e)
                        raise SCons.Errors.EnvironmentError(m)
            except ImportError as e:
                m = "No tool named '%s': %s" % (self.name, e)
                raise SCons.Errors.EnvironmentError(m)

    def __call__(self, env, *args, **kw):
        if self.init_kw is not None:
            # Merge call kws into init kws;
            # but don't bash self.init_kw.
            if kw is not None:
                call_kw = kw
                kw = self.init_kw.copy()
                kw.update(call_kw)
            else:
                kw = self.init_kw
        env.Append(TOOLS = [ self.name ])
        if hasattr(self, 'options'):
            import SCons.Variables
            if 'options' not in env:
                from SCons.Script import ARGUMENTS
                env['options']=SCons.Variables.Variables(args=ARGUMENTS)
            opts=env['options']

            self.options(opts)
            opts.Update(env)

        self.generate(env, *args, **kw)

    def __str__(self):
        return self.name

##########################################################################
#  Create common executable program / library / object builders

def createProgBuilder(env):
    """This is a utility function that creates the Program
    Builder in an Environment if it is not there already.

    If it is already there, we return the existing one.
    """

    try:
        program = env['BUILDERS']['Program']
    except KeyError:
        import SCons.Defaults
        program = SCons.Builder.Builder(action = SCons.Defaults.LinkAction,
                                        emitter = '$PROGEMITTER',
                                        prefix = '$PROGPREFIX',
                                        suffix = '$PROGSUFFIX',
                                        src_suffix = '$OBJSUFFIX',
                                        src_builder = 'Object',
                                        target_scanner = ProgramScanner)
        env['BUILDERS']['Program'] = program

    return program

def createStaticLibBuilder(env):
    """This is a utility function that creates the StaticLibrary
    Builder in an Environment if it is not there already.

    If it is already there, we return the existing one.
    """

    try:
        static_lib = env['BUILDERS']['StaticLibrary']
    except KeyError:
        action_list = [ SCons.Action.Action("$ARCOM", "$ARCOMSTR") ]
        if env.Detect('ranlib'):
            ranlib_action = SCons.Action.Action("$RANLIBCOM", "$RANLIBCOMSTR")
            action_list.append(ranlib_action)

        static_lib = SCons.Builder.Builder(action = action_list,
                                           emitter = '$LIBEMITTER',
                                           prefix = '$LIBPREFIX',
                                           suffix = '$LIBSUFFIX',
                                           src_suffix = '$OBJSUFFIX',
                                           src_builder = 'StaticObject')
        env['BUILDERS']['StaticLibrary'] = static_lib
        env['BUILDERS']['Library'] = static_lib

    return static_lib

def _call_linker_cb(env, callback, args, result = None):
    """Returns the result of env['LINKCALLBACKS'][callback](*args)
    if env['LINKCALLBACKS'] is a dictionary and env['LINKCALLBACKS'][callback]
    is callable. If these conditions are not met, return the value provided as
    the *result* argument. This function is mainly used for generating library
    info such as versioned suffixes, symlink maps, sonames etc. by delegating
    the core job to callbacks configured by current linker tool"""

    Verbose = False

    if Verbose:
        print '_call_linker_cb: args=%r' % args
        print '_call_linker_cb: callback=%r' % callback
    
    try:
        cbfun = env['LINKCALLBACKS'][callback]
    except (KeyError, TypeError):
        if Verbose:
<<<<<<< HEAD
            print("VersionShLibLinkNames: linkname = ",linkname)
        linknames.append(linkname)
    elif platform == 'posix':
        if sys.platform.startswith('openbsd'):
            # OpenBSD uses x.y shared library versioning numbering convention
            # and doesn't use symlinks to backwards-compatible libraries
            return []
        # For libfoo.so.x.y.z, linknames libfoo.so libfoo.so.x.y libfoo.so.x
        suffix_re = re.escape(shlib_suffix + '.' + version)
        # First linkname has no version number
        linkname = re.sub(suffix_re, shlib_suffix, libname)
        if Verbose:
            print("VersionShLibLinkNames: linkname = ",linkname)
        linknames.append(linkname)
        versionparts = version.split('.')
        major_name = linkname + "." + versionparts[0]
        minor_name = major_name + "." + versionparts[1]
        #Only add link for major_name
        #for linkname in [major_name, minor_name]:
        for linkname in [major_name, ]:
            if Verbose:
                print("VersionShLibLinkNames: linkname ",linkname, ", target ",libname)
            linknames.append(linkname)
    # note: no Windows case here (win32 or cygwin);
    # MSVC doesn't support this type of versioned shared libs.
    # (could probably do something for MinGW though)
    return linknames

def VersionedSharedLibrary(target = None, source= None, env=None):
    """Build a shared library. If the environment has SHLIBVERSION
defined make a versioned shared library and create the appropriate
symlinks for the platform we are on"""
    Verbose = False
    try:
        version = env.subst('$SHLIBVERSION')
    except KeyError:
        version = None

    # libname includes the version number if one was given
    libname = target[0].name
    platform = env.subst('$PLATFORM')
    shlib_suffix = env.subst('$SHLIBSUFFIX')
    shlink_flags = SCons.Util.CLVar(env.subst('$SHLINKFLAGS'))
    if Verbose:
        print("VersionShLib: libname      = ",libname)
        print("VersionShLib: platform     = ",platform)
        print("VersionShLib: shlib_suffix = ",shlib_suffix)
        print("VersionShLib: target = ",str(target[0]))

    if version:
        # set the shared library link flags
        if platform == 'posix':
            shlink_flags += [ '-Wl,-Bsymbolic' ]
            # OpenBSD doesn't usually use SONAME for libraries
            if not sys.platform.startswith('openbsd'):
                # continue setup of shlink flags for all other POSIX systems
                suffix_re = re.escape(shlib_suffix + '.' + version)
                (major, age, revision) = version.split(".")
                # soname will have only the major version number in it
                soname = re.sub(suffix_re, shlib_suffix, libname) + '.' + major
                shlink_flags += [ '-Wl,-soname=%s' % soname ]
                if Verbose:
                    print(" soname ",soname,", shlink_flags ",shlink_flags)
        elif platform == 'cygwin':
            shlink_flags += [ '-Wl,-Bsymbolic',
                              '-Wl,--out-implib,${TARGET.base}.a' ]
        elif platform == 'darwin':
            shlink_flags += [ '-current_version', '%s' % version,
                              '-compatibility_version', '%s' % version,
                              '-undefined', 'dynamic_lookup' ]
        if Verbose:
            print("VersionShLib: shlink_flags = ",shlink_flags)
        envlink = env.Clone()
        envlink['SHLINKFLAGS'] = shlink_flags
    else:
        envlink = env
=======
            print '_call_linker_cb: env["LINKCALLBACKS"][%r] not found or can not be used' % callback
        pass
    else:
        if Verbose:
            print '_call_linker_cb: env["LINKCALLBACKS"][%r] found' % callback
            print '_call_linker_cb: env["LINKCALLBACKS"][%r]=%r' % (callback, cbfun)
        if(callable(cbfun)):
            if Verbose:
                print '_call_linker_cb: env["LINKCALLBACKS"][%r] is callable' % callback
            result = cbfun(env, *args)
    return result

def _call_env_subst(env, string, *args, **kw):
    kw2 = {}
    for k in ('raw', 'target', 'source', 'conv', 'executor'):
        try: kw2[k] = kw[k]
        except KeyError: pass
    return env.subst(string, *args, **kw2)

class _ShLibInfoSupport(object):
    def get_libtype(self):
        return 'ShLib'
    def get_lib_prefix(self, env, *args, **kw):
        return _call_env_subst(env,'$SHLIBPREFIX', *args, **kw)
    def get_lib_suffix(self, env, *args, **kw):
        return _call_env_subst(env,'$SHLIBSUFFIX', *args, **kw)
    def get_lib_version(self, env, *args, **kw):
        return _call_env_subst(env,'$SHLIBVERSION', *args, **kw)
    def get_lib_noversionsymlinks(self, env, *args, **kw):
        return _call_env_subst(env,'$SHLIBNOVERSIONSYMLINKS', *args, **kw)

class _LdModInfoSupport(object):
    def get_libtype(self):
        return 'LdMod'
    def get_lib_prefix(self, env, *args, **kw):
        return _call_env_subst(env,'$LDMODULEPREFIX', *args, **kw)
    def get_lib_suffix(self, env, *args, **kw):
        return _call_env_subst(env,'$LDMODULESUFFIX', *args, **kw)
    def get_lib_version(self, env, *args, **kw):
        return _call_env_subst(env,'$LDMODULEVERSION', *args, **kw)
    def get_lib_noversionsymlinks(self, env, *args, **kw):
        return _call_env_subst(env,'$LDMODULENOVERSIONSYMLINKS', *args, **kw)

class _ImpLibInfoSupport(object):
    def get_libtype(self):
        return 'ImpLib'
    def get_lib_prefix(self, env, *args, **kw):
        return _call_env_subst(env,'$IMPLIBPREFIX', *args, **kw)
    def get_lib_suffix(self, env, *args, **kw):
        return _call_env_subst(env,'$IMPLIBSUFFIX', *args, **kw)
    def get_lib_version(self, env, *args, **kw):
        version = _call_env_subst(env,'$IMPLIBVERSION', *args, **kw)
        if not version:
            try: lt = kw['implib_libtype']
            except KeyError: pass
            else:
                if lt == 'ShLib':
                    version = _call_env_subst(env,'$SHLIBVERSION', *args, **kw)
                elif lt == 'LdMod':
                    version = _call_env_subst(env,'$LDMODULEVERSION', *args, **kw)
        return version
    def get_lib_noversionsymlinks(self, env, *args, **kw):
        disable = None
        try: env['IMPLIBNOVERSIONSYMLINKS']
        except KeyError:
            try: lt = kw['implib_libtype']
            except KeyError: pass
            else:
                if lt == 'ShLib':
                    disable = _call_env_subst(env,'$SHLIBNOVERSIONSYMLINKS', *args, **kw)
                elif lt == 'LdMod':
                    disable = _call_env_subst(env,'$LDMODULENOVERSIONSYMLINKS', *args, **kw)
        else:
            disable = _call_env_subst(env,'$IMPLIBNOVERSIONSYMLINKS', *args, **kw)
        return disable

class _LibInfoGeneratorBase(object):
    """Generator base class for library-related info such as suffixes for
    versioned libraries, symlink maps, sonames etc. It handles commonities
    of SharedLibrary and LoadableModule
    """
    _support_classes = { 'ShLib'  : _ShLibInfoSupport,
                         'LdMod'  : _LdModInfoSupport,
                         'ImpLib' : _ImpLibInfoSupport }
    def __init__(self, libtype, infoname):
        self.set_libtype(libtype)
        self.set_infoname(infoname)

    def set_libtype(self, libtype):
        try:
            support_class = self._support_classes[libtype]
        except KeyError:
            raise ValueError('unsupported libtype %r' % libtype)
        self._support = support_class()

    def get_libtype(self):
        return self._support.get_libtype()

    def set_infoname(self, infoname):
        self.infoname = infoname

    def get_infoname(self):
        return self.infoname

    def get_lib_prefix(self, env, *args, **kw):
        return self._support.get_lib_prefix(env,*args,**kw)

    def get_lib_suffix(self, env, *args, **kw):
        return self._support.get_lib_suffix(env,*args,**kw)

    def get_lib_version(self, env, *args, **kw):
        return self._support.get_lib_version(env,*args,**kw)

    def get_lib_noversionsymlinks(self, env, *args, **kw):
        return self._support.get_lib_noversionsymlinks(env,*args,**kw)

    # Returns name of generator linker callback that shall be used to generate
    # our info for a versioned library. For example, if our libtype is 'ShLib'
    # and infoname is 'Prefix', it would return 'VersionedShLibPrefix'.
    def get_versioned_lib_info_generator(self, **kw):
        try: libtype = kw['generator_libtype']
        except KeyError: libtype = self.get_libtype()
        infoname = self.get_infoname()
        return 'Versioned%s%s' % (libtype, infoname)

    def generate_versioned_lib_info(self, env, args, result = None, **kw):
        callback = self.get_versioned_lib_info_generator(**kw)
        return _call_linker_cb(env, callback, args, result) 

class _LibPrefixGenerator(_LibInfoGeneratorBase):
    """Library prefix generator, used as target_prefix in SharedLibrary and
    LoadableModule builders"""
    def __init__(self, libtype):
        super(_LibPrefixGenerator, self).__init__(libtype, 'Prefix')

    def __call__(self, env, sources = None, **kw):
        Verbose = False

        if sources and 'source' not in kw:
            kw2 = kw.copy()
            kw2['source'] = sources
        else:
            kw2 = kw

        prefix = self.get_lib_prefix(env,**kw2)
        if Verbose:
            print "_LibPrefixGenerator: input prefix=%r" % prefix

        version = self.get_lib_version(env, **kw2)
        if Verbose:
            print "_LibPrefixGenerator: version=%r" % version
>>>>>>> 9d558dd6

        if version:
            prefix = self.generate_versioned_lib_info(env, [prefix, version], prefix, **kw2)

        if Verbose:
<<<<<<< HEAD
            print("VerShLib: linknames ",linknames)
        # Here we just need the file name w/o path as the target of the link
        lib_ver = target[0].name
        # make symlink of adjacent names in linknames
        for count in range(len(linknames)):
            linkname = linknames[count]
            if count > 0:
                try:
                    os.remove(lastlinkname)
                except:
                    pass
                os.symlink(os.path.basename(linkname),lastlinkname)
                if Verbose:
                    print("VerShLib: made sym link of %s -> %s" % (lastlinkname,linkname))
            lastlinkname = linkname
        # finish chain of sym links with link to the actual library
        if len(linknames)>0:
=======
            print "_LibPrefixGenerator: return prefix=%r" % prefix
        return prefix

ShLibPrefixGenerator  = _LibPrefixGenerator('ShLib')
LdModPrefixGenerator  = _LibPrefixGenerator('LdMod')
ImpLibPrefixGenerator = _LibPrefixGenerator('ImpLib')

class _LibSuffixGenerator(_LibInfoGeneratorBase):
    """Library suffix generator, used as target_suffix in SharedLibrary and
    LoadableModule builders"""
    def __init__(self, libtype):
        super(_LibSuffixGenerator, self).__init__(libtype, 'Suffix')

    def __call__(self, env, sources = None, **kw):
        Verbose = False

        if sources and 'source' not in kw:
            kw2 = kw.copy()
            kw2['source'] = sources
        else:
            kw2 = kw

        suffix = self.get_lib_suffix(env, **kw2)
        if Verbose:
            print "_LibSuffixGenerator: input suffix=%r" % suffix

        version = self.get_lib_version(env, **kw2)
        if Verbose:
            print "_LibSuffixGenerator: version=%r" % version

        if version:
            suffix = self.generate_versioned_lib_info(env, [suffix, version], suffix, **kw2)

        if Verbose:
            print "_LibSuffixGenerator: return suffix=%r" % suffix
        return suffix

ShLibSuffixGenerator  = _LibSuffixGenerator('ShLib')
LdModSuffixGenerator  = _LibSuffixGenerator('LdMod')
ImpLibSuffixGenerator = _LibSuffixGenerator('ImpLib')

class _LibSymlinkGenerator(_LibInfoGeneratorBase):
    """Library symlink map generator. It generates a list of symlinks that
    should be created by SharedLibrary or LoadableModule builders"""
    def __init__(self, libtype):
        super(_LibSymlinkGenerator, self).__init__(libtype, 'Symlinks')

    def __call__(self, env, libnode, **kw):
        Verbose = False

        if libnode and 'target' not in kw:
            kw2 = kw.copy()
            kw2['target'] = libnode
        else:
            kw2 = kw

        if Verbose:
            print "_LibSymLinkGenerator: libnode=%r" % libnode.get_path()

        symlinks = None

        version = self.get_lib_version(env, **kw2)
        disable = self.get_lib_noversionsymlinks(env, **kw2)
        if Verbose:
            print '_LibSymlinkGenerator: version=%r' % version
            print '_LibSymlinkGenerator: disable=%r' % disable

        if version and not disable:
            prefix = self.get_lib_prefix(env,**kw2)
            suffix = self.get_lib_suffix(env,**kw2)
            symlinks = self.generate_versioned_lib_info(env, [libnode, version, prefix, suffix], **kw2)

        if Verbose:
            print '_LibSymlinkGenerator: return symlinks=%r' % StringizeLibSymlinks(symlinks)
        return symlinks

ShLibSymlinkGenerator =  _LibSymlinkGenerator('ShLib')
LdModSymlinkGenerator =  _LibSymlinkGenerator('LdMod')
ImpLibSymlinkGenerator = _LibSymlinkGenerator('ImpLib')

class _LibNameGenerator(_LibInfoGeneratorBase):
    """Generates "unmangled" library name from a library file node.
    
    Generally, it's thought to revert modifications done by prefix/suffix
    generators (_LibPrefixGenerator/_LibSuffixGenerator) used by a library
    builder. For example, on gnulink the suffix generator used by SharedLibrary
    builder appends $SHLIBVERSION to $SHLIBSUFFIX producing node name which
    ends with "$SHLIBSUFFIX.$SHLIBVERSION". Correspondingly, the implementation
    of _LibNameGenerator replaces "$SHLIBSUFFIX.$SHLIBVERSION" with
    "$SHLIBSUFFIX" in the node's basename. So that, if $SHLIBSUFFIX is ".so",
    $SHLIBVERSION is "0.1.2" and the node path is "/foo/bar/libfoo.so.0.1.2",
    the _LibNameGenerator shall return "libfoo.so". Other link tools may
    implement it's own way of library name unmangling. 
    """
    def __init__(self, libtype):
        super(_LibNameGenerator, self).__init__(libtype, 'Name')

    def __call__(self, env, libnode, **kw):
        """Returns "demangled" library name"""
        Verbose = False

        if libnode and 'target' not in kw:
            kw2 = kw.copy()
            kw2['target'] = libnode
        else:
            kw2 = kw

        if Verbose:
            print "_LibNameGenerator: libnode=%r" % libnode.get_path()

        version = self.get_lib_version(env, **kw2)
        if Verbose:
            print '_LibNameGenerator: version=%r' % version

        name = None
        if version:
            prefix = self.get_lib_prefix(env,**kw2)
            suffix = self.get_lib_suffix(env,**kw2)
            name = self.generate_versioned_lib_info(env, [libnode, version, prefix, suffix], **kw2)

        if not name:
            name = os.path.basename(libnode.get_path())

        if Verbose:
            print '_LibNameGenerator: return name=%r' % name

        return name

ShLibNameGenerator =  _LibNameGenerator('ShLib')
LdModNameGenerator =  _LibNameGenerator('LdMod')
ImpLibNameGenerator = _LibNameGenerator('ImpLib')

class _LibSonameGenerator(_LibInfoGeneratorBase):
    """Library soname generator. Returns library soname (e.g. libfoo.so.0) for 
    a given node (e.g. /foo/bar/libfoo.so.0.1.2)"""
    def __init__(self, libtype):
        super(_LibSonameGenerator, self).__init__(libtype, 'Soname')

    def __call__(self, env, libnode, **kw):
        """Returns a SONAME based on a shared library's node path"""
        Verbose = False

        if libnode and 'target' not in kw:
            kw2 = kw.copy()
            kw2['target'] = libnode
        else:
            kw2 = kw

        if Verbose:
            print "_LibSonameGenerator: libnode=%r" % libnode.get_path()

        soname = _call_env_subst(env, '$SONAME', **kw2)
        if not soname:
            version = self.get_lib_version(env,**kw2)
            if Verbose:
                print "_LibSonameGenerator: version=%r" % version
            if version:
                prefix = self.get_lib_prefix(env,**kw2)
                suffix = self.get_lib_suffix(env,**kw2)
                soname = self.generate_versioned_lib_info(env, [libnode, version, prefix, suffix], **kw2)

        if not soname:
            # fallback to library name (as returned by appropriate _LibNameGenerator)
            soname = _LibNameGenerator(self.get_libtype())(env, libnode)
            if Verbose:
                print "_LibSonameGenerator: FALLBACK: soname=%r" % soname

        if Verbose:
            print "_LibSonameGenerator: return soname=%r" % soname

        return soname

ShLibSonameGenerator =  _LibSonameGenerator('ShLib')
LdModSonameGenerator =  _LibSonameGenerator('LdMod')

def StringizeLibSymlinks(symlinks):
    """Converts list with pairs of nodes to list with pairs of node paths
    (strings). Used mainly for debugging."""
    if SCons.Util.is_List(symlinks):
        try:
            return [ (k.get_path(), v.get_path()) for k,v in symlinks ]
        except (TypeError, ValueError):
            return symlinks
    else:
        return symlinks

def EmitLibSymlinks(env, symlinks, libnode, **kw):
    """Used by emitters to handle (shared/versioned) library symlinks"""
    Verbose = False

    # nodes involved in process... all symlinks + library
    nodes = list(set([ x for x,y in symlinks ] + [libnode]))

    clean_targets = kw.get('clean_targets', [])
    if not SCons.Util.is_List(clean_targets):
        clean_targets = [ clean_targets ]
      
    for link, linktgt in symlinks:
        env.SideEffect(link, linktgt)
        if(Verbose):
            print "EmitLibSymlinks: SideEffect(%r,%r)" % (link.get_path(), linktgt.get_path())
        clean_list = filter(lambda x : x != linktgt, nodes)
        env.Clean(list(set([linktgt] + clean_targets)), clean_list)
        if(Verbose):
            print "EmitLibSymlinks: Clean(%r,%r)" % (linktgt.get_path(), map(lambda x : x.get_path(), clean_list))

def CreateLibSymlinks(env, symlinks):
    """Physically creates symlinks. The symlinks argument must be a list in
    form [ (link, linktarget), ... ], where link and linktarget are SCons
    nodes.
    """
    
    Verbose = False
    for link, linktgt in symlinks:
        linktgt = link.get_dir().rel_path(linktgt)
        link = link.get_path()
        if(Verbose):
            print "CreateLibSymlinks: preparing to add symlink %r -> %r" % (link, linktgt)
        # Delete the (previously created) symlink if exists. Let only symlinks
        # to be deleted to prevent accidental deletion of source files...
        if env.fs.islink(link):
            env.fs.unlink(link)
            if(Verbose):
                print "CreateLibSymlinks: removed old symlink %r" % link
        # If a file or directory exists with the same name as link, an OSError
        # will be thrown, which should be enough, I think.
        env.fs.symlink(linktgt, link)
        if(Verbose):
            print "CreateLibSymlinks: add symlink %r -> %r" % (link, linktgt)
    return 0

def LibSymlinksActionFunction(target, source, env):
    for tgt in target:
        symlinks = getattr(getattr(tgt,'attributes', None), 'shliblinks', None)
        if symlinks:
            CreateLibSymlinks(env, symlinks)
    return 0

def LibSymlinksStrFun(target, source, env, *args):
    cmd = None
    for tgt in target:
        symlinks = getattr(getattr(tgt,'attributes', None), 'shliblinks', None)
        if symlinks:
            if cmd is None: cmd = ""
            if cmd: cmd += "\n"
            cmd += "Create symlinks for: %r" % tgt.get_path()
>>>>>>> 9d558dd6
            try:
                linkstr = ', '.join([ "%r->%r" %(k,v) for k,v in StringizeLibSymlinks(symlinks)])
            except (KeyError, ValueError):
                pass
<<<<<<< HEAD
            os.symlink(lib_ver,lastlinkname)
            if Verbose:
                print("VerShLib: made sym link of %s -> %s" % (linkname, lib_ver))
    return result
=======
            else:
                cmd += ": %s" % linkstr
    return cmd
    
>>>>>>> 9d558dd6

LibSymlinksAction = SCons.Action.Action(LibSymlinksActionFunction, LibSymlinksStrFun)

def createSharedLibBuilder(env):
    """This is a utility function that creates the SharedLibrary
    Builder in an Environment if it is not there already.

    If it is already there, we return the existing one.
    """

    try:
        shared_lib = env['BUILDERS']['SharedLibrary']
    except KeyError:
        import SCons.Defaults
        action_list = [ SCons.Defaults.SharedCheck,
                        SCons.Defaults.ShLinkAction,
                        LibSymlinksAction ]
        shared_lib = SCons.Builder.Builder(action = action_list,
                                           emitter = "$SHLIBEMITTER",
                                           prefix = ShLibPrefixGenerator,
                                           suffix = ShLibSuffixGenerator,
                                           target_scanner = ProgramScanner,
                                           src_suffix = '$SHOBJSUFFIX',
                                           src_builder = 'SharedObject')
        env['BUILDERS']['SharedLibrary'] = shared_lib

    return shared_lib

def createLoadableModuleBuilder(env):
    """This is a utility function that creates the LoadableModule
    Builder in an Environment if it is not there already.

    If it is already there, we return the existing one.
    """

    try:
        ld_module = env['BUILDERS']['LoadableModule']
    except KeyError:
        import SCons.Defaults
        action_list = [ SCons.Defaults.SharedCheck,
                        SCons.Defaults.LdModuleLinkAction,
                        LibSymlinksAction ]
        ld_module = SCons.Builder.Builder(action = action_list,
                                          emitter = "$LDMODULEEMITTER",
                                          prefix = LdModPrefixGenerator,
                                          suffix = LdModSuffixGenerator,
                                          target_scanner = ProgramScanner,
                                          src_suffix = '$SHOBJSUFFIX',
                                          src_builder = 'SharedObject')
        env['BUILDERS']['LoadableModule'] = ld_module

    return ld_module

def createObjBuilders(env):
    """This is a utility function that creates the StaticObject
    and SharedObject Builders in an Environment if they
    are not there already.

    If they are there already, we return the existing ones.

    This is a separate function because soooo many Tools
    use this functionality.

    The return is a 2-tuple of (StaticObject, SharedObject)
    """


    try:
        static_obj = env['BUILDERS']['StaticObject']
    except KeyError:
        static_obj = SCons.Builder.Builder(action = {},
                                           emitter = {},
                                           prefix = '$OBJPREFIX',
                                           suffix = '$OBJSUFFIX',
                                           src_builder = ['CFile', 'CXXFile'],
                                           source_scanner = SourceFileScanner,
                                           single_source = 1)
        env['BUILDERS']['StaticObject'] = static_obj
        env['BUILDERS']['Object'] = static_obj

    try:
        shared_obj = env['BUILDERS']['SharedObject']
    except KeyError:
        shared_obj = SCons.Builder.Builder(action = {},
                                           emitter = {},
                                           prefix = '$SHOBJPREFIX',
                                           suffix = '$SHOBJSUFFIX',
                                           src_builder = ['CFile', 'CXXFile'],
                                           source_scanner = SourceFileScanner,
                                           single_source = 1)
        env['BUILDERS']['SharedObject'] = shared_obj

    return (static_obj, shared_obj)

def createCFileBuilders(env):
    """This is a utility function that creates the CFile/CXXFile
    Builders in an Environment if they
    are not there already.

    If they are there already, we return the existing ones.

    This is a separate function because soooo many Tools
    use this functionality.

    The return is a 2-tuple of (CFile, CXXFile)
    """

    try:
        c_file = env['BUILDERS']['CFile']
    except KeyError:
        c_file = SCons.Builder.Builder(action = {},
                                       emitter = {},
                                       suffix = {None:'$CFILESUFFIX'})
        env['BUILDERS']['CFile'] = c_file

        env.SetDefault(CFILESUFFIX = '.c')

    try:
        cxx_file = env['BUILDERS']['CXXFile']
    except KeyError:
        cxx_file = SCons.Builder.Builder(action = {},
                                         emitter = {},
                                         suffix = {None:'$CXXFILESUFFIX'})
        env['BUILDERS']['CXXFile'] = cxx_file
        env.SetDefault(CXXFILESUFFIX = '.cc')

    return (c_file, cxx_file)

##########################################################################
#  Create common Java builders

def CreateJarBuilder(env):
    try:
        java_jar = env['BUILDERS']['Jar']
    except KeyError:
        fs = SCons.Node.FS.get_default_fs()
        jar_com = SCons.Action.Action('$JARCOM', '$JARCOMSTR')
        java_jar = SCons.Builder.Builder(action = jar_com,
                                         suffix = '$JARSUFFIX',
                                         src_suffix = '$JAVACLASSSUFIX',
                                         src_builder = 'JavaClassFile',
                                         source_factory = fs.Entry)
        env['BUILDERS']['Jar'] = java_jar
    return java_jar

def CreateJavaHBuilder(env):
    try:
        java_javah = env['BUILDERS']['JavaH']
    except KeyError:
        fs = SCons.Node.FS.get_default_fs()
        java_javah_com = SCons.Action.Action('$JAVAHCOM', '$JAVAHCOMSTR')
        java_javah = SCons.Builder.Builder(action = java_javah_com,
                                           src_suffix = '$JAVACLASSSUFFIX',
                                           target_factory = fs.Entry,
                                           source_factory = fs.File,
                                           src_builder = 'JavaClassFile')
        env['BUILDERS']['JavaH'] = java_javah
    return java_javah

def CreateJavaClassFileBuilder(env):
    try:
        java_class_file = env['BUILDERS']['JavaClassFile']
    except KeyError:
        fs = SCons.Node.FS.get_default_fs()
        javac_com = SCons.Action.Action('$JAVACCOM', '$JAVACCOMSTR')
        java_class_file = SCons.Builder.Builder(action = javac_com,
                                                emitter = {},
                                                #suffix = '$JAVACLASSSUFFIX',
                                                src_suffix = '$JAVASUFFIX',
                                                src_builder = ['JavaFile'],
                                                target_factory = fs.Entry,
                                                source_factory = fs.File)
        env['BUILDERS']['JavaClassFile'] = java_class_file
    return java_class_file

def CreateJavaClassDirBuilder(env):
    try:
        java_class_dir = env['BUILDERS']['JavaClassDir']
    except KeyError:
        fs = SCons.Node.FS.get_default_fs()
        javac_com = SCons.Action.Action('$JAVACCOM', '$JAVACCOMSTR')
        java_class_dir = SCons.Builder.Builder(action = javac_com,
                                               emitter = {},
                                               target_factory = fs.Dir,
                                               source_factory = fs.Dir)
        env['BUILDERS']['JavaClassDir'] = java_class_dir
    return java_class_dir

def CreateJavaFileBuilder(env):
    try:
        java_file = env['BUILDERS']['JavaFile']
    except KeyError:
        java_file = SCons.Builder.Builder(action = {},
                                          emitter = {},
                                          suffix = {None:'$JAVASUFFIX'})
        env['BUILDERS']['JavaFile'] = java_file
        env['JAVASUFFIX'] = '.java'
    return java_file

class ToolInitializerMethod(object):
    """
    This is added to a construction environment in place of a
    method(s) normally called for a Builder (env.Object, env.StaticObject,
    etc.).  When called, it has its associated ToolInitializer
    object search the specified list of tools and apply the first
    one that exists to the construction environment.  It then calls
    whatever builder was (presumably) added to the construction
    environment in place of this particular instance.
    """
    def __init__(self, name, initializer):
        """
        Note:  we store the tool name as __name__ so it can be used by
        the class that attaches this to a construction environment.
        """
        self.__name__ = name
        self.initializer = initializer

    def get_builder(self, env):
        """
	Returns the appropriate real Builder for this method name
	after having the associated ToolInitializer object apply
	the appropriate Tool module.
        """
        builder = getattr(env, self.__name__)

        self.initializer.apply_tools(env)

        builder = getattr(env, self.__name__)
        if builder is self:
            # There was no Builder added, which means no valid Tool
            # for this name was found (or possibly there's a mismatch
            # between the name we were called by and the Builder name
            # added by the Tool module).
            return None

        self.initializer.remove_methods(env)

        return builder

    def __call__(self, env, *args, **kw):
        """
        """
        builder = self.get_builder(env)
        if builder is None:
            return [], []
        return builder(*args, **kw)

class ToolInitializer(object):
    """
    A class for delayed initialization of Tools modules.

    Instances of this class associate a list of Tool modules with
    a list of Builder method names that will be added by those Tool
    modules.  As part of instantiating this object for a particular
    construction environment, we also add the appropriate
    ToolInitializerMethod objects for the various Builder methods
    that we want to use to delay Tool searches until necessary.
    """
    def __init__(self, env, tools, names):
        if not SCons.Util.is_List(tools):
            tools = [tools]
        if not SCons.Util.is_List(names):
            names = [names]
        self.env = env
        self.tools = tools
        self.names = names
        self.methods = {}
        for name in names:
            method = ToolInitializerMethod(name, self)
            self.methods[name] = method
            env.AddMethod(method)

    def remove_methods(self, env):
        """
        Removes the methods that were added by the tool initialization
        so we no longer copy and re-bind them when the construction
        environment gets cloned.
        """
        for method in self.methods.values():
            env.RemoveMethod(method)

    def apply_tools(self, env):
        """
	Searches the list of associated Tool modules for one that
	exists, and applies that to the construction environment.
        """
        for t in self.tools:
            tool = SCons.Tool.Tool(t)
            if tool.exists(env):
                env.Tool(tool)
                return

	# If we fall through here, there was no tool module found.
	# This is where we can put an informative error message
	# about the inability to find the tool.   We'll start doing
	# this as we cut over more pre-defined Builder+Tools to use
	# the ToolInitializer class.

def Initializers(env):
    ToolInitializer(env, ['install'], ['_InternalInstall', '_InternalInstallAs', '_InternalInstallVersionedLib'])
    def Install(self, *args, **kw):
        return self._InternalInstall(*args, **kw)
    def InstallAs(self, *args, **kw):
        return self._InternalInstallAs(*args, **kw)
    def InstallVersionedLib(self, *args, **kw):
        return self._InternalInstallVersionedLib(*args, **kw)
    env.AddMethod(Install)
    env.AddMethod(InstallAs)
    env.AddMethod(InstallVersionedLib)

def FindTool(tools, env):
    for tool in tools:
        t = Tool(tool)
        if t.exists(env):
            return tool
    return None

def FindAllTools(tools, env):
    def ToolExists(tool, env=env):
        return Tool(tool).exists(env)
    return list(filter (ToolExists, tools))

def tool_list(platform, env):

    other_plat_tools=[]
    # XXX this logic about what tool to prefer on which platform
    #     should be moved into either the platform files or
    #     the tool files themselves.
    # The search orders here are described in the man page.  If you
    # change these search orders, update the man page as well.
    if str(platform) == 'win32':
        "prefer Microsoft tools on Windows"
        linkers = ['mslink', 'gnulink', 'ilink', 'linkloc', 'ilink32' ]
        c_compilers = ['msvc', 'mingw', 'gcc', 'intelc', 'icl', 'icc', 'cc', 'bcc32' ]
        cxx_compilers = ['msvc', 'intelc', 'icc', 'g++', 'c++', 'bcc32' ]
        assemblers = ['masm', 'nasm', 'gas', '386asm' ]
        fortran_compilers = ['gfortran', 'g77', 'ifl', 'cvf', 'f95', 'f90', 'fortran']
        ars = ['mslib', 'ar', 'tlib']
        other_plat_tools = ['msvs', 'midl']
    elif str(platform) == 'os2':
        "prefer IBM tools on OS/2"
        linkers = ['ilink', 'gnulink', ]#'mslink']
        c_compilers = ['icc', 'gcc',]# 'msvc', 'cc']
        cxx_compilers = ['icc', 'g++',]# 'msvc', 'c++']
        assemblers = ['nasm',]# 'masm', 'gas']
        fortran_compilers = ['ifl', 'g77']
        ars = ['ar',]# 'mslib']
    elif str(platform) == 'irix':
        "prefer MIPSPro on IRIX"
        linkers = ['sgilink', 'gnulink']
        c_compilers = ['sgicc', 'gcc', 'cc']
        cxx_compilers = ['sgic++', 'g++', 'c++']
        assemblers = ['as', 'gas']
        fortran_compilers = ['f95', 'f90', 'f77', 'g77', 'fortran']
        ars = ['sgiar']
    elif str(platform) == 'sunos':
        "prefer Forte tools on SunOS"
        linkers = ['sunlink', 'gnulink']
        c_compilers = ['suncc', 'gcc', 'cc']
        cxx_compilers = ['sunc++', 'g++', 'c++']
        assemblers = ['as', 'gas']
        fortran_compilers = ['sunf95', 'sunf90', 'sunf77', 'f95', 'f90', 'f77',
                             'gfortran', 'g77', 'fortran']
        ars = ['sunar']
    elif str(platform) == 'hpux':
        "prefer aCC tools on HP-UX"
        linkers = ['hplink', 'gnulink']
        c_compilers = ['hpcc', 'gcc', 'cc']
        cxx_compilers = ['hpc++', 'g++', 'c++']
        assemblers = ['as', 'gas']
        fortran_compilers = ['f95', 'f90', 'f77', 'g77', 'fortran']
        ars = ['ar']
    elif str(platform) == 'aix':
        "prefer AIX Visual Age tools on AIX"
        linkers = ['aixlink', 'gnulink']
        c_compilers = ['aixcc', 'gcc', 'cc']
        cxx_compilers = ['aixc++', 'g++', 'c++']
        assemblers = ['as', 'gas']
        fortran_compilers = ['f95', 'f90', 'aixf77', 'g77', 'fortran']
        ars = ['ar']
    elif str(platform) == 'darwin':
        "prefer GNU tools on Mac OS X, except for some linkers and IBM tools"
        linkers = ['applelink', 'gnulink']
        c_compilers = ['gcc', 'cc']
        cxx_compilers = ['g++', 'c++']
        assemblers = ['as']
        fortran_compilers = ['gfortran', 'f95', 'f90', 'g77']
        ars = ['ar']
    elif str(platform) == 'cygwin':
        "prefer GNU tools on Cygwin, except for a platform-specific linker"
        linkers = ['cyglink', 'mslink', 'ilink']
        c_compilers = ['gcc', 'msvc', 'intelc', 'icc', 'cc']
        cxx_compilers = ['g++', 'msvc', 'intelc', 'icc', 'c++']
        assemblers = ['gas', 'nasm', 'masm']
        fortran_compilers = ['gfortran', 'g77', 'ifort', 'ifl', 'f95', 'f90', 'f77']
        ars = ['ar', 'mslib']
    else:
        "prefer GNU tools on all other platforms"
        linkers = ['gnulink', 'mslink', 'ilink']
        c_compilers = ['gcc', 'msvc', 'intelc', 'icc', 'cc']
        cxx_compilers = ['g++', 'msvc', 'intelc', 'icc', 'c++']
        assemblers = ['gas', 'nasm', 'masm']
        fortran_compilers = ['gfortran', 'g77', 'ifort', 'ifl', 'f95', 'f90', 'f77']
        ars = ['ar', 'mslib']

    if not str(platform) == 'win32':
        other_plat_tools += ['m4', 'rpm']

    c_compiler = FindTool(c_compilers, env) or c_compilers[0]

    # XXX this logic about what tool provides what should somehow be
    #     moved into the tool files themselves.
    if c_compiler and c_compiler == 'mingw':
        # MinGW contains a linker, C compiler, C++ compiler,
        # Fortran compiler, archiver and assembler:
        cxx_compiler = None
        linker = None
        assembler = None
        fortran_compiler = None
        ar = None
    else:
        # Don't use g++ if the C compiler has built-in C++ support:
        if c_compiler in ('msvc', 'intelc', 'icc'):
            cxx_compiler = None
        else:
            cxx_compiler = FindTool(cxx_compilers, env) or cxx_compilers[0]
        linker = FindTool(linkers, env) or linkers[0]
        assembler = FindTool(assemblers, env) or assemblers[0]
        fortran_compiler = FindTool(fortran_compilers, env) or fortran_compilers[0]
        ar = FindTool(ars, env) or ars[0]

    d_compilers = ['dmd', 'gdc', 'ldc']
    d_compiler = FindTool(d_compilers, env) or d_compilers[0]

    other_tools = FindAllTools(other_plat_tools + [
                               #TODO: merge 'install' into 'filesystem' and
                               # make 'filesystem' the default
                               'filesystem',
                               'wix', #'midl', 'msvs',
                               # Parser generators
                               'lex', 'yacc',
                               # Foreign function interface
                               'rpcgen', 'swig',
                               # Java
                               'jar', 'javac', 'javah', 'rmic',
                               # TeX
                               'dvipdf', 'dvips', 'gs',
                               'tex', 'latex', 'pdflatex', 'pdftex',
                               # Archivers
                               'tar', 'zip',
                               # SourceCode factories
                               'BitKeeper', 'CVS', 'Perforce',
                               'RCS', 'SCCS', # 'Subversion',
                               ], env)

    tools = ([linker, c_compiler, cxx_compiler,
              fortran_compiler, assembler, ar, d_compiler]
             + other_tools)

    return [x for x in tools if x]

# Local Variables:
# tab-width:4
# indent-tabs-mode:nil
# End:
# vim: set expandtab tabstop=4 shiftwidth=4:
<|MERGE_RESOLUTION|>--- conflicted
+++ resolved
@@ -255,34 +255,20 @@
     Verbose = False
 
     if Verbose:
-        print '_call_linker_cb: args=%r' % args
-        print '_call_linker_cb: callback=%r' % callback
-    
+        print('_call_linker_cb: args={:r}'.format(args))
+        print('_call_linker_cb: callback={:r}'.format(callback))
+
     try:
         cbfun = env['LINKCALLBACKS'][callback]
     except (KeyError, TypeError):
         if Verbose:
-<<<<<<< HEAD
-            print("VersionShLibLinkNames: linkname = ",linkname)
-        linknames.append(linkname)
-    elif platform == 'posix':
-        if sys.platform.startswith('openbsd'):
-            # OpenBSD uses x.y shared library versioning numbering convention
-            # and doesn't use symlinks to backwards-compatible libraries
-            return []
-        # For libfoo.so.x.y.z, linknames libfoo.so libfoo.so.x.y libfoo.so.x
-        suffix_re = re.escape(shlib_suffix + '.' + version)
-        # First linkname has no version number
-        linkname = re.sub(suffix_re, shlib_suffix, libname)
-        if Verbose:
-            print("VersionShLibLinkNames: linkname = ",linkname)
-        linknames.append(linkname)
-        versionparts = version.split('.')
-        major_name = linkname + "." + versionparts[0]
-        minor_name = major_name + "." + versionparts[1]
-        #Only add link for major_name
-        #for linkname in [major_name, minor_name]:
-        for linkname in [major_name, ]:
+            print('_call_linker_cb: env["LINKCALLBACKS"][{:r}] not found or can not be used'.format(callback))
+        pass
+    else:
+        if Verbose:
+            print('_call_linker_cb: env["LINKCALLBACKS"][{:r}] found'.format(callback))
+            print('_call_linker_cb: env["LINKCALLBACKS"][{:r}]={:r}'.format(callback, cbfun))
+        if(callable(cbfun)):
             if Verbose:
                 print("VersionShLibLinkNames: linkname ",linkname, ", target ",libname)
             linknames.append(linkname)
@@ -339,16 +325,39 @@
         envlink['SHLINKFLAGS'] = shlink_flags
     else:
         envlink = env
-=======
-            print '_call_linker_cb: env["LINKCALLBACKS"][%r] not found or can not be used' % callback
-        pass
-    else:
-        if Verbose:
-            print '_call_linker_cb: env["LINKCALLBACKS"][%r] found' % callback
-            print '_call_linker_cb: env["LINKCALLBACKS"][%r]=%r' % (callback, cbfun)
-        if(callable(cbfun)):
+
+    result = SCons.Defaults.ShLinkAction(target, source, envlink)
+
+    if version:
+        # here we need the full pathname so the links end up in the right directory
+        libname = target[0].path
+        linknames = VersionShLibLinkNames(version, libname, env)
+        if Verbose:
+            print("VerShLib: linknames ",linknames)
+        # Here we just need the file name w/o path as the target of the link
+        lib_ver = target[0].name
+        # make symlink of adjacent names in linknames
+        for count in range(len(linknames)):
+            linkname = linknames[count]
+            if count > 0:
+                try:
+                    os.remove(lastlinkname)
+                except:
+                    pass
+                os.symlink(os.path.basename(linkname),lastlinkname)
+                if Verbose:
+                    print("VerShLib: made sym link of %s -> %s" % (lastlinkname,linkname))
+            lastlinkname = linkname
+        # finish chain of sym links with link to the actual library
+        if len(linknames)>0:
+            try:
+                os.remove(lastlinkname)
+            except:
+                pass
+            os.symlink(lib_ver,lastlinkname)
             if Verbose:
-                print '_call_linker_cb: env["LINKCALLBACKS"][%r] is callable' % callback
+                print("VerShLib: made sym link of %s -> %s" % (linkname, lib_ver))
+                print('_call_linker_cb: env["LINKCALLBACKS"][{:r}] is callable'.format(callback))
             result = cbfun(env, *args)
     return result
 
@@ -467,7 +476,7 @@
 
     def generate_versioned_lib_info(self, env, args, result = None, **kw):
         callback = self.get_versioned_lib_info_generator(**kw)
-        return _call_linker_cb(env, callback, args, result) 
+        return _call_linker_cb(env, callback, args, result)
 
 class _LibPrefixGenerator(_LibInfoGeneratorBase):
     """Library prefix generator, used as target_prefix in SharedLibrary and
@@ -486,37 +495,17 @@
 
         prefix = self.get_lib_prefix(env,**kw2)
         if Verbose:
-            print "_LibPrefixGenerator: input prefix=%r" % prefix
+            print("_LibPrefixGenerator: input prefix={:r}".format(prefix))
 
         version = self.get_lib_version(env, **kw2)
         if Verbose:
-            print "_LibPrefixGenerator: version=%r" % version
->>>>>>> 9d558dd6
+            print("_LibPrefixGenerator: version={:r}".format(version))
 
         if version:
             prefix = self.generate_versioned_lib_info(env, [prefix, version], prefix, **kw2)
 
         if Verbose:
-<<<<<<< HEAD
-            print("VerShLib: linknames ",linknames)
-        # Here we just need the file name w/o path as the target of the link
-        lib_ver = target[0].name
-        # make symlink of adjacent names in linknames
-        for count in range(len(linknames)):
-            linkname = linknames[count]
-            if count > 0:
-                try:
-                    os.remove(lastlinkname)
-                except:
-                    pass
-                os.symlink(os.path.basename(linkname),lastlinkname)
-                if Verbose:
-                    print("VerShLib: made sym link of %s -> %s" % (lastlinkname,linkname))
-            lastlinkname = linkname
-        # finish chain of sym links with link to the actual library
-        if len(linknames)>0:
-=======
-            print "_LibPrefixGenerator: return prefix=%r" % prefix
+            print("_LibPrefixGenerator: return prefix={:r}".format(prefix))
         return prefix
 
 ShLibPrefixGenerator  = _LibPrefixGenerator('ShLib')
@@ -540,17 +529,17 @@
 
         suffix = self.get_lib_suffix(env, **kw2)
         if Verbose:
-            print "_LibSuffixGenerator: input suffix=%r" % suffix
+            print("_LibSuffixGenerator: input suffix={:r}".format(suffix))
 
         version = self.get_lib_version(env, **kw2)
         if Verbose:
-            print "_LibSuffixGenerator: version=%r" % version
+            print("_LibSuffixGenerator: version={:r}".format(version))
 
         if version:
             suffix = self.generate_versioned_lib_info(env, [suffix, version], suffix, **kw2)
 
         if Verbose:
-            print "_LibSuffixGenerator: return suffix=%r" % suffix
+            print("_LibSuffixGenerator: return suffix={:r}".format(suffix))
         return suffix
 
 ShLibSuffixGenerator  = _LibSuffixGenerator('ShLib')
@@ -573,15 +562,15 @@
             kw2 = kw
 
         if Verbose:
-            print "_LibSymLinkGenerator: libnode=%r" % libnode.get_path()
+            print("_LibSymLinkGenerator: libnode={:r}".format(libnode.get_path()))
 
         symlinks = None
 
         version = self.get_lib_version(env, **kw2)
         disable = self.get_lib_noversionsymlinks(env, **kw2)
         if Verbose:
-            print '_LibSymlinkGenerator: version=%r' % version
-            print '_LibSymlinkGenerator: disable=%r' % disable
+            print('_LibSymlinkGenerator: version={:r}'.format(version))
+            print('_LibSymlinkGenerator: disable={:r}'.format(disable))
 
         if version and not disable:
             prefix = self.get_lib_prefix(env,**kw2)
@@ -589,7 +578,7 @@
             symlinks = self.generate_versioned_lib_info(env, [libnode, version, prefix, suffix], **kw2)
 
         if Verbose:
-            print '_LibSymlinkGenerator: return symlinks=%r' % StringizeLibSymlinks(symlinks)
+            print('_LibSymlinkGenerator: return symlinks={:r}'.format(StringizeLibSymlinks(symlinks)))
         return symlinks
 
 ShLibSymlinkGenerator =  _LibSymlinkGenerator('ShLib')
@@ -598,7 +587,7 @@
 
 class _LibNameGenerator(_LibInfoGeneratorBase):
     """Generates "unmangled" library name from a library file node.
-    
+
     Generally, it's thought to revert modifications done by prefix/suffix
     generators (_LibPrefixGenerator/_LibSuffixGenerator) used by a library
     builder. For example, on gnulink the suffix generator used by SharedLibrary
@@ -608,7 +597,7 @@
     "$SHLIBSUFFIX" in the node's basename. So that, if $SHLIBSUFFIX is ".so",
     $SHLIBVERSION is "0.1.2" and the node path is "/foo/bar/libfoo.so.0.1.2",
     the _LibNameGenerator shall return "libfoo.so". Other link tools may
-    implement it's own way of library name unmangling. 
+    implement it's own way of library name unmangling.
     """
     def __init__(self, libtype):
         super(_LibNameGenerator, self).__init__(libtype, 'Name')
@@ -624,11 +613,11 @@
             kw2 = kw
 
         if Verbose:
-            print "_LibNameGenerator: libnode=%r" % libnode.get_path()
+            print("_LibNameGenerator: libnode={:r}".format(libnode.get_path()))
 
         version = self.get_lib_version(env, **kw2)
         if Verbose:
-            print '_LibNameGenerator: version=%r' % version
+            print('_LibNameGenerator: version={:r}'.format(version))
 
         name = None
         if version:
@@ -640,7 +629,7 @@
             name = os.path.basename(libnode.get_path())
 
         if Verbose:
-            print '_LibNameGenerator: return name=%r' % name
+            print('_LibNameGenerator: return name={:r}'.format(name))
 
         return name
 
@@ -649,7 +638,7 @@
 ImpLibNameGenerator = _LibNameGenerator('ImpLib')
 
 class _LibSonameGenerator(_LibInfoGeneratorBase):
-    """Library soname generator. Returns library soname (e.g. libfoo.so.0) for 
+    """Library soname generator. Returns library soname (e.g. libfoo.so.0) for
     a given node (e.g. /foo/bar/libfoo.so.0.1.2)"""
     def __init__(self, libtype):
         super(_LibSonameGenerator, self).__init__(libtype, 'Soname')
@@ -665,13 +654,13 @@
             kw2 = kw
 
         if Verbose:
-            print "_LibSonameGenerator: libnode=%r" % libnode.get_path()
+            print("_LibSonameGenerator: libnode={:r}".format(libnode.get_path()))
 
         soname = _call_env_subst(env, '$SONAME', **kw2)
         if not soname:
             version = self.get_lib_version(env,**kw2)
             if Verbose:
-                print "_LibSonameGenerator: version=%r" % version
+                print("_LibSonameGenerator: version={:r}".format(version))
             if version:
                 prefix = self.get_lib_prefix(env,**kw2)
                 suffix = self.get_lib_suffix(env,**kw2)
@@ -681,10 +670,10 @@
             # fallback to library name (as returned by appropriate _LibNameGenerator)
             soname = _LibNameGenerator(self.get_libtype())(env, libnode)
             if Verbose:
-                print "_LibSonameGenerator: FALLBACK: soname=%r" % soname
-
-        if Verbose:
-            print "_LibSonameGenerator: return soname=%r" % soname
+                print("_LibSonameGenerator: FALLBACK: soname={:r}".format(soname))
+
+        if Verbose:
+            print("_LibSonameGenerator: return soname={:r}".format(soname))
 
         return soname
 
@@ -712,39 +701,39 @@
     clean_targets = kw.get('clean_targets', [])
     if not SCons.Util.is_List(clean_targets):
         clean_targets = [ clean_targets ]
-      
+
     for link, linktgt in symlinks:
         env.SideEffect(link, linktgt)
         if(Verbose):
-            print "EmitLibSymlinks: SideEffect(%r,%r)" % (link.get_path(), linktgt.get_path())
+            print("EmitLibSymlinks: SideEffect({:r},{:r})".format(link.get_path(), linktgt.get_path()))
         clean_list = filter(lambda x : x != linktgt, nodes)
         env.Clean(list(set([linktgt] + clean_targets)), clean_list)
         if(Verbose):
-            print "EmitLibSymlinks: Clean(%r,%r)" % (linktgt.get_path(), map(lambda x : x.get_path(), clean_list))
+            print("EmitLibSymlinks: Clean({:r},{:r})".format(linktgt.get_path(), map(lambda x : x.get_path(), clean_list)))
 
 def CreateLibSymlinks(env, symlinks):
     """Physically creates symlinks. The symlinks argument must be a list in
     form [ (link, linktarget), ... ], where link and linktarget are SCons
     nodes.
     """
-    
+
     Verbose = False
     for link, linktgt in symlinks:
         linktgt = link.get_dir().rel_path(linktgt)
         link = link.get_path()
         if(Verbose):
-            print "CreateLibSymlinks: preparing to add symlink %r -> %r" % (link, linktgt)
+            print("CreateLibSymlinks: preparing to add symlink {:r} -> {:r}".format(link, linktgt))
         # Delete the (previously created) symlink if exists. Let only symlinks
         # to be deleted to prevent accidental deletion of source files...
         if env.fs.islink(link):
             env.fs.unlink(link)
             if(Verbose):
-                print "CreateLibSymlinks: removed old symlink %r" % link
+                print("CreateLibSymlinks: removed old symlink {:r}".format(link))
         # If a file or directory exists with the same name as link, an OSError
         # will be thrown, which should be enough, I think.
         env.fs.symlink(linktgt, link)
         if(Verbose):
-            print "CreateLibSymlinks: add symlink %r -> %r" % (link, linktgt)
+            print("CreateLibSymlinks: add symlink {:r} -> {:r}".format(link, linktgt))
     return 0
 
 def LibSymlinksActionFunction(target, source, env):
@@ -762,22 +751,14 @@
             if cmd is None: cmd = ""
             if cmd: cmd += "\n"
             cmd += "Create symlinks for: %r" % tgt.get_path()
->>>>>>> 9d558dd6
             try:
                 linkstr = ', '.join([ "%r->%r" %(k,v) for k,v in StringizeLibSymlinks(symlinks)])
             except (KeyError, ValueError):
                 pass
-<<<<<<< HEAD
-            os.symlink(lib_ver,lastlinkname)
-            if Verbose:
-                print("VerShLib: made sym link of %s -> %s" % (linkname, lib_ver))
-    return result
-=======
             else:
                 cmd += ": %s" % linkstr
     return cmd
-    
->>>>>>> 9d558dd6
+
 
 LibSymlinksAction = SCons.Action.Action(LibSymlinksActionFunction, LibSymlinksStrFun)
 
@@ -1243,4 +1224,4 @@
 # tab-width:4
 # indent-tabs-mode:nil
 # End:
-# vim: set expandtab tabstop=4 shiftwidth=4:
+# vim: set expandtab tabstop=4 shiftwidth=4: