--- conflicted
+++ resolved
@@ -6,18 +6,12 @@
 
 RELEASE  VERSION/DATE TO BE FILLED IN LATER
 
-<<<<<<< HEAD
-  From John Doe:
-
-    - Whatever John Doe did.
-
-
-RELEASE 2.4.2.alpha.yyyymmdd - NEW DATE WILL BE INSERTED HERE
-
-  From John Doe:
-
-    - Whatever John Doe did.
-
+  From William Blevins:
+    - Added support for cross-language dependency scanning;
+      SCons now respects scanner keys for implicit dependencies.
+    - Resolved missing cross-language dependencies for
+      SWIG bindings (fixes #2264).
+ 
 
 RELEASE 2.4.1 - Mon, 07 Nov 2015 10:37:21 -0700
 
@@ -84,14 +78,6 @@
 
 RELEASE 2.4.0 - Mon, 21 Sep 2015 08:56:00 -0700
 
-=======
-  From William Blevins:
-    - Added support for cross-language dependency scanning;
-      SCons now respects scanner keys for implicit dependencies.
-    - Resolved missing cross-language dependencies for
-      SWIG bindings (fixes #2264).
- 
->>>>>>> 04b30610
   From Dirk Baechle:
     - Switched several core classes to use "slots", to
       reduce the overall memory consumption in large
