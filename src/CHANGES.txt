

                 SCons - a software construction tool

                            Change Log


RELEASE 3.1.0.alpha.yyyymmdd - NEW DATE WILL BE INSERTED HERE

  From Richard West:
    - Add SConstruct.py, Sconstruct.py, sconstruct.py to the search path for the root SConstruct file.
      Allows easier debugging within Visual Studio

  From Bernard Blackham:
   - Fixed handling of side-effects in task master (fixes #3013).

  From Daniel Moody:
    - Set the pickling protocal back to highest which was causing issues 
      with variant dir tests. This will cause issues if reading sconsigns
      pickled with the previous lower protocal.
      
  From Ray Donnelly:
    - Fix the PATH created by scons.bat (and other .bat files) to provide a normalized
      PATH.  Some pythons in the 3.6 series are no longer able to handle paths which
      have ".." in them and end up crashing.  This is done by cd'ing into the directory
      we want to add to the path and then useing %CD% to give us the normalized directory
      See bug filed under Python 3.6: https://bugs.python.org/issue32457.
      Note: On Win32 PATH's which have not been normalized may cause undefined behavior
      by other executables being run by SCons (or any subprocesses of executables being run by SCons).
      Resolving this issue should eliminate that possibility going forward.

  From William Deegan:
    - Remove long deprecated SCons.Options code and tests.  This removes BoolOption,EnumOption,
      ListOption,PackageOption, and PathOption which have been replaced by *Variable() many years ago.
<<<<<<< HEAD
    - Fix issue # 3106 MSVC if using MSVC_BATCH and target dir had a space would fail due to quirk in
      MSVC's handling of escaped targetdirs when batch compiling.
=======
    - Re-Enable parallel SCons (-j) when running via Pypy
>>>>>>> aa785cf1

  From Andrew Featherstone
    - Removed unused --warn options from the man page and source code.

  From Daniel Moody:
    - Updated Jar builder to handle nodes and directories better
    - Updated Jar builder to flatten source list which could contain embedded lists
    - Removed some magic numbers from jar.py on behalf of Mats Wichmann (mats@linux.com)

  From Gary Oberbrunner:
    - Fix bug when Installing multiple subdirs outside the source tree
    - fix to_str to handle None without raising exception

  From Mats Wichmann:
    - Updated manpage scons.xml to fix a nested list problem
    - Updated doc terminionly: use prepend instead of append as appropriate

  From Jonathon Reinhart:
    - Replace all instances of `int main()` in C code with `int main(void)`.
      Specifically, this fixes the test cases use by Configure.CheckCC() which
      would fail when using -Wstrict-prototypes.

  From Fredrik Medley:
    - Fix exception when printing of EnviromentError messages.
      Specifically, this fixes error reporting of the race condition when
      initializing the cache which error previously was hidden.


RELEASE 3.0.1 - Mon, 12 Nov 2017 15:31:33 -0700

  From Daniel Moody:
    - Jar can take multiple targets, and will make a duplicate jar from the sources for each target
    - Added some warnings in case the Jar builder makes an implicit target
    - Added Jar method and changed jar build to be more specific. Jar method will take in
      directories or classes as source. Added more tests to JAR to ensure the jar was 
      packaged with the correct compiled class files.
    - Added a No result test case to handle bug which seems unrelated to java in the 
      swig-dependencies.py test, more info here: http://scons.tigris.org/issues/show_bug.cgi?id=2907
    - Added a travis script to test on ubuntu trusty now that the project is on github
      so that Continuus Integration tests can be run automatically. It tests most case and considers 
      no result a pass as well. Improving this script can install more dependincies allowing for more 
      tests to be run.
    
  From Daniel Moody:
    - Updated the Jar Builder tool in Tool/__init__.py so that is doesn't force class files as
      sources, allowing directories to be passed, which was causing test/Java/JAR.py to fail.

  From William Deegan:
    - Fix issue where code in utility routine to_String_for_subst() had code whose result was never
      properly returned.  
      (Found by: James Rinkevich https://pairlist4.pair.net/pipermail/scons-users/2017-October/006358.html )
    - Fixed Variables.GenerateHelpText() to now use the sort parameter. Due to incorrect 2to3 fixer changes 
      8 years ago it was being used as a boolean parameter.  Now you can specify sort to be a callable, or boolean
      value. (True = normal sort). Manpage also updated.
    - Fixed Tool loading logic from exploding sys.path with many site_scons/site_tools prepended on py3.
    - Added additional output with time to process each SConscript file when using --debug=time.

  From Thomas Berg:
    - Fixed a regression in scons-3.0.0 where "from __future__ import print_function" was imposed
      on the scope where SConstruct is executed, breaking existing builds using PY 2.7.

  From William Deegan:
    - Fix broken subst logic where a string with "$$(abc)" was being treated as "$(abc) and the
      logic for removing the signature escapes was then failing because there was no closing "$)".
      This was introduced by a pull request to allow recursive variable evaluations to yield a string
      such as "$( $( some stuff $) $)".

  From Zachary Tessler:
    - Fix incorrect warning for repeated identical builder calls that use overrides

 
RELEASE 3.0.0 - Mon, 18 Sep 2017 08:32:04 -0700

NOTE: This is a major release.  You should expect that some targets may rebuild when upgrading.
Significant changes in some python action signatures. Also switching between PY 2.7 and PY 3.5, 3.6
will cause rebuilds.


  From William Blevins:
    - Updated D language scanner support to latest: 2.071.1. (PR #1924)
      https://dlang.org/spec/module.html accessed 11 August 2016
      - Enhancements:
        - Added support for selective imports: "import A : B, C;" -> A
        - Added support for renamed imports. "import B = A;" -> A
        - Supports valid combinations: "import A, B, CCC = C, DDD = D : EEE = FFF;" -> A, B, C, D
      - Notes:
        - May find new (previously missed) Dlang dependencies.
        - May cause rebuild after upgrade due to dependency changes.
    - Updated Fortran-related tests to pass under GCC 5/6.
    - Fixed SCons.Tool.Packaging.rpm.package source nondeterminism across builds.

  From William Deegan:
    - Removed deprecated tools CVS, Perforce, BitKeeper, RCS, SCCS, Subversion.
    - Removed deprecated module SCons.Sig
    - Added prioritized list of xsltproc tools to docbook. The order will now be as
      follows: xsltproc, saxon, saxon-xslt, xalan  (with first being highest priority, first
      tool found is used)
    - Fixed MSVSProject example code (http://scons.tigris.org/issues/show_bug.cgi?id=2979)
    - Defined MS SDK 10.0 and Changed VS 2015 to use SDK 10.0
    - Changes to Action Function and Action Class signiture creation.  NOTE: This will cause rebuilds
      for many builds when upgrading to SCons 3.0
    - Fixed Bug #3027 - "Cross Compiling issue: cannot override ranlib"
    - Fixed Bug #3020 - "Download link in user guide wrong. python setup.py install --version-lib broken"
    - Fixed Bug #2486 - Added SetOption('silent',True) - Previously this value was not allowed to be set.
    - Fixed Bug #3040 - Non-unicode character in CHANGES.txt
    - Fixed Bug #2622 - AlwaysBuild + MSVC regression.
    - Fixed Bug #3025 - (Credit to Florian : User flow86 on tigris) - Fix typo JAVACLASSSUFIX should have been
                        JAVACLASSSUFFIX


  From Ibrahim Esmat:
    - Added the capability to build Windows Store Compatible libraries that can be used
      with Universal Windows Platform (UWP) Apps and published to the store

  From Daniel Holth:
    - Add basic support for PyPy (by deleting __slots__ from Node with a
      metaclass on PyPy); wrap most-used open() calls in 'with' statements to
      avoid too many open files.
    - Add __main__.py for `python -m SCons` in case it is on PYTHONPATH.
    - Always use highest available pickle protocol for efficiency.
    - Remove unused command line fallback for the zip tool.

  From Gaurav Juvekar:
    - Fix issue #2832: Expand construction variables in 'chdir' argument of builders. (PR #463)
    - Fix issue #2910: Make --tree=all handle Unicode. (PR #427)
    - Fix issue #2788: Fix typo in documentation example for sconf. (PR #388)

  From Alexey Klimkin:
    - Use memoization to optimize PATH evaluation across all dependencies per
      node. (PR #345)
    - Use set() where it is applicable (PR #344)

  From M. Limber:
    - Fixed msvs.py for Visual Studio Express editions that would report
      "Error  : ValueError: invalid literal for float(): 10.0Exp".

  From Rick Lupton:
    - Update LaTeX scanner to understand \import and related commands

  From Steve Robinson:
    - Add support for Visual Studio 2017.  This support requires vswhere.exe a helper
      tool installed with newer installs of 2017. SCons expects it to be located at
      "C:\Program Files (x86)\Microsoft Visual Studio\Installer\vswhere.exe"
      It can be downloaded separately at     
      https://github.com/Microsoft/vswhere
 
  From Tom Tanner:
    - Allow nested $( ... $) sections

  From Paweł Tomulik:
    - Fixed the issue with LDMODULEVERSIONFLAGS reported by Tim Jenness
      (https://pairlist4.pair.net/pipermail/scons-users/2016-May/004893.html).
      An error was causing "-Wl,Bsymbolic" being added to linker's command-line
      even when there was no specified value in LDMODULEVERSION and thus no
      need for the flags to be specified.
    - Added LoadableModule to the list of global functions (DefaultEnvironment
      builders).

  From Manish Vachharajani:
    - Update debian rules, compat, and control to not use features
      deprecated or obsolete in later versions of debhelpers
    - Update python version to 2.7 in debian/control

  From Richard Viney:
    - Fixed PCHPDBFLAGS causing a deprecation warning on MSVC v8 and later when
      using PCHs and PDBs together.


  From Richard West:
    - Added nested / namespace tool support
    - Added a small fix to the python3 tool loader when loading a tool as a package
    - Added additional documentation to the user manual on using toolpaths with the environment
      This includes the use of sys.path to search for tools installed via pip or package managers
    - Added support for a PyPackageDir function for use with the toolpath

  From Russel Winder:
    - Reordered the default D tools from "dmd, gdc, ldc" to "dmd, ldc, gdc".
    - Add a ProgramAllAtOnce builder to the dmd, ldc, and gdc tools. (PR #448)
    - Remove a file name exception for very old Fedora LDC installation.
    - gdc can now handle building shared objects (tested for version 6.3.0).
    - Remove establishing the SharedLibrary builder in the dmd, ldc, and gdc
      tools, must now include the ar tool to get this builder as is required for
      other compiler tools.
    - Add clang and clang++ tools based on Paweł Tomulik's work.

RELEASE 2.5.1 - Mon, 03 Nov 2016 13:37:42 -0400

  From William Deegan:
    - Add scons-configure-cache.py to packaging. It was omitted

  From Alexey Klimkin:
    - Use memoization to optimize PATH evaluation across all dependencies per
      node. (PR #345)

RELEASE 2.5.0 - Mon, 09 Apr 2016 11:27:42 -0700

  From Dirk Baechle:
    - Removed a lot of compatibility methods and workarounds
      for Python versions < 2.7, in order to prepare the work
      towards a combined 2.7/3.x version. (PR #284)
      Also fixed the default arguments for the print_tree and
      render_tree methods. (PR #284, too)

  From William Blevins:
    - Added support for cross-language dependency scanning;
      SCons now respects scanner keys for implicit dependencies.
      - Notes for SCons users with heterogeneous systems.
        - May find new (previously missed) dependencies.
        - May cause rebuild after upgrade due to dependency changes.
        - May find new dependency errors (EG. cycles).
          - Discovered in some of the SCons QT tests.
    - Resolved missing cross-language dependencies for
      SWIG bindings (fixes #2264).
    - Corrected typo in User Guide for Scanner keyword. (PR #2959)
    - Install builder interacts with scanner found in SCANNERS differently.
      - Previous: Install builder recursively scanned implicit dependencies
        for scanners from SCANNER, but not for built-in (default) scanners.
      - Current: Install builder will not scan for implicit dependencies via
        either scanner source. This optimizes some Install builder behavior
        and brings orthogonality to Install builder scanning behavior.

  From William Deegan:
    - Add better messaging when two environments have
      different actions for the same target (Bug #2024)
    - Fix issue only with MSVC and Always build where targets
      marked AlwaysBuild wouldn't make it into CHANGED_SOURCES
      and thus yield an empty compile command line. (Bug #2622)
    - Fix posix platform escaping logic to properly handle paths
      with parens in them "()".  (Bug #2225)

  From Jakub Pola:
    - Intel Compiler 2016 (Linux/Mac) update for tool directories.

  From Adarsh Sanjeev:
    - Fix for issue #2494: Added string support for Chmod function.

  From Tom Tanner:
    - change cache to use 2 character subdirectories, rather than one character,
      so as not to give huge directories for large caches, a situation which
      causes issues for NFS.
      For existing caches, you will need to run the scons-configure-cache.py
      script to update them to the new format. You will get a warning every time
      you build until you co this.
    - Fix a bunch of unit tests on windows

RELEASE 2.4.1 - Mon, 07 Nov 2015 10:37:21 -0700

  From Arfrever Frehtes Taifersar Arahesis:
    - Fix for Bug # 2791 - Setup.py fails unnecessarily under Jython.

  From Dirk Baechle:
    - Fixed license of SVG titlepage files in the context of Debian
      packaging, such that they allow for commercial use too (#2985).

  From William Blevins:
    - InstallVersionedLib now available in the DefaultEnvironment context.
    - Improves orthogonality of use cases between different Install functions.

  From Carnë Draug:
    - Added new configure check, CheckProg, to check for
      existence of a program.

  From Andrew Featherstone:
    - Fix for issue #2840 - Fix for two environments specifying same target with different
      actions not throwing hard error. Instead SCons was incorrectly issuing a warning
      and continuing.

  From Hiroaki Itoh :
    - Add support `Microsoft Visual C++ Compiler for Python 2.7'
      Compiler can be obtained at: https://www.microsoft.com/en-us/download/details.aspx?id=44266

  From Florian Miedniak:
    - Fixed tigris issue #3011: Glob() excludes didn't work when used with VariantDir(duplicate=0)

  From William Roberts:
    - Fix bug 2831 and allow Help() text to be appended to AddOption() help.

  From Paweł Tomulik:
    - Reimplemented versioning for shared libraries, with the following effects
    - Fixed tigris issues #3001, #3006.
    - Fixed several other issues not reported to tigris, including:
      issues with versioned libraries in subdirectories with tricky names,
      issues with versioned libraries and variant directories,
      issue with soname not being injected to library when using D linkers,
    - Switched to direct symlinks instead of daisy-chained ones -- soname and
      development symlinks point directly to the versioned shared library now),
      for rationale see:
      https://www.debian.org/doc/debian-policy/ch-sharedlibs.html
      https://fedoraproject.org/wiki/Packaging:Guidelines#Devel_Packages
      https://bitbucket.org/scons/scons/pull-requests/247/new-versioned-libraries-gnulink-cyglink/diff#comment-10063929
    - New construction variables to allow override default behavior: SONAME,
      SHLIBVERSIONFLAGS, _SHLIBVERSIONFLAGS, SHLIBNOVERSIONSYMLINKS,
      LDMODULEVERSION, LDMODULEVERSIONFLAGS, _LDMODULEVERSIONFLAGS,
      LDMODULENOVERSIONSYMLINKS.
    - Changed logic used to configure the versioning machinery from
      platform-centric to linker-oriented.
    - The SHLIBVERSION/LDMODULEVERSION variables are no longer validated by
      SCons (more freedom to users).
    - InstallVersionedLib() doesn't use SHLIBVERSION anymore.
    - Enchanced docs for the library versioning stuff.
    - New tests for versioned libraries.
    - Library versioning is currently implemented for the following linker
      tools: 'cyglink', 'gnulink', 'sunlink'.
    - Fix to swig tool - pick-up 'swig', 'swig3.0' and 'swig2.0' (in order).
    - Fix to swig tool - respect env['SWIG'] provided by user.



RELEASE 2.4.0 - Mon, 21 Sep 2015 08:56:00 -0700

  From Dirk Baechle:
    - Switched several core classes to use "slots", to
      reduce the overall memory consumption in large
      projects (fixes #2180, #2178, #2198)
    - Memoizer counting uses decorators now, instead of
      the old metaclasses approach.

  From Andrew Featherstone
    - Fixed typo in SWIGPATH description

RELEASE 2.3.6 - Mon, 31 Jul 2015 14:35:03 -0700

  From Rob Smith:
    - Added support for Visual Studio 2015

RELEASE 2.3.5 - Mon, 17 Jun 2015 21:07:32 -0700

  From Stephen Pollard:
    - Documentation fixes for libraries.xml and
      builders-writing.xml (#2989 and #2990)

  From William Deegan:
    - Extended docs for InstallVersionedLib/SharedLibrary,
      and added SKIP_WIN_PACKAGES argument to build script
      bootstrap.py (PR #230, #3002).

  From William Blevins:
    - Fixed symlink support (PR #227, #2395).
    - Updated debug-count test case (PR #229).

  From Alexey Klimkin:
    - Fixed incomplete LIBS flattening and substitution in
      Program scanner(PR #205, #2954).

  From Dirk Baechle:
    - Added new method rentry_exists_on_disk to Node.FS (PR #193).

  From Russel Winder:
    - Fixed several D tests under the different OS.
    - Add support for f08 file extensions for Fortran 2008 code.

  From Anatoly Techtonik:
    - Show --config choices if no argument is specified (PR #202).
    - Fixed build crash when XML toolchain isn't installed, and
      activated compression for ZIP archives.

  From Alexandre Feblot:
    - Fix for VersionedSharedLibrary under 'sunos' platform.
    - Fixed dll link with precompiled headers on MSVC 2012
    - Added an 'exclude' parameter to Glob()

  From Laurent Marchelli:
    - Support for multiple cmdargs (one per variant) in VS project files.
    - Various improvements for TempFileMunge class.
    - Added an implementation for Visual Studio users files (PR #209).

  From Dan Pidcock:
    - Added support for the 'PlatformToolset' tag in VS project files (#2978).

  From James McCoy:
    - Added support for '-isystem' to ParseFlags.

RELEASE 2.3.4 - Mon, 27 Sep 2014 12:50:35 -0400

  From Bernhard Walle and Dirk Baechle:
    - Fixed the interactive mode, in connection with
      Configure contexts (#2971).

  From Anatoly Techtonik:
    - Fix EnsureSConsVersion warning when running packaged version

  From Russel Winder:
    - Fix D tools for building shared libraries

RELEASE 2.3.3 - Sun, 24 Aug 2014 21:08:33 -0400

  From Roland Stark:
    - Fixed false line length calculation in the TempFileMunge class (#2970).

  From Gary Oberbrunner:
    - Improve SWIG detection

  From Russel Winder:
    - Fix regression on Windows in D language update

  From Neal Becker and Stefan Zimmermann:
    - Python 3 port and compatibility

  From Anatoly Techtonik:
    - Do not fail on EnsureSConsVersion when running from checkout

  From Kendrick Boyd and Rob Managan:
    - Fixed the newglossary action to work with VariantDir (LaTeX).

  From Manuel Francisco Naranjo:
    - Added a default for the BUILDERS environment variable,
      to prevent not defined exception on a Clone().

  From Andrew Featherstone:
    - Added description of CheckTypeSize method (#1991).
    - Fixed handling of CPPDEFINE var in Append()
      for several list-dict combinations (#2900).

  From William Blevins:
    - Added test for Java derived-source dependency tree generation.
    - Added Copy Action symlink soft-copy support (#2395).
    - Various contributions to the documentation (UserGuide).

RELEASE 2.3.2

  From Dirk Baechle:
    - Update XML doc editor configuration
    - Fix: Allow varlist to be specified as list of strings for Actions (#2754)

  From veon on bitbucket:
    - Fixed handling of nested ifs in CPP scanner PreProcessor class.

  From Shane Gannon:
    - Support for Visual Studio 2013 (12.0)

  From Michael Haubenwallner:
    - Respect user's CC/CXX values; don't always overwrite in generate()
    - Delegate linker Tool.exists() to CC/CXX Tool.exists().

  From Rob Managan:
    - Updated the TeX builder to support use of the -synctex=1
      option and the files it creates.
    - Updated the TeX builder to correctly clean auxiliary files when
      the biblatex package is used.

  From Gary Oberbrunner:
    - get default RPM architecture more robustly when building RPMs

  From Amir Szekely:
    - Fixed NoClean() for multi-target builders (#2353).

  From Paweł Tomulik:
    - Fix SConf tests that write output

  From Russel Winder:
    - Revamp of the D language support. Tools for DMD, GDC and LDC provided
      and integrated with the C and C++ linking. NOTE: This is only tested
      with D v2. Support for D v1 is now deprecated.

  From Anatoly Techtonik:
    - Several improvements for running scons.py from source:
      * engine files form source directory take priority over all other
        importable versions
      * message about scons.py running from source is removed to fix tests
        that were failing because of this extra line in the output
      * error message when SCons import fails now lists lookup paths
    - Remove support for QMTest harness from runtest.py
    - Remove RPM and m4 from default tools on Windows
    - BitKeeper, CVS, Perforce, RCS, SCCS are deprecated from default
      tools and will be removed in future SCons versions to speed up
      SCons initialization (it will still be possible to use these tools
      explicitly)

  From Sye van der Veen:
    - Support for Visual Studio 12.0Exp, and fixes for earlier MSVS
      versions.


RELEASE 2.3.1

  From Andrew Featherstone:
    - Added support for EPUB output format to the DocBook tool.

  From Tom Tanner:
    - Stop leaking file handles to subprocesses by switching to using subprocess
      always.
    - Allow multiple options to be specified with --debug=a,b,c
    - Add support for a readonly cache (--cache-readonly)
    - Always print stats if requested
    - Generally try harder to print out a message on build errors
    - Adds a switch to warn on missing targets
    - Add Pseudo command to mark targets which should not exist after
      they are built.

  From Bogdan Tenea:
    - Check for 8.3 filenames on cygwin as well as win32 to make variant_dir work properly.

  From Alexandre Feblot:
    - Make sure SharedLibrary depends on all dependent libs (by depending on SHLINKCOM)

  From Stefan Sperling:
    - Fixed the setup of linker flags for a versioned SharedLibrary
      under OpenBSD (#2916).

  From Antonio Cavallo:
    - Improve error if Visual Studio bat file not found.

  From Manuel Francisco Naranjo:
    - Allow Subst.Literal string objects to be compared with each other,
      so they work better in AddUnique() and Remove().

  From David Rothenberger:
    - Added cyglink linker that uses Cygwin naming conventions for
      shared libraries and automatically generates import libraries.

  From Dirk Baechle:
    - Update bootstrap.py so it can be used from any dir, to run
      SCons from a source (non-installed) dir.
    - Count statistics of instances are now collected only when
      the --debug=count command-line option is used (#2922).
    - Added release_target_info() to File nodes, which helps to
      reduce memory consumption in clean builds and update runs
      of large projects.
    - Fixed the handling of long options in the command-line
      parsing (#2929).
    - Fixed misspelled variable in intelc.py (#2928).

  From Gary Oberbrunner:
    - Test harness: fail_test() can now print a message to help debugging.

  From Anatoly Techtonik:
    - Require rpmbuild when building SCons package.
    - Print full stack on certain errors, for debugging.
    - Improve documentation for Textfile builder.

  From William Deegan:
    - VS2012 & VS2010 Resolve initialization issues by adding path to reg.exe
      in shell used to run batch files.
    - MSVC Support fixed defaulting TARGET_ARCH to HOST_ARCH. It should be
      None if not explicitly set.
    - MSVC Fixed issue where if more than one Architectures compilers are
      detected, it would take the last one found, and not the first.

  From Philipp Kraus:
    - Added optional ZIPROOT to Zip tool.

  From Dirk Baechle:
    - Replaced old SGML-based documentation toolchain with a more modern
      approach, that also requires less external dependencies (programs and
      Python packages). Added a customized Docbook XSD for strict validation of
      all input XML files.

  From Luca Falavigna:
    - Fixed spelling errors in MAN pages (#2897).

  From Michael McDougall:
    - Fixed description of ignore_case for EnumVariable in the
      MAN page (#2774).

RELEASE 2.3.0 - Mon, 02 Mar 2013 13:22:29 -0400

  From Anatoly Techtonik:
    - Added ability to run scripts/scons.py directly from source checkout
    - Hide deprecated --debug={dtree,stree,tree} from --help output
    - Error messages from option parser now include hints about valid choices
    - Cleaned up some Python 1.5 and pre-2.3 code, so don't expect SCons
      to run on anything less than Python 2.4 anymore
    - Several fixes for runtest.py:
      * exit with an error if no tests were found
      * removed --noqmtest option - this behavior is by default
      * replaced `-o FILE --xml` combination with `--xml FILE`
      * changed `-o, --output FILE` option to capture stdout/stderr output
        from runtest.py
    - Remove os_spawnv_fix.diff patch required to enable parallel builds
      support prior to Python 2.2

  From Juan Lang:
    - Fix WiX Tool to use .wixobj rather than .wxiobj for compiler output
    - Support building with WiX releases after 2.0

  From Alexey Klimkin:
    - Fix nested LIBPATH expansion by flattening sequences in subst_path.

  From eyan on Bitbucket:
    - Print target name with command execution time with --debug=time

  From Thomas Berg and Evgeny Podjachev:
    - Fix subprocess spawning on Windows.  Work around a Windows
      bug that can crash python occasionally when using -jN. (#2449)

  From Dirk Baechle:
    - Updated test framework to support dir and file fixtures and
      added ability to test external (out-of-tree) tools (#2862).
      See doc in QMTest/test-framework.rst.
    - Fixed several errors in the test suite (Java paths, MSVS version
      detection, Tool import), additionally
      * provided MinGW command-line support for the CXX, AS and
        Fortran tests,
      * refactored the detection of the gcc version and the according
        Fortran startup library,
      * provided a new module rpmutils.py, wrapping the RPM naming rules
        for target files and further hardware-dependent info (compatibility,
        compiler flags, ...),
      * added new test methods must_exist_one_of() and
        must_not_exist_any_of() and
      * removed Aegis support from runtest.py. (#2872)

  From Gary Oberbrunner:
    - Add -jN support to runtest.py to run tests in parallel
    - Add MSVC10 and MSVC11 support to get_output low-level bat script runner.
    - Fix MSVS solution generation for VS11, and fixed tests.

  From Rob Managan:
    - Updated the TeX builder to support the \newglossary command
      in LaTeX's glossaries package and the files it creates.
    - Improve support for new versions of biblatex in the TeX builder
      so biber is called automatically if biblatex requires it.
    - Add SHLIBVERSION as an option that tells SharedLibrary to build
      a versioned shared library and create the required symlinks.
      Add builder InstallVersionedLib to create the required symlinks
      installing a versioned shared library.

RELEASE 2.2.0 - Mon, 05 Aug 2012 15:37:48 +0000

  From dubcanada on Bitbucket:
    - Fix 32-bit Visual Express C++ on 64-bit Windows (generate 32-bit code)

  From Paweł Tomulik:
    - Added gettext toolset
    - Fixed FindSourceFiles to find final sources (leaf nodes).

  From Greg Ward:
    - Allow Node objects in Java path (#2825)

  From Joshua Hughes:
    - Make Windows not redefine builtin file as un-inheritable (#2857)
    - Fix WINDOWS_INSERT_DEF on MinGW (Windows) (#2856)

  From smallbub on Bitbucket:
    - Fix LINKCOMSTR, SHLINKCOMSTR, and LDMODULECOMSTR on Windows (#2833).

  From Mortoray:
    - Make -s (silent mode) be silent about entering subdirs (#2976).
    - Fix cloning of builders when cloning environment (#2821).

  From Gary Oberbrunner:
    - Show valid Visual Studio architectures in error message
       when user passes invalid arch.

  From Alexey Petruchik:
    - Support for Microsoft Visual Studio 11 (both using it
      and generating MSVS11 solution files).

  From Alexey Klimkin:
    - Fixed the Taskmaster, curing spurious build failures in
      multi-threaded runs (#2720).

  From Dirk Baechle:
    - Improved documentation of command-line variables (#2809).
    - Fixed scons-doc.py to properly convert main XML files (#2812).

  From Rob Managan:
    - Updated the TeX builder to support LaTeX's multibib package.
    - Updated the TeX builder to support LaTeX's biblatex package.
    - Added support for using biber instead of bibtex by setting
      env['BIBTEX'] = 'biber'

  From Arve Knudsen:
    - Test for FORTRANPPFILESUFFIXES (#2129).


RELEASE 2.1.0 - Mon, 09 Sep 2011 20:54:57 -0700

  From Anton Lazarev:
    - Fix Windows resource compiler scanner to accept DOS line endings.

  From Matthias:
    - Update MSVS documents to remove note indicating that only one
      project is currently supported per solution file.

  From Grzegorz Bizoń:
    - Fix long compile lines in batch mode by using TEMPFILE
    - Fix MSVC_BATCH=False (was treating it as true)

  From Justin Gullingsrud:
    - support -std=c++0x and related CXXFLAGS in pkgconfig (ParseFlags)

  From Vincent Beffara:
    - Support -dylib_file in pkgconfig (ParseFlags)

  From Gary Oberbrunner and Sohail Somani:
    - new construction variable WINDOWS_EMBED_MANIFEST to automatically
      embed manifests in Windows EXEs and DLLs.

  From Gary Oberbrunner:
    - Fix Visual Studio project generation when CPPPATH contains Dir nodes
    - Ensure Visual Studio project is regenerated when CPPPATH or CPPDEFINES change
    - Fix unicode error when using non-ASCII filenames with Copy or Install
    - Put RPATH in LINKCOM rather than LINKFLAGS so resetting
      LINKFLAGS doesn't kill RPATH
    - Fix precompiled headers on Windows when variant dir name has spaces.
    - Adding None to an Action no longer fails (just returns original action)
    - New --debug=prepare option to show each target as it's being
      prepared, whether or not anything needs to be done for it.
    - New debug option --debug=duplicate to print a line for each
      unlink/relink (or copy) of a variant file from its source file.
    - Improve error message for EnumVariables to show legal values.
    - Fix Intel compiler to sort versions >9 correctly (esp. on Linux)
    - Fix Install() when the source and target are directories and the
      target directory exists.

  From David Garcia Garzon:
    - Fix Delete to be able to delete broken symlinks and dir
      symlinks.

  From Imran Fanaswala and Robert Lehr:
    - Handle .output file generated by bison/yacc properly. Cleaning it
      when necessary.

  From Antoine Dechaume:
    - Handle SWIG file where there is whitespace after the module name
      properly. Previously the generated files would include
      the whitespace.

  From Dmitry R.:
    - Handle Environment in case __semi_deepcopy is None

  From Benoit Belley:

    - Much improved support for Windows UNC paths (\\SERVERNAME).

  From Jean-Baptiste Lab:

    - Fix problems with appending CPPDEFINES that contain
      dictionaries, and related issues with Parse/MergeFlags and
      CPPDEFINES.

  From Allen Weeks:

    - Fix for an issue with implicit-cache with multiple targets
      when dependencies are removed on disk.

  From Evgeny Podjachev and Alexey Petruchick:

    - Support generation of Microsoft Visual Studio 2008 (9.0)
      and 2010 (10.0) project and solution files.

  From Ken Deeter:

    - Fix a problem when FS Entries which are actually Dirs have builders.

  From Luca Falavigna:

    - Support Fortran 03

  From Gary Oberbrunner:

    - Print the path to the SCons package in scons --version

  From Jean-Franï¿½ois Colson:

    - Improve Microsoft Visual Studio Solution generation, and fix
      various errors in the generated solutions especially when using
      MSVS_SCC_PROVIDER, and when generating multiple projects.  The
      construction variable MSVS_SCC_PROJECT_BASE_PATH, which never
      worked properly, is removed.  Users can use the new variable
      MSVS_SCC_CONNECTION_ROOT instead if desired.

  From Anatoly Techtonik:

    - Use subprocess in bootstrap.py instead of os.execve to avoid
      losing output control on Windows (http://bugs.python.org/issue9148)

    - Revert patch for adding SCons to App Paths, because standard cmd
      shell doesn't search there. This is confusing, because `scons` can
      be executed from explorer, but fail to start from console.

    - Fix broken installation with easy_install on Windows (issue #2051)
      SCons traditionally installed in a way that allowed to run multiple
      versions side by side. This custom logic was incompatible with
      easy_install way of doing things.

    - Use epydoc module for generating API docs in HTML if command line
      utility is not found in PATH. Actual for Windows.

  From Alexander Goomenyuk:

    - Add .sx to assembly source scanner list so .sx files
      get their header file dependencies detected.

  From Arve Knudsen:

    - Set module metadata when loading site_scons/site_init.py
      so it is treated as a proper module; __doc__, __file__ and
      __name__ now refer to the site_init.py file.

  From Russel Winder:

    - Users Guide updates explaining that Tools can be packages as
      well as python modules.

  From Gary Oberbrunner:

    - New systemwide and per-user site_scons dirs.

  From Dirk Baechle:

    - XML fixes in User's Guide.
    - Fixed the detection of 'jar' and 'rmic' during
      the initialization of the respective Tools (#2730).
    - Improved docs for custom Decider functions and
      custom Scanner objects (#2711, #2713).
    - Corrected SWIG module names for generated *.i files (#2707).

  From Joe Zuntz:

    - Fixed a case-sensitivity problem with Fortran modules.

  From Bauke Conijn:

    - Added Users Guide example for auto-generated source code

  From Steven Knight:

    - Fix explicit dependencies (Depends()) on Nodes that don't have
      attached Builders.

    - Fix use of the global Alias() function with command actions.

  From Matt Hughes:

    - Fix the ability to append to default $*FLAGS values (which are
      implemented as CLVar instances) in a copied construction environment
      without affecting the original construction environment's value.

  From Rob Managan:

    - Updated the TeX command strings to include a /D on Windows in
      case the new directory is on a different drive letter.

    - Fixed the LaTeX scanner so dependencies are found in commands that
      are broken across lines with a comment or have embedded spaces.

    - The TeX builders should now work with tex files that are generated
      by another program. Thanks to Hans-Martin von Gaudecker for
      isolating the cause of this bug.

    - Added support for INDEXSTYLE environment variable so makeindex can
      find style files.

    - Added support for the bibunits package so we call bibtex on all
      the bu*.aux files.

    - Add support of finding path information on OSX for TeX applications
      MacPorts and Fink paths need to be added by the user

  From Russel Winder:

    - Add support for DMD version 2 (the phobos2 library).

  From William Deegan:

    - Add initial support for VS/VC 2010 (express and non-express versions)
    - Remove warning for not finding MS VC/VS install.
      "scons: warning: No version of Visual Studio compiler found
        - C/C++ compilers most likely not set correctly"
    - Add support for Linux 3.0


RELEASE 2.0.1 - Mon, 15 Aug 2010 15:46:32 -0700

  From Dirk Baechle:

    - Fix XML in documentation.

  From Joe Zuntz:

    - Fixed a case-sensitivity problem with Fortran modules.

  From Bauke Conijn:

    - Added Users Guide example for auto-generated source code

  From Steven Knight:

    - Fix explicit dependencies (Depends()) on Nodes that don't have
      attached Builders.

  From Matt Hughes:

    - Fix the ability to append to default $*FLAGS values (which are
      implemented as CLVar instances) in a copied construction environment
      without affecting the original construction environment's value.

  From Rob Managan:

    - Updated the TeX command strings to include a /D on Windows in
      case the new directory is on a different drive letter.

    - Fixed the LaTeX scanner so dependencies are found in commands that
      are broken across lines with a comment or have embedded spaces.


RELEASE 2.0.0.final.0 - Mon, 14 Jun 2010 22:01:37 -0700

  From Dirk Baechle:

    - Fix XML in documentation.

  From Steven Knight:

    - Provide forward compatibility for the 'profile' module.

    - Provide forward compatibility for the 'pickle' module.

    - Provide forward compatibility for the 'io' module.

    - Provide forward compatibility for the 'queue' module.

    - Provide forward compatibility for the 'collections' module.

    - Provide forward compatibility for the 'builtins' module.

    - Provide forward compatibility for 'sys.intern()'.

    - Convert to os.walk() from of os.path.walk().

    - Remove compatibility logic no longer needed.

    - Add a '-3' option to runtest to print 3.x incompatibility warnings.

    - Convert old-style classes into new-style classes.

    - Fix "Ignoring corrupt sconsign entry" warnings when building
      in a tree with a pre-2.0 .sconsign file.

    - Fix propagation from environment of VS*COMNTOOLS to resolve issues
      initializing MSVC/MSVS/SDK issues.

    - Handle detecting Visual C++ on Python verions with upper-case
      platform architectures like 'AMD64'.

  From W. Trevor King:

    - Revisions to README.

  From Greg Noel:

    - Apply numerous Python fixers to update code to more modern idioms.
      Find where fixers should be applied to code in test strings and
      apply the fixers there, too.

    - Write a fixer to convert string functions to string methods.

    - Modify the 'dict' fixer to be less conservative.

    - Modify the 'apply' fixer to handle more cases.

    - Create a modified 'types' fixer that converts types to 2.x
      equivalents rather than 3.x equivalents.

    - Write a 'division' fixer to highlight uses of the old-style
      division operator.  Correct usage where needed.

    - Add forward compatibility for the new 'memoryview' function
      (which replaces the 'buffer' function).

    - Add forward compatibility for the 'winreg' module.

    - Remove no-longer-needed 'platform' module.

    - Run tests with the '-3' option to Python 2.6 and clear up
      various reported incompatibilities.

    - Comb out code paths specialized to Pythons older than 2.4.

    - Update deprecation warnings; most now become mandatory.

    - Start deprecation cycle for BuildDir() and build_dir.

    - Start deprecation cycle for SourceCode() and related factories

    - Fixed a problem with is_Dict() not identifying some objects derived
      from UserDict.

  From Jim Randall:

    - Document the AllowSubstExceptions() function in the User's Guide.

  From William Deegan:

    - Migrate MSVC/MSVS/SDK improvements from 1.3 branch.


RELEASE 1.3.0 - Tue, 23 Mar 2010 21:44:19 -0400

  From Steven Knight:

    - Update man page and documentation.

  From William Deegan (plus minor patch from Gary Oberbrunner):

    - Support Visual Studio 8.0 Express

RELEASE 1.2.0.d20100306 - Sat, 06 Mar 2010 16:18:33 -0800

  From Luca Falavigna:

    - Fix typos in the man page.

  From Gottfried Ganssauge:

    - Support execution when SCons is installed via easy_install.

  From Steven Knight:

    - Make the messages for Configure checks of compilers consistent.

    - Issue an error message if a BUILDERS entry is not a Builder
      object or a callable wrapper.

  From Rob Managan:

    - Update tex builder to handle the case where a \input{foo}
      command tries to work with a directory named foo instead of the
      file foo.tex. The builder now ignores a directory and continues
      searching to find the correct file. Thanks to Lennart Sauerbeck
      for the test case and initial patch

      Also allow the \include of files in subdirectories when variantDir
      is used with duplicate=0. Previously latex would crash since
      the directory in which the .aux file is written was not created.
      Thanks to Stefan Hepp for finding this and part of the solution.

  From James Teh:
    - Patches to fix some issues using MS SDK V7.0

  From William Deegan:
    - Lots of testing and minor patches to handle mixed MS VC and SDK
      installations, as well as having only the SDK installed.


RELEASE 1.2.0.d20100117 - Sun, 17 Jan 2010 14:26:59 -0800

  From Jim Randall:
    - Fixed temp filename race condition on Windows with long cmd lines.

  From David Cournapeau:
    - Fixed tryRun when sconf directory is in a variant dir.
    - Do not add -fPIC for ifort tool on non-posix platforms (darwin and
      windows).
    - Fix bug 2294 (spurious CheckCC failures).
    - Fix scons bootstrap process on windows 64 (wrong wininst name)

  From William Deegan:
    - Final merge from vs_revamp branch to main

    - Added definition and usage of HOST_OS, HOST_ARCH, TARGET_OS,
      TARGET_ARCH, currently only defined/used by Visual Studio
      Compilers. This will be rolled out to other platforms/tools
      in the future.

    - Add check for python >= 3.0.0 and exit gracefully.
      For 1.3 python >= 1.5.2 and < 3.0.0 are supported

    - Fix bug 1944 - Handle non-existent .i file in swig emitter, previously
      it would crash with an IOError exception. Now it will try to make an
      educated guess on the module name based on the filename.

  From Lukas Erlinghagen:

    - Have AddOption() remove variables from the list of
      seen-but-unknown variables (which are reported later).

    - An option name and aliases can now be specified as a tuple.

  From Hartmut Goebel:

    - Textfile builder.

  From Jared Grubb:

    - use "is/is not" in comparisons with None instead of "==" or "!=".

  From Jim Hunziker:

    - Avoid adding -gphobos to a command line multiple times
      when initializing use of the DMD compiler.

  From Jason Kenney:

    - Sugguested HOST/TARGET OS/ARCH separation.

  From Steven Knight:

    - Fix the -n option when used with VariantDir(duplicate=1)
      and the variant directory doesn't already exist.

    - Fix scanning of Unicode files for both UTF-16 endian flavors.

    - Fix a TypeError on #include of file names with Unicode characters.

    - Fix an exception if a null command-line argument is passed in.

    - Evaluate Requires() prerequisites before a Node's direct children
      (sources and dependencies).

  From Greg Noel:

    - Remove redundant __metaclass__ initializations in Environment.py.

    - Correct the documentation of text returned by sconf.Result().

    - Document that filenames with '.' as the first character are
      ignored by Glob() by default (matching UNIX glob semantics).

    - Fix SWIG testing infrastructure to work on Mac OS X.

    - Restructure a test that occasionally hung so that the test would
      detect when it was stuck and fail instead.

    - Substfile builder.

  From Gary Oberbrunner:

    - When reporting a target that SCons doesn't know how to make,
      specify whether it's a File, Dir, etc.

  From Ben Webb:

    - Fix use of $SWIGOUTDIR when generating Python wrappers.

    - Add $SWIGDIRECTORSUFFIX and $SWIGVERSION construction variables.

  From Rob Managan:

    - Add -recorder flag to Latex commands and updated internals to
      use the output to find files TeX creates. This allows the MiKTeX
      installations to find the created files

    - Notify user of Latex errors that would get buried in the
      Latex output

    - Remove LATEXSUFFIXES from environments that don't initialize Tex.

    - Add support for the glossaries package for glossaries and acronyms

    - Fix problem that pdftex, latex, and pdflatex tools by themselves did
      not create the actions for bibtex, makeindex,... by creating them
      and other environment settings in one routine called by all four
      tex tools.

    - Fix problem with filenames of sideeffects when the user changes
      the name of the output file from the latex default

    - Add scanning of files included in Latex by means of \lstinputlisting{}
      Patch from Stefan Hepp.

    - Change command line for epstopdf to use --outfile= instead of -o
      since this works on all platforms.
      Patch from Stefan Hepp.

    - Change scanner to properly search for included file from the
      directory of the main file instead of the file it is included from.
      Also update the emitter to add the .aux file associated with
      \include{filename} commands. This makes sure the required directories
      if any are created for variantdir cases.
      Half of the patch from Stefan Hepp.

RELEASE 1.2.0.d20090223 - Mon, 23 Feb 2009 08:41:06 -0800

  From Stanislav Baranov:

    - Make suffix-matching for scanners case-insensitive on Windows.

  From David Cournapeau:

    - Change the way SCons finds versions of Visual C/C++ and Visual
      Studio to find and use the Microsoft v*vars.bat files.

  From Robert P. J. Day:

    - User's Guide updates.

  From Dan Eaton:

    - Fix generation of Visual Studio 8 project files on x64 platforms.

  From Allan Erskine:

    - Set IncludeSearchPath and PreprocessorDefinitions in generated
      Visual Studio 8 project files, to help IntelliSense work.

  From Mateusz Gruca:

    - Fix deletion of broken symlinks by the --clean option.

  From Steven Knight:

    - Fix the error message when use of a non-existent drive on Windows
      is detected.

    - Add sources for files whose targets don't exist in $CHANGED_SOURCES.

    - Detect implicit dependencies on commands even when the command is
      quoted.

    - Fix interaction of $CHANGED_SOURCES with the --config=force option.

    - Fix finding #include files when the string contains escaped
      backslashes like "C:\\some\\include.h".

    - Pass $CCFLAGS to Visual C/C++ precompiled header compilation.

    - Remove unnecessary nested $( $) around $_LIBDIRFLAGS on link lines
      for the Microsoft linker, the OS/2 ilink linker and the Phar Lap
      linkloc linker.

    - Spell the Windows environment variables consistently "SystemDrive"
      and "SystemRoot" instead of "SYSTEMDRIVE" and "SYSTEMROOT".



RELEASE 1.2.0.d20090113 - Tue, 13 Jan 2009 02:50:30 -0800

  From Stanislav Baranov, Ted Johnson and Steven Knight:

    - Add support for batch compilation of Visual Studio C/C++ source
      files, controlled by a new $MSVC_BATCH construction variable.

  From Steven Knight:

    - Print the message, "scons: Build interrupted." on error output,
      not standard output.

    - Add a --warn=future-deprecated option for advance warnings about
      deprecated features that still have warnings hidden by default.

    - Fix use of $SOURCE and $SOURCES attributes when there are no
      sources specified in the Builder call.

    - Add support for new $CHANGED_SOURCES, $CHANGED_TARGETS,
      $UNCHANGED_SOURCES and $UNCHANGED_TARGETS variables.

    - Add general support for batch builds through new batch_key= and
      targets= keywords to Action object creation.

  From Arve Knudsen:

    - Make linker tools differentiate properly between SharedLibrary
      and LoadableModule.

    - Document TestCommon.shobj_prefix variable.

    - Support $SWIGOUTDIR values with spaces.

  From Rob Managan:

    - Don't automatically try to build .pdf graphics files for
      .eps files in \includegraphics{} calls in TeX/LaTeX files
      when building with the PDF builder (and thus using pdflatex).

  From Gary Oberbrunner:

    - Allow AppendENVPath() and PrependENVPath() to interpret '#'
      for paths relative to the top-level SConstruct directory.

    - Use the Borland ilink -e option to specify the output file name.

    - Document that the msvc Tool module uses $PCH, $PCHSTOP and $PDB.

    - Allow WINDOWS_INSERT_DEF=0 to disable --output-def when linking
      under MinGW.

  From Zia Sobhani:

    - Fix typos in the User's Guide.

  From Greg Spencer:

    - Support implicit dependency scanning of files encoded in utf-8
      and utf-16.

  From Roberto de Vecchi:

    - Remove $CCFLAGS from the the default definitions of $CXXFLAGS for
      Visual C/C++ and MIPSpro C++ on SGI so, they match other tools
      and avoid flag duplication on C++ command lines.

  From Ben Webb:

    - Handle quoted module names in SWIG source files.

    - Emit *_wrap.h when SWIG generates header file for directors

  From Matthew Wesley:

    - Copy file attributes so we identify, and can link a shared library
      from, shared object files in a Repository.



RELEASE 1.2.0 - Sat, 20 Dec 2008 22:47:29 -0800

  From Steven Knight:

    - Don't fail if can't import a _subprocess module on Windows.

    - Add warnings for use of the deprecated Options object.



RELEASE 1.1.0.d20081207 - Sun, 07 Dec 2008 19:17:23 -0800

  From Benoit Belley:

    - Improve the robustness of GetBuildFailures() by refactoring
      SCons exception handling (especially BuildError exceptions).

    - Have the --taskmastertrace= option print information about
      individual Task methods, not just the Taskmaster control flow.

    - Eliminate some spurious dependency cycles by being more aggressive
      about pruning pending children from the Taskmaster walk.

    - Suppress mistaken reports of a dependency cycle when a child
      left on the pending list is a single Node in EXECUTED state.

  From David Cournapeau:

    - Fix $FORTRANMODDIRPREFIX for the ifort (Intel Fortran) tool.

  From Brad Fitzpatrick:

    - Don't pre-generate an exception message (which will likely be
      ignored anyway) when an EntryProxy re-raises an AttributeError.

  From Jared Grubb:

    - Clean up coding style and white space in Node/FS.py.

    - Fix a typo in the documentation for $_CPPDEFFLAGS.

    - Issue 2401: Fix usage of comparisons with None.

  From Ludwig Hï¿½hne:

    - Handle Java inner classes declared within a method.

  From Steven Knight:

    - Fix label placement by the "scons-time.py func" subcommand
      when a profile value was close to (or equal to) 0.0.

    - Fix env.Append() and env.Prepend()'s ability to add a string to
      list-like variables like $CCFLAGS under Python 2.6.

    - Other Python2.6 portability:  don't use "as" (a Python 2.6 keyword).
      Don't use the deprecated Exception.message attribute.

    - Support using the -f option to search for a different top-level
      file name when walking up with the -D, -U or -u options.

    - Fix use of VariantDir when the -n option is used and doesn't,
      therefore, actually create the variant directory.

    - Fix a stack trace from the --debug=includes option when passed a
      static or shared library as an argument.

    - Speed up the internal find_file() function (used for searching
      CPPPATH, LIBPATH, etc.).

    - Add support for using the Python "in" keyword on construction
      environments (for example, if "CPPPATH" in env: ...).

    - Fix use of Glob() when a repository or source directory contains
      an in-memory Node without a corresponding on-disk file or directory.

    - Add a warning about future reservation of $CHANGED_SOURCES,
      $CHANGED_TARGETS, $UNCHANGED_SOURCES and $UNCHANGED_TARGETS.

    - Enable by default the existing warnings about setting the resource
      $SOURCE, $SOURCES, $TARGET and $TARGETS variable.

  From Rob Managan:

    - Scan for TeX files in the paths specified in the $TEXINPUTS
      construction variable and the $TEXINPUTS environment variable.

    - Configure the PDF() and PostScript() Builders as single_source so
      they know each source file generates a separate target file.

    - Add $EPSTOPDF, $EPSTOPDFFLAGS and $EPSTOPDFCOM

    - Add .tex as a valid extension for the PDF() builder.

    - Add regular expressions to find \input, \include and
      \includegraphics.

    - Support generating a .pdf file from a .eps source.

    - Recursive scan included input TeX files.

    - Handle requiring searched-for TeX input graphics files to have
      extensions (to avoid trying to build a .eps from itself, e.g.).

  From Greg Noel:

    - Make the Action() function handle positional parameters consistently.

    - Clarify use of Configure.CheckType().

    - Make the File.{Dir,Entry,File}() methods create their entries
      relative to the calling File's directory, not the SConscript
      directory.

    - Use the Python os.devnull variable to discard error output when
      looking for the $CC or $CXX version.

    - Mention LoadableModule() in the SharedLibrary() documentation.

  From Gary Oberbrunner:

    - Update the User's Guide to clarify use of the site_scons/
      directory and the site_init.py module.

    - Make env.AppendUnique() and env.PrependUnique remove duplicates
      within a passed-in list being added, too.

  From Randall Spangler:

    - Fix Glob() so an on-disk file or directory beginning with '#'
      doesn't throw an exception.



RELEASE 1.1.0 - Thu, 09 Oct 2008 08:33:47 -0700

  From Chris AtLee

    - Use the specified environment when checking for the GCC compiler
      version.

  From Ian P. Cardenas:

    - Fix Glob() polluting LIBPATH by returning copy of list

  From David Cournapeau:

    - Add CheckCC, CheckCXX, CheckSHCC and CheckSHCXX tests to
      configuration contexts.

    - Have the --profile= argument use the much faster cProfile module
      (if it's available in the running Python version).

    - Reorder MSVC compilation arguments so the /Fo is first.

  From Bill Deegan:

    - Add scanning Windows resource (.rc) files for implicit dependencies.

  From John Gozde:

    - When scanning for a #include file, don't use a directory that
      has the same name as the file.

  From Ralf W. Grosse-Kunstleve

    - Suppress error output when checking for the GCC compiler version.

  From Jared Grubb:

    - Fix VariantDir duplication of #included files in subdirectories.

  From Ludwig Hï¿½hne:

    - Reduce memory usage when a directory is used as a dependency of
      another Node (such as an Alias) by returning a concatenation
      of the children's signatures + names, not the children's contents,
      as the directory contents.

    - Raise AttributeError, not KeyError, when a Builder can't be found.

    - Invalidate cached Node information (such as the contenst returned
      by the get_contents() method) when calling actions with Execute().

    - Avoid object reference cycles from frame objects.

    - Reduce memory usage from Null Executor objects.

    - Compute MD5 checksums of large files without reading the entire
      file contents into memory.  Add a new --md5-chunksize option to
      control the size of each chunk read into memory.

  From Steven Knight:

    - Fix the ability of the add_src_builder() method to add a new
      source builder to any other builder.

    - Avoid an infinite loop on non-Windows systems trying to find the
      SCons library directory if the Python library directory does not
      begin with the string "python".

    - Search for the SCons library directory in "scons-local" (with
      no version number) after "scons-local-{VERSION}".

  From Rob Managan:

    - Fix the user's ability to interrupt the TeX build chain.

    - Fix the TeX builder's allowing the user to specify the target name,
      instead of always using its default output name based on the source.

    - Iterate building TeX output files until all warning are gone
      and the auxiliary files stop changing, or until we reach the
      (configurable) maximum number of retries.

    - Add TeX scanner support for:  glossaries, nomenclatures, lists of
      figures, lists of tables, hyperref and beamer.

    - Use the $BIBINPUTS, $BSTINPUTS, $TEXINPUTS and $TEXPICTS construction
      variables as search paths for the relevant types of input file.

    - Fix building TeX with VariantDir(duplicate=0) in effect.

    - Fix the LaTeX scanner to search for graphics on the TEXINPUTS path.

    - Have the PDFLaTeX scanner search for .gif files as well.

  From Greg Noel:

    - Fix typos and format bugs in the man page.

    - Add a first draft of a wrapper module for Python's subprocess
      module.

    - Refactor use of the SCons.compat module so other modules don't
      have to import it individually.

    - Add .sx as a suffix for assembly language files that use the
      C preprocessor.

  From Gary Oberbrunner:

    - Make Glob() sort the returned list of Files or Nodes
      to prevent spurious rebuilds.

    - Add a delete_existing keyword argument to the AppendENVPath()
      and PrependENVPath() Environment methods.

    - Add ability to use "$SOURCE" when specifying a target to a builder

  From Damyan Pepper:

    - Add a test case to verify that SConsignFile() files can be
      created in previously non-existent subdirectories.

  From Jim Randall:

    - Make the subdirectory in which the SConsignFile() file will
      live, if the subdirectory doesn't already exist.

  From Ali Tofigh:

    - Add a test to verify duplication of files in VariantDir subdirectories.



RELEASE 1.0.1 - Sat, 06 Sep 2008 07:29:34 -0700

  From Greg Noel:

    - Add a FindFile() section to the User's Guide.

    - Fix the FindFile() documentation in the man page.

    - Fix formatting errors in the Package() description in the man page.

    - Escape parentheses that appear within variable names when spawning
      command lines using os.system().



RELEASE 1.0.0 - XXX

  From Jared Grubb:

    - Clear the Node state when turning a generic Entry into a Dir.

  From Ludwig Hï¿½hne:

    - Fix sporadic output-order failures in test/GetBuildFailures/parallel.py.

    - Document the ParseDepends() function in the User's Guide.

  From khomenko:

    - Create a separate description and long_description for RPM packages.

  From Steven Knight:

    - Document the GetLaunchDir() function in the User's Guide.

    - Have the env.Execute() method print an error message if the
      executed command fails.

    - Add a script for creating a standard SCons development system on
      Ubuntu Hardy.  Rewrite subsidiary scripts for install Python and
      SCons versions in Python (from shell).

  From Greg Noel:

    - Handle yacc/bison on newer Mac OS X versions creating file.hpp,
      not file.cpp.h.

    - In RPCGEN tests, ignore stderr messages from older versions of
      rpcgen on some versions of Mac OS X.

    - Fix typos in man page descriptions of Tag() and Package(), and in
      the scons-time man page.

    - Fix documentation of SConf.CheckLibWithHeader and other SConf methods.

    - Update documentation of SConscript(variant_dir) usage.

    - Fix SWIG tests for (some versions of) Mac OS X.

  From Jonas Olsson:

    - Print the warning about -j on Windows being potentially unreliable if
      the pywin32 extensions are unavailable or lack file handle operations.

  From Jim Randall:

    - Fix the env.WhereIs() method to expand construction variables.

  From Rogier Schouten:

    - Enable building of shared libraries with the Bordand ilink32 linker.



RELEASE 1.0.0 - Sat, 09 Aug 2008 12:19:44 -0700

  From Luca Falavigna:

    - Fix SCons man page indentation under Debian's man page macros.

  From Steven Knight:

    - Clarify the man page description of the SConscript(src_dir) argument.

    - User's Guide updates:

       -  Document the BUILD_TARGETS, COMMAND_LINE_TARGETS and
          DEFAULT_TARGETS variables.

       -  Document the AddOption(), GetOption() and SetOption() functions.

       -  Document the Requires() function; convert to the Variables
          object, its UnknownOptions() method, and its associated
          BoolVariable(), EnumVariable(), ListVariable(), PackageVariable()
          and PathVariable() functions.

       -  Document the Progress() function.

       -  Reorganize the chapter and sections describing the different
          types of environments and how they interact.  Document the
          SetDefault() method.  Document the PrependENVPath() and
          AppendENVPath() functions.

       -  Reorganize the command-line arguments chapter.  Document the
          ARGLIST variable.

       -  Collect some miscellaneous sections into a chapter about
          configuring build output.

    - Man page updates:

       -  Document suggested use of the Visual C/C++ /FC option to fix
          the ability to double-click on file names in compilation error
          messages.

       -  Document the need to use Clean() for any SideEffect() files that
          must be explicitly removed when their targets are removed.

       -  Explicitly document use of Node lists as input to Dependency().

  From Greg Noel:

    - Document MergeFlags(), ParseConfig(), ParseFlags() and SideEffect()
      in the User's Guide.

  From Gary Oberbrunner:

    - Document use of the GetBuildFailures() function in the User's Guide.

  From Adam Simpkins:

    - Add man page text clarifying the behavior of AddPreAction() and
      AddPostAction() when called with multiple targets.

  From Alexey Zezukin:

    - Fix incorrectly swapped man page descriptions of the --warn= options
      for duplicate-environment and missing-sconscript.



RELEASE 0.98.5 - Sat, 07 Jun 2008 08:20:35 -0700

  From Benoit Belley:

  - Fix the Intel C++ compiler ABI specification for EMT64 processors.

  From David Cournapeau:

  - Issue a (suppressable) warning, not an error, when trying to link
    C++ and Fortran object files into the same executable.

  From Steven Knight:

  - Update the scons.bat file so that it returns the real exit status
    from SCons, even though it uses setlocal + endlocal.

  - Fix the --interactive post-build messages so it doesn't get stuck
    mistakenly reporting failures after any individual build fails.

  - Fix calling File() as a File object method in some circumstances.

  - Fix setup.py installation on Mac OS X so SCons gets installed
    under /usr/lcoal by default, not in the Mac OS X Python framework.



RELEASE 0.98.4 - Sat, 17 May 2008 22:14:46 -0700

  From Benoit Belley:

  - Fix calculation of signatures for Python function actions with
    closures in Python versions before 2.5.

  From David Cournapeau:

  - Fix the initialization of $SHF77FLAGS so it includes $F77FLAGS.

  From Jonas Olsson:

  - Fix a syntax error in the Intel C compiler support on Windows.

  From Steven Knight:

  - Change how we represent Python Value Nodes when printing and when
    stored in .sconsign files (to avoid blowing out memory by storing
    huge strings in .sconsign files after multiple runs using Configure
    contexts cause the Value strings to be re-escaped each time).

  - Fix a regression in not executing configuration checks after failure
    of any configuration check that used the same compiler or other tool.

  - Handle multiple destinations in Visual Studio 8 settings for the
    analogues to the INCLUDE, LIBRARY and PATH variables.

  From Greg Noel:

  - Update man page text for VariantDir().



RELEASE 0.98.3 - Tue, 29 Apr 2008 22:40:12 -0700

  From Greg Noel:

  - Fix use of $CXXFLAGS when building C++ shared object files.

  From Steven Knight:

  - Fix a regression when a Builder's source_scanner doesn't select
    a more specific scanner for the suffix of a specified source file.

  - Fix the Options object backwards compatibility so people can still
    "import SCons.Options.{Bool,Enum,List,Package,Path}Option" submodules.

  - Fix searching for implicit dependencies when an Entry Node shows up
    in the search path list.

  From Stefano:

  - Fix expansion of $FORTRANMODDIR in the default Fortran command line(s)
    when it's set to something like ${TARGET.dir}.



RELEASE 0.98.2 - Sun, 20 Apr 2008 23:38:56 -0700

  From Steven Knight:

  - Fix a bug in Fortran suffix computation that would cause SCons to
    run out of memory on Windows systems.

  - Fix being able to specify --interactive mode command lines with
    \ (backslash) path name separators on Windows.

  From Gary Oberbrunner:

  - Document Glob() in the User's Guide.



RELEASE 0.98.1 - Fri, 18 Apr 2008 19:11:58 -0700

  From Benoit Belley:

  - Speed up the SCons.Util.to_string*() functions.

  - Optimize various Node intialization and calculations.

  - Optimize Executor scanning code.

  - Optimize Taskmaster execution, including dependency-cycle checking.

  - Fix the --debug=stree option so it prints its tree once, not twice.

  From Johan Boulï¿½:

  - Fix the ability to use LoadableModule() under MinGW.

  From David Cournapeau:

  - Various missing Fortran-related construction variables have been added.

  - SCons now uses the program specified in the $FORTRAN construction
    variable to link Fortran object files.

  - Fortran compilers on Linux (Intel, g77 and gfortran) now add the -fPIC
    option by default when compilling shared objects.

  - New 'sunf77', 'sunf90' and 'sunf95' Tool modules have been added to
    support Sun Fortran compilers.  On Solaris, the Sun Fortran compilers
    are used in preference to other compilers by default.

  - Fortran support now uses gfortran in preference to g77.

  - Fortran file suffixes are now configurable through the
    $F77FILESUFFIXES, $F90FILESUFFIXES, $F95FILESUFFIXES and
    $FORTRANFILESUFFIXES variables.

  From Steven Knight:

  - Make the -d, -e, -w and --no-print-directory options "Ignored for
    compatibility."  (We're not going to implement them.)

  - Fix a serious inefficiency in how SCons checks for whether any source
    files are missing when a Builder call creates many targets from many
    input source files.

  - In Java projects, make the target .class files depend only on the
    specific source .java files where the individual classes are defined.

  - Don't store duplicate source file entries  in the .sconsign file so
    we don't endlessly rebuild the target(s) for no reason.

  - Add a Variables object as the first step towards deprecating the
    Options object name.  Similarly, add BoolVariable(), EnumVariable(),
    ListVariable(), PackageVariable() and PathVariable() functions
    as first steps towards replacing BoolOption(), EnumOption(),
    ListOption(), PackageOption() and PathOption().

  - Change the options= keyword argument to the Environment() function
    to variables=, to avoid confusion with SCons command-line options.
    Continue supporting the options= keyword for backwards compatibility.

  - When $SWIGFLAGS contains the -python flag, expect the generated .py
    file to be in the same (sub)directory as the target.

  - When compiling C++ files, allow $CCFLAGS settings to show up on the
    command line even when $CXXFLAGS has been redefined.

  - Fix --interactive with -u/-U/-D when a VariantDir() is used.

  From Anatoly Techtonik:

  - Have the scons.bat file add the script execution directory to its
    local %PATH% on Windows, so the Python executable can be found.

  From Mike Wake:

  - Fix passing variable names as a list to the Return() function.

  From Matthew Wesley:

  - Add support for the GDC 'D' language compiler.



RELEASE 0.98 - Sun, 30 Mar 2008 23:33:05 -0700

  From Benoit Belley:

  - Fix the --keep-going flag so it builds all possible targets even when
    a later top-level target depends on a child that failed its build.

  - Fix being able to use $PDB and $WINDWOWS_INSERT_MANIFEST together.

  - Don't crash if un-installing the Intel C compiler leaves left-over,
    dangling entries in the Windows registry.

  - Improve support for non-standard library prefixes and suffixes by
    stripping all prefixes/suffixes from file name string as appropriate.

  - Reduce the default stack size for -j worker threads to 256 Kbytes.
    Provide user control over this value by adding --stack-size and
    --warn=stack-size options, and a SetOption('stack_size') function.

  - Fix a crash on Linux systems when trying to use the Intel C compiler
    and no /opt/intel_cc_* directories are found.

  - Improve using Python functions as actions by incorporating into
    a FunctionAction's signature:
      - literal values referenced by the byte code.
      - values of default arguments
      - code of nested functions
      - values of variables captured by closures
      - names of referenced global variables and functions

  - Fix the closing message when --clean and --keep-going are both
    used and no errors occur.

  - Add support for the Intel C compiler on Mac OS X.

  - Speed up reading SConscript files by about 20% (for some
    configurations) by:  1) optimizing the SCons.Util.is_*() and
    SCons.Util.flatten() functions; 2) avoiding unnecessary os.stat()
    calls by using a File's .suffix attribute directly instead of
    stringifying it.

  From JÃ©rÃ´me Berger:

  - Have the D language scanner search for .di files as well as .d files.

  - Add a find_include_names() method to the Scanner.Classic class to
    abstract out how included names can be generated by subclasses.

  - Allow the D language scanner to detect multiple modules imported by
    a single statement.

  From Konstantin Bozhikov:

  - Support expansion of construction variables that contain or refer
    to lists of other variables or Nodes within expansions like $CPPPATH.

  - Change variable substitution (the env.subst() method) so that an
    input sequence (list or tuple) is preserved as a list in the output.

  From David Cournapeau:

  - Add a CheckDeclaration() call to configure contexts.

  - Improve the CheckTypeSize() code.

  - Add a Define() call to configure contexts, to add arbitrary #define
    lines to a generated configure header file.

  - Add a "gfortran" Tool module for the GNU F95/F2003 compiler.

  - Avoid use of -rpath with the Mac OS X linker.

  - Add comment lines to the generated config.h file to describe what
    the various #define/#undef lines are doing.

  From Steven Knight:

  - Support the ability to subclass the new-style "str" class as input
    to Builders.

  - Improve the performance of our type-checking by using isinstance()
    with new-style classes.

  - Fix #include (and other $*PATH variables searches) of files with
    absolute path names.  Don't die if they don't exist (due to being
    #ifdef'ed out or the like).

  - Fix --interactive mode when Default(None) is used.

  - Fix --debug=memoizer to work around a bug in base Python 2.2 metaclass
    initialization (by just not allowing Memoization in Python versions
    that have the bug).

  - Have the "scons-time time" subcommand handle empty log files, and
    log files that contain no results specified by the --which option.

  - Fix the max Y of vertical bars drawn by "scons-time --fmt=gnuplot".

  - On Mac OS X, account for the fact that the header file generated
    from a C++ file will be named (e.g.) file.cpp.h, not file.hpp.

  - Fix floating-point numbers confusing the Java parser about
    generated .class file names in some configurations.

  - Document (nearly) all the values you can now fetch with GetOption().

  - Fix use of file names containing strings of multiple spaces when
    using ActionFactory instances like the Copy() or Move() function.

  - Fix a 0.97 regression when using a variable expansion (like
    $OBJSUFFIX) in a source file name to a builder with attached source
    builders that match suffix (like Program()+Object()).

  - Have the Java parser recognize generics (surrounded by angle brackets)
    so they don't interfere with identifying anonymous inner classes.

  - Avoid an infinite loop when trying to use saved copies of the
    env.Install() or env.InstallAs() after replacing the method
    attributes.

  - Improve the performance of setting construction variables.

  - When cloning a construction environment, avoid over-writing an
    attribute for an added method if the user explicitly replaced it.

  - Add a warning about deprecated support for Python 1.5, 2.0 and 2.1.

  - Fix being able to SetOption('warn', ...) in SConscript files.

  - Add a warning about env.Copy() being deprecated.

  - Add warnings about the --debug={dtree,stree,tree} options
    being deprecated.

  - Add VariantDir() as the first step towards deprecating BuildDir().
    Add the keyword argument "variant_dir" as the replacement for
    "build_dir".

  - Add warnings about the {Target,Source}Signatures() methods and
    functions being deprecated.

  From Rob Managan:

  - Enhance TeX and LaTeX support to work with BuildDir(duplicate=0).

  - Re-run LaTeX when it issues a package warning that it must be re-run.

  From Leanid Nazdrynau:

  - Have the Copy() action factory preserve file modes and times
    when copying individual files.

  From Jan Nijtmans:

  - If $JARCHDIR isn't set explicitly, use the .java_classdir attribute
    that was set when the Java() Builder built the .class files.

  From Greg Noel:

  - Document the Dir(), File() and Entry() methods of Dir and File Nodes.

  - Add the parse_flags option when creating Environments

  From Gary Oberbrunner:

  - Make File(), Dir() and Entry() return a list of Nodes when passed
    a list of names, instead of trying to make a string from the name
    list and making a Node from that string.

  - Fix the ability to build an Alias in --interactive mode.

  - Fix the ability to hash the contents of actions for nested Python
    functions on Python versions where the inability to pickle them
    returns a TypeError (instead of the documented PicklingError).

  From Jonas Olsson:

  - Fix use of the Intel C compiler when the top compiler directory,
    but not the compiler version, is specified.

  - Handle Intel C compiler network license files (port@system).

  From Jim Randall:

  - Fix how Python Value Nodes are printed in --debug=explain output.

  From Adam Simpkins:

  - Add a --interactive option that starts a session for building (or
    cleaning) targets without re-reading the SConscript files every time.

  - Fix use of readline command-line editing in --interactive mode.

  - Have the --interactive mode "build" command with no arguments
    build the specified Default() targets.

  - Fix the Chmod(), Delete(), Mkdir() and Touch() Action factories to
    take a list (of Nodes or strings) as arguments.

  From Vaclav Smilauer:

  - Fix saving and restoring an Options value of 'all' on Python
    versions where all() is a builtin function.

  From Daniel Svensson:

  - Code correction in SCons.Util.is_List().

  From Ben Webb:

  - Support the SWIG %module statement with following modifiers in
    parenthese (e.g., '%module(directors="1")').



RELEASE 0.97.0d20071212 - Wed, 12 Dec 2007 09:29:32 -0600

  From Benoit Belley:

  - Fix occasional spurious rebuilds and inefficiency when using
    --implicit-cache and Builders that produce multiple targets.

  - Allow SCons to not have to know about the builders of generated
    files when BuildDir(duplicate=0) is used, potentially allowing some
    SConscript files to be ignored for smaller builds.

  From David Cournapeau:

  - Add a CheckTypeSize() call to configure contexts.

  From Ken Deeter:

  - Make the "contents" of Alias Nodes a concatenation of the children's
    content signatures (MD5 checksums), not a concatenation of the
    children's contents, to avoid using large amounts of memory during
    signature calculation.

  From Malte Helmert:

  - Fix a lot of typos in the man page and User's Guide.

  From Geoffrey Irving:

  - Speed up conversion of paths in .sconsign files to File or Dir Nodes.

  From Steven Knight:

  - Add an Options.UnknownOptions() method that returns any settings
    (from the command line, or whatever dictionary was passed in)
    that aren't known to the Options object.

  - Add a Glob() function.

  - When removing targets with the -c option, use the absolute path (to
    avoid problems interpreting BuildDir() when the top-level directory
    is the source directory).

  - Fix problems with Install() and InstallAs() when called through a
    clone (of a clone, ...) of a cloned construction environment.

  - When executing a file containing Options() settings, add the file's
    directory to sys.path (so modules can be imported from there) and
    explicity set __name__ to the name of the file so the statement's
    in the file can deduce the location if they need to.

  - Fix an O(n^2) performance problem when adding sources to a target
    through calls to a multi Builder (including Aliases).

  - Redefine the $WINDOWSPROGMANIFESTSUFFIX and
    $WINDOWSSHLIBMANIFESTSUFFIX variables so they pick up changes to
    the underlying $SHLIBSUFFIX and $PROGSUFFIX variables.

  - Add a GetBuildFailures() function that can be called from functions
    registered with the Python atexit module to print summary information
    about any failures encountered while building.

  - Return a NodeList object, not a Python list, when a single_source
    Builder like Object() is called with more than one file.

  - When searching for implicit dependency files in the directories
    in a $*PATH list, don't create Dir Nodes for directories that
    don't actually exist on-disk.

  - Add a Requires() function to allow the specification of order-only
    prerequisites, which will be updated before specified "downstream"
    targets but which don't actually cause the target to be rebuilt.

  - Restore the FS.{Dir,File,Entry}.rel_path() method.

  - Make the default behavior of {Source,Target}Signatures('timestamp')
    be equivalent to 'timestamp-match', not 'timestamp-newer'.

  - Fix use of CacheDir with Decider('timestamp-newer') by updating
    the modification time when copying files from the cache.

  - Fix random issues with parallel (-j) builds on Windows when Python
    holds open file handles (especially for SCons temporary files,
    or targets built by Python function actions) across process creation.

  From Maxim Kartashev:

  - Fix test scripts when run on Solaris.

  From Gary Oberbrunner:

  - Fix Glob() when a pattern is in an explicitly-named subdirectory.

  From Philipp Scholl:

  - Fix setting up targets if multiple Package builders are specified
    at once.



RELEASE 0.97.0d20070918 - Tue, 18 Sep 2007 10:51:27 -0500

  From Steven Knight:

  - Fix the wix Tool module to handle null entries in $PATH variables.

  - Move the documentation of Install() and InstallAs() from the list
    of functions to the list of Builders (now that they're implemented
    as such).

  - Allow env.CacheDir() to be set per construction environment.  The
    global CacheDir() function now sets an overridable global default.

  - Add an env.Decider() method and a Node.Decider() method that allow
    flexible specification of an arbitrary function to decide if a given
    dependency has changed since the last time a target was built.

  - Don't execute Configure actions (while reading SConscript files)
    when cleaning (-c) or getting help (-h or -H).

  - Add to each target an implicit dependency on the external command(s)
    used to build the target, as found by searching env['ENV']['PATH']
    for the first argument on each executed command line.

  - Add support for a $IMPLICIT_COMMAND_DEPENDENCIES construction
    variabe that can be used to disable the automatic implicit
    dependency on executed commands.

  - Add an "ensure_suffix" keyword to Builder() definitions that, when
    true, will add the configured suffix to the targets even if it looks
    like they already have a different suffix.

  - Add a Progress() function that allows for calling a function or string
    (or list of strings) to display progress while walking the DAG.

  - Allow ParseConfig(), MergeFlags() and ParseFlags() to handle output
    from a *config command with quoted path names that contain spaces.

  - Make the Return() function stop processing the SConscript file and
    return immediately.  Add a "stop=" keyword argument that can be set
    to False to preserve the old behavior.

  - Fix use of exitstatfunc on an Action.

  - Introduce all man page function examples with "Example:" or "Examples:".

  - When a file gets added to a directory, make sure the directory gets
    re-scanned for the new implicit dependency.

  - Fix handling a file that's specified multiple times in a target
    list so that it doesn't cause dependent Nodes to "disappear" from
    the dependency graph walk.

  From Carsten Koch:

  - Avoid race conditions with same-named files and directory creation
    when pushing copies of files to CacheDir().

  From Tzvetan Mikov:

  - Handle $ in Java class names.

  From Gary Oberbrunner:

  - Add support for the Intel C compiler on Windows64.

  - On SGI IRIX, have $SHCXX use $CXX by default (like other platforms).

  From Sohail Somani:

  - When Cloning a construction environment, set any variables before
    applying tools (so the tool module can access the configured settings)
    and re-set them after (so they end up matching what the user set).

  From Matthias Troffaes:

  - Make sure extra auxiliary files generated by some LaTeX packages
    and not ending in .aux also get deleted by scons -c.

  From Greg Ward:

  - Add a $JAVABOOTCLASSPATH variable for directories to be passed to the
    javac -bootclasspath option.

  From Christoph Wiedemann:

  - Add implicit dependencies on the commands used to build a target.




RELEASE 0.97.0d20070809 - Fri, 10 Aug 2007 10:51:27 -0500

  From Lars Albertsson:

  - Don't error if a #include line happens to match a directory
    somewhere on a path (like $CPPPATH, $FORTRANPATH, etc.).

  From Mark Bertoglio:

  - Fix listing multiple projects in Visual Studio 7.[01] solution files,
    including generating individual project GUIDs instead of re-using
    the solution GUID.

  From Jean Brouwers:

  - Add /opt/SUNWspro/bin to the default execution PATH on Solaris.

  From Allan Erskine:

  - Only expect the Microsoft IDL compiler to emit *_p.c and *_data.c
    files if the /proxy and /dlldata switches are used (respectively).

  From Steven Knight:

  - Have --debug=explain report if a target is being rebuilt because
    AlwaysBuild() is specified (instead of "unknown reasons").

  - Support {Get,Set}Option('help') to make it easier for SConscript
    files to tell if a help option (-h, --help, etc.) has been specified.

  - Support {Get,Set}Option('random') so random-dependency interaction
    with CacheDir() is controllable from SConscript files.

  - Add a new AddOption() function to support user-defined command-
    line flags (like --prefix=, --force, etc.).

  - Replace modified Optik version with new optparse compatibility module
    for command line processing in Scripts/SConsOptions.py

  - Push and retrieve built symlinks to/from a CacheDir() as actual
    symlinks, not by copying the file contents.

  - Fix how the Action module handles stringifying the shared library
    generator in the Tool/mingw.py module.

  - When generating a config.h file, print "#define HAVE_{FEATURE} 1"
    instad of just "#define HAVE_{FEATURE}", for more compatibility
    with Autoconf-style projects.

  - Fix expansion of $TARGET, $TARGETS, $SOURCE and $SOURCES keywords in
    Visual C/C++ PDB file names.

  - Fix locating Visual C/C++ PDB files in build directories.

  - Support an env.AddMethod() method and an AddMethod() global function
    for adding a new method, respectively, to a construction environment
    or an arbitrary object (such as a class).

  - Fix the --debug=time option when the -j option is specified and all
    files are up to date.

  - Add a $SWIGOUTDIR variable to allow setting the swig -outdir option,
    and use it to identify files created by the swig -java option.

  - Add a $SWIGPATH variable that specifies the path to be searched
    for included SWIG files, Also add related $SWIGINCPREFIX and
    $SWIGINCSUFFIX variables that specify the prefix and suffix to
    be be added to each $SWIGPATH directory when expanded on the SWIG
    command line.

  - More efficient copying of construction environments (mostly borrowed
    from copy.deepcopy() in the standard Python library).

  - When printing --tree=prune output, don't print [brackets] around
    source files, only do so for built targets with children.

  - Fix interpretation of Builder source arguments when the Builder has
    a src_suffix *and* a source_builder and the argument has no suffix.

  - Fix use of expansions like ${TARGET.dir} or ${SOURCE.dir} in the
    following construction variables:  $FORTRANMODDIR, $JARCHDIR,
    $JARFLAGS, $LEXFLAGS, $SWIGFLAGS, $SWIGOUTDIR and $YACCFLAGS.

  - Fix dependencies on Java files generated by SWIG so they can be
    detected and built in one pass.

  - Fix SWIG when used with a BuildDir().

  From Leanid Nazdrynau:

  - When applying Tool modules after a construction environment has
    already been created, don't overwrite existing $CFILESUFFIX and
    $CXXFILESUFFIX value.

  - Support passing the Java() builder a list of explicit .java files
    (not only a list of directories to be scanned for .java files).

  - Support passing .java files to the Jar() and JavaH() builders, which
    then use the builder underlying the Java() builder to turn them into
    .class files.  (That is, the Jar()-Java() chain of builders become
    multi-step, like the Program()-Object()-CFile() builders.)

  - Support passing SWIG .i files to the Java builders (Java(),
    Jar(), JavaH()), to cause intermediate .java files to be created
    automatically.

  - Add $JAVACLASSPATH and $JAVASOURCEPATH variables, that get added to
    the javac "-classpath" and "-sourcepath" options.  (Note that SCons
    does *not* currently search these paths for implicit dependencies.)

  - Commonize initialization of Java-related builders.

  From Jan Nijtmans:

  - Find Java anonymous classes when the next token after the name is
    an open parenthesis.

  From Gary Oberbrunner:

  - Fix a code example in the man page.

  From Tilo Prutz:

  - Add support for the file names that Java 1.5 (and 1.6) generates for
    nested anonymous inner classes, which are different from Java 1.4.

  From Adam Simpkins:

  - Allow worker threads to terminate gracefully when all jobs are
    finished.

  From Sohail Somani:

  - Add LaTeX scanner support for finding dependencies specified with
    the \usepackage{} directive.



RELEASE 0.97 - Thu, 17 May 2007 08:59:41 -0500

  From Steven Knight:

  - Fix a bug that would make parallel builds stop in their tracks if
    Nodes that depended on lists that contained some Nodes built together
    caused the reference count to drop below 0 if the Nodes were visited
    and commands finished in the wrong order.

  - Make sure the DirEntryScanner doesn't choke if it's handed something
    that's not a directory (Node.FS.Dir) Node.



RELEASE 0.96.96 - Thu, 12 Apr 2007 12:36:25 -0500

  NOTE:  This is (Yet) a(nother) pre-release of 0.97 for testing purposes.

  From Joe Bloggs:

  - Man page fix:  remove cut-and-paste sentence in NoCache() description.

  From Dmitry Grigorenko and Gary Oberbrunner:

  - Use the Intel C++ compiler, not $CC, to link C++ source.

  From Helmut Grohne:

  - Fix the man page example of propagating a user's external environment.

  From Steven Knight:

  - Back out (most of) the Windows registry installer patch, which
    seems to not work on some versions of Windows.

  - Don't treat Java ".class" attributes as defining an inner class.

  - Fix detecting an erroneous Java anonymous class when the first
    non-skipped token after a "new" keyword is a closing brace.

  - Fix a regression when a CPPDEFINES list contains a tuple, the second
    item of which (the option value) is a construction variable expansion
    (e.g. $VALUE) and the value of the variable isn't a string.

  - Improve the error message if an IOError (like trying to read a
    directory as a file) occurs while deciding if a node is up-to-date.

  - Fix "maximum recursion" / "unhashable type" errors in $CPPPATH
    PathList expansion if a subsidiary expansion yields a stringable,
    non-Node object.

  - Generate API documentation from the docstrings (using epydoc).

  - Fix use of --debug=presub with Actions for out-of-the-box Builders.

  - Fix handling nested lists within $CPPPATH, $LIBPATH, etc.

  - Fix a "builders_used" AttributeError that real-world Qt initialization
    triggered in the refactored suffix handling for Builders.

  - Make the reported --debug=time timings meaningful when used with -j.
    Better documentation of what the times mean.

  - User Guide updates: --random, AlwaysBuild(), --tree=,
    --debug=findlibs, --debug=presub, --debug=stacktrace,
    --taskmastertrace.

  - Document (in both man page and User's Guide) that --implicit-cache
    ignores changes in $CPPPATH, $LIBPATH, etc.

  From Jean-Baptiste Lab:

  - Remove hard-coded dependency on Python 2.2 from Debian packaging files.

  From Jeff Mahovsky:

  - Handle spaces in the build target name in Visual Studio project files.

  From Rob Managan:

  - Re-run LaTeX after BibTeX has been re-run in response to a changed
    .bib file.

  From Joel B. Mohler:

  - Make additional TeX auxiliary files (.toc, .idx and .bbl files)
    Precious so their removal doesn't affect whether the necessary
    sections are included in output PDF or PostScript files.

  From Gary Oberbrunner:

  - Fix the ability to import modules in the site_scons directory from
    a subdirectory.

  From Adam Simpkins:

  - Make sure parallel (-j) builds all targets even if they show up
    multiple times in the child list (as a source and a dependency).

  From Matthias Troffaes:

  - Don't re-run TeX if the triggering strings (\makeindex, \bibliography
    \tableofcontents) are commented out.

  From Richard Viney:

  - Fix use of custom include and lib paths with Visual Studio 8.

  - Select the default .NET Framework SDK Dir based on the version of
    Visual Studio being used.



RELEASE 0.96.95 - Mon, 12 Feb 2007 20:25:16 -0600

  From Anatoly Techtonik:

  - Add the scons.org URL and a package description to the setup.py
    arguments.

  - Have the Windows installer add a registry entry for scons.bat in the
    "App Paths" key, so scons.bat can be executed without adding the
    directory to the %PATH%.  (Python itself works this way.)

  From Anonymous:

  - Fix looking for default paths in Visual Studio 8.0 (and later).

  - Add -lm to the list of default D libraries for linking.

  From Matt Doar:

  - Provide a more complete write-your-own-Scanner example in the man page.

  From Ralf W. Grosse-Kunstleve:

  - Contributed upstream Python change to our copied subprocess.py module
    for more efficient standard input processing.

  From Steven Knight:

  - Fix the Node.FS.Base.rel_path() method when the two nodes are on
    different drive letters.  (This caused an infinite loop when
    trying to write .sconsign files.)

  - Fully support Scanners that use a dictionary to map file suffixes
    to other scanners.

  - Support delayed evaluation of the $SPAWN variable to allow selection
    of a function via ${} string expansions.

  - Add --srcdir as a synonym for -Y/--repository.

  - Document limitations of #include "file.h" with Repository().

  - Fix use of a toolpath under the source directory of a BuildDir().

  - Fix env.Install() with a file name portion that begins with '#'.

  - Fix ParseConfig()'s handling of multiple options in a string that's
    replaced a *FLAGS construction variable.

  - Have the C++ tools initialize common C compilation variables ($CCFLAGS,
    $SHCCFLAGS and $_CCCOMCOM) even if the 'cc' Tool isn't loaded.

  From Leanid Nazdrynau:

  - Fix detection of Java anonymous classes if a newline precedes the
    opening brace.

  From Gary Oberbrunner:

  - Document use of ${} to execute arbitrary Python code.

  - Add support for:
    1) automatically adding a site_scons subdirectory (in the top-level
       SConstruct directory) to sys.path (PYTHONPATH);
    2) automatically importing site_scons/site_init.py;
    3) automatically adding site_scons/site_tools to the toolpath.

  From John Pye:

  - Change ParseConfig() to preserve white space in arguments passed in
    as a list.

  From a smith:

  - Fix adding explicitly-named Java inner class files (and any
    other file names that may contain a '$') to Jar files.

  From David Vitek:

  - Add a NoCache() function to mark targets as unsuitable for propagating
    to (or retrieving from) a CacheDir().

  From Ben Webb:

  - If the swig -noproxy option is used, it won't generate a .py file,
    so don't emit it as a target that we expect to be built.



RELEASE 0.96.94 - Sun, 07 Jan 2007 18:36:20 -0600

  NOTE:  This is a pre-release of 0.97 for testing purposes.

  From Anonymous:

  - Allow arbitrary white space after a SWIG %module declaration.

  From Paul:

  - When compiling resources under MinGW, make sure there's a space
    between the --include-dir option and its argument.

  From Jay Kint:

  - Alleviate long command line issues on Windows by executing command
    lines directly via os.spawnv() if the command line doesn't need
    shell interpretation (has no pipes, redirection, etc.).

  From Walter Franzini:

  - Exclude additional Debian packaging files from the copyright check.

  From Fawad Halim:

  - Handle the conflict between the impending Python 2.6 'as' keyword
    and our Tool/as.py module name.

  From Steven Knight:

  - Speed up the Node.FS.Dir.rel_path() method used to generate path names
    that get put into the .sconsign* file(s).

  - Optimize Node.FS.Base.get_suffix() by computing the suffix once, up
    front, when we set the Node's name.  (Duh...)

  - Reduce the Memoizer's responsibilities to simply counting hits and
    misses when the --debug=memoizer option is used, not to actually
    handling the key calculation and memoization itself.  This speeds
    up some configurations significantly, and should cause no functional
    differences.

  - Add a new scons-time script with subcommands for generating
    consistent timing output from SCons configurations, extracting
    various information from those timings, and displaying them in
    different formats.

  - Reduce some unnecessary stat() calls from on-disk entry type checks.

  - Fix SideEffect() when used with -j, which was badly broken in 0.96.93.

  - Propagate TypeError exceptions when evaluating construction variable
    expansions up the stack, so users can see what's going on.

  - When disambiguating a Node.FS.Entry into a Dir or File, don't look
    in the on-disk source directory until we've confirmed there's no
    on-disk entry locally and there *is* one in the srcdir.  This avoids
    creating a phantom Node that can interfere with dependencies on
    directory contents.

  - Add an AllowSubstExceptions() function that gives the SConscript
    files control over what exceptions cause a string to expand to ''
    vs. terminating processing with an error.

  - Allow the f90.py and f95.py Tool modules to compile earlier source
    source files of earlier Fortran version.

  - Fix storing signatures of files retrieved from CacheDir() so they're
    correctly identified as up-to-date next invocation.

  - Make sure lists of computed source suffixes cached by Builder objects
    don't persist across changes to the list of source Builders (so the
    addition of suffixes like .ui by the qt.py Tool module take effect).

  - Enhance the bootstrap.py script to allow it to be used to execute
    SCons more easily from a checked-out source tree.

  From Ben Leslie:

  - Fix post-Memoizer value caching misspellings in Node.FS._doLookup().

  From Rob Managan, Dmitry Mikhin and Joel B. Mohler:

  - Handle TeX/LaTeX files in subdirectories by changing directory
    before invoking TeX/LaTeX.

  - Scan LaTeX files for \bibliography lines.

  - Support multiple file names in a "\bibliography{file1,file2}" string.

  - Handle TeX warnings about undefined citations.

  - Support re-running LaTeX if necessary due to a Table of Contents.

  From Dmitry Mikhin:

  - Return LaTeX if "Rerun to get citations correct" shows up on the next
    line after the "Warning:" string.

  From Gary Oberbrunner:

  - Add #include lines to fix portability issues in two tests.

  - Eliminate some unnecessary os.path.normpath() calls.

  - Add a $CFLAGS variable for C-specific options, leaving $CCFLAGS
    for options common to C and C++.

  From Tom Parker:

  - Have the error message print the missing file that Qt can't find.

  From John Pye:

  - Fix env.MergeFlags() appending to construction variable value of None.

  From Steve Robbins:

  - Fix the "sconsign" script when the .sconsign.dblite file is explicitly
    specified on the command line (and not intuited from the old way of
    calling it with just ".sconsign").

  From Jose Pablo Ezequiel "Pupeno" Fernandez Silva:

  - Give the 'lex' tool knowledge of the additional target files produced
    by the flex "--header-file=" and "--tables-file=" options.

  - Give the 'yacc' tool knowledge of the additional target files produced
    by the bison "-g", "--defines=" and "--graph=" options.

  - Generate intermediate files with Objective C file suffixes (.m) when
    the lex and yacc source files have appropriate suffixes (.lm and .ym).

  From Sohail Somain:

  - Have the mslink.py Tool only look for a 'link' executable on Windows
    systems.

  From Vaclav Smilauer:

  - Add support for a "srcdir" keyword argument when calling a Builder,
    which will add a srcdir prefix to all non-relative string sources.

  From Jonathan Ultis:

  - Allow Options converters to take the construction environment as
    an optional argument.



RELEASE 0.96.93 - Mon, 06 Nov 2006 00:44:11 -0600

  NOTE:  This is a pre-release of 0.97 for testing purposes.

  From Anonymous:

  - Allow Python Value Nodes to be Builder targets.

  From Matthias:

  - Only filter Visual Studio common filename prefixes on complete
    directory names.

  From Chad Austin:

  - Fix the build of the SCons documentation on systems that don't
    have "python" in the $PATH.

  From Ken Boortz:

  - Enhance ParseConfig() to recognize options that begin with '+'.

  From John Calcote, Elliot Murphy:

  - Document ways to override the CCPDBFLAGS variable to use the
    Microsoft linker's /Zi option instead of the default /Z7.

  From Christopher Drexler:

  - Make SCons aware bibtex must be called if any \include files
    cause creation of a bibliography.

  - Make SCons aware that "\bilbiography" in TeX source files means
    that related .bbl and .blg bibliography files will be created.
    (NOTE:  This still needs to search for the string in \include files.)

  From David Gruener:

  - Fix inconsistent handling of Action strfunction arguments.

  - Preserve white space in display Action strfunction strings.

  From James Y. Knight and Gerard Patel:

  - Support creation of shared object files from assembly language.

  From Steven Knight:

  - Speed up the Taskmaster significantly by avoiding unnecessary
    re-scans of Nodes to find out if there's work to be done, having it
    track the currently-executed top-level target directly and not
    through its presence on the target list, and eliminating some other
    minor list(s), method(s) and manipulation.

  - Fix the expansion of $TARGET and $SOURCE in the expansion of
    $INSTALLSTR displayed for non-environment calls to InstallAs().

  - Fix the ability to have an Alias() call refer to a directory
    name that's not identified as a directory until later.

  - Enhance runtest.py with an option to use QMTest as the harness.
    This will become the default behavior as we add more functionality
    to the QMTest side.

  - Let linking on mingw use the default function that chooses $CC (gcc)
    or $CXX (g++) depending on whether there are any C++ source files.

  - Work around a bug in early versions of the Python 2.4 profile module
    that caused the --profile= option to fail.

  - Only call Options validators and converters once when initializing a
    construction environment.

  - Fix the ability of env.Append() and env.Prepend(), in all known Python
    versions, to handle different input value types when the construction
    variable being updated is a dictionary.

  - Add a --cache-debug option for information about what files it's
    looking for in a CacheDir().

  - Document the difference in construction variable expansion between
    {Action,Builder}() and env.{Action,Builder}().

  - Change the name of env.Copy() to env.Clone(), keeping the old name
    around for backwards compatibility (with the intention of eventually
    phasing it out to avoid confusion with the Copy() Action factory).

  From Arve Knudsen:

  - Support cleaning and scanning SWIG-generated files.

  From Carsten Koch:

  - Allow selection of Visual Studio version by setting $MSVS_VERSION
    after construction environment initialization.

  From Jean-Baptiste Lab:

  - Try using zipimport if we can't import Tool or Platform modules
    using the normal "imp" module.  This allows SCons to be packaged
    using py2exe's all-in-one-zip-file approach.

  From Ben Liblit:

  - Do not re-scan files if the scanner returns no implicit dependencies.

  From Sanjoy Mahajan:

  - Change use of $SOURCES to $SOURCE in all TeX-related Tool modules.

  From Joel B. Mohler:

  - Make SCons aware that "\makeindex" in TeX source files means that
    related .ilg, .ind and .idx index files will be created.
    (NOTE:  This still needs to search for the string in \include files.)

  - Prevent scanning the TeX .aux file for additional files from
    trying to remove it twice when the -c option is used.

  From Leanid Nazdrynau:

  - Give the MSVC RES (resource) Builder a src_builder list and a .rc
    src_suffix so other builders can generate .rc files.

  From Matthew A. Nicholson:

  - Enhance Install() and InstallAs() to handle directory trees as sources.

  From Jan Nijtmans:

  - Don't use the -fPIC flag when using gcc on Windows (e.g. MinGW).

  From Greg Noel:

  - Add an env.ParseFlags() method that provides separate logic for
    parsing GNU tool chain flags into a dictionary.

  - Add an env.MergeFlags() method to apply an arbitrary dictionary
    of flags to a construction environment's variables.

  From Gary Oberbrunner:

  - Fix parsing tripartite Intel C compiler version numbers on Linux.

  - Extend the ParseConfig() function to recognize -arch and
    -isysroot options.

  - Have the error message list the known suffixes when a Builder call
    can't build a source file with an unknown suffix.

  From Karol Pietrzak:

  - Avoid recursive calls to main() in the program snippet used by the
    SConf subsystem to test linking against libraries.  This changes the
    default behavior of CheckLib() and CheckLibWithHeader() to print
    "Checking for C library foo..." instead of "Checking for main()
    in C library foo...".

  From John Pye:

  - Throw an exception if a command called by ParseConfig() or
    ParseFlags() returns an error.

  From Stefan Seefeld:

  - Initial infrastructure for running SCons tests under QMTest.

  From Sohail Somani:

  - Fix tests that fail due to gcc warnings.

  From Dobes Vandermeer:

  - In stack traces, print the full paths of SConscript files.

  From Atul Varma:

  - Fix detection of Visual C++ Express Edition.

  From Dobes Vandermeer:

  - Let the src_dir option to the SConscript() function affect all the
    the source file paths, instead of treating all source files paths
    as relative to the SConscript directory itself.

  From Nicolas Vigier:

  - Fix finding Fortran modules in build directories.

  - Fix use of BuildDir() when the source file in the source directory
    is a symlink with a relative path.

  From Edward Wang:

  - Fix the Memoizer when the SCons Python modules are executed from
    .pyo files at different locations from where they were compiled.

  From Johan Zander:

  - Fix missing os.path.join() when constructing the $FRAMEWORKSDKDIR/bin.



RELEASE 0.96.92 - Mon, 10 Apr 2006 21:08:22 -0400

  NOTE:  This was a pre-release of 0.97 for testing purposes.

  From Anonymous:

  - Fix the intelc.py Tool module to not throw an exception if the
    only installed version is something other than ia32.

  - Set $CCVERSION when using gcc.

  From Matthias:

  - Support generating project and solution files for Microsoft
    Visual Studio version 8.

  - Support generating more than one project file for a Microsoft
    Visual Studio solution file.

  - Add support for a support "runfile" parameter to Microsoft
    Visual Studio project file creation.

  - Put the project GUID, not the solution GUID, in the right spot
    in the solution file.

  From Erling Andersen:

  - Fix interpretation of Node.FS objects wrapped in Proxy instances,
    allowing expansion of things like ${File(TARGET)} in command lines.

  From Stanislav Baranov:

  - Add a separate MSVSSolution() Builder, with support for the
    following new construction variables: $MSVSBUILDCOM, $MSVSCLEANCOM,
    $MSVSENCODING, $MSVSREBUILDCOM, $MSVSSCONS, $MSVSSCONSCOM,
    $MSVSSCONSFLAGS, $MSVSSCONSCRIPT and $MSVSSOLUTIONCOM.

  From Ralph W. Grosse-Kunstleve and Patrick Mezard:

  - Remove unneceesary (and incorrect) SCons.Util strings on some function
    calls in SCons.Util.

  From Bob Halley:

  - Fix C/C++ compiler selection on AIX to not always use the external $CC
    environment variable.

  From August HÃ¶randl:

  - Add a scanner for \include and \import files, with support for
    searching a directory list in $TEXINPUTS (imported from the external
    environment).

  - Support $MAKEINDEX, $MAKEINDEXCOM, $MAKEINDEXCOMSTR and
    $MAKEINDEXFLAGS for generating indices from .idx files.

  From Steven Johnson:

  - Add a NoClean() Environment method and function to override removal
    of targets during a -c clean, including documentation and tests.

  From Steven Knight:

  - Check for whether files exist on disk by listing the directory
    contents, not calling os.path.exists() file by file.  This is
    somewhat more efficient in general, and may be significantly
    more efficient on Windows.

  - Minor speedups in the internal is_Dict(), is_List() and is_String()
    functions.

  - Fix a signature refactoring bug that caused Qt header files to
    get re-generated every time.

  - Don't fail when writing signatures if the .sconsign.dblite file is
    owned by a different user (e.g. root) from a previous run.

  - When deleting variables from stacked OverrideEnvironments, don't
    throw a KeyError if we were able to delte the variable from any
    Environment in the stack.

  - Get rid of the last indentation tabs in the SCons source files and
    add -tt to the Python invocations in the packaging build and the
    tests so they don't creep back in.

  - In Visual Studio project files, put quotes around the -C directory
    so everything works even if the path has spaces in it.

  - The Intel Fortran compiler uses -object:$TARGET, not "-o $TARGET",
    when building object files on Windows.  Have the the ifort Tool
    modify the default command lines appropriately.

  - Document the --debug=explain option in the man page.  (How did we
    miss this?)

  - Add a $LATEXRETRIES variable to allow configuration of the number of
    times LaTex can be re-called to try to resolve undefined references.

  - Change the order of the arguments to Configure.Checklib() to match
    the documentation.

  - Handle signature calculation properly when the Python function used
    for a FunctionAction is an object method.

  - On Windows, assume that absolute path names without a drive letter
    refer to the drive on which the SConstruct file lives.

  - Add /usr/ccs/bin to the end of the the default external execution
    PATH on Solaris.

  - Add $PKGCHK and $PKGINFO variables for use on Solaris when searching
    for the SunPRO C++ compiler.  Make the default value for $PKGCHK
    be /usr/sbin/pgkchk (since /usr/sbin isn't usually on the external
    execution $PATH).

  - Fix a man page example of overriding variables when calling
    SharedLibrary() to also set the $LIBSUFFIXES variable.

  - Add a --taskmastertrace=FILE option to give some insight on how
    the taskmaster decides what Node to build next.

  - Changed the names of the old $WIN32DEFPREFIX, $WIN32DEFSUFFIX,
    $WIN32DLLPREFIX and $WIN32IMPLIBPREFIX construction variables to
    new $WINDOWSDEFPREFIX, $WINDOWSDEFSUFFIX, $WINDOWSDLLPREFIX and
    $WINDOWSIMPLIBPREFIX construction variables.  The old names are now
    deprecated, but preserved for backwards compatibility.

  - Fix (?) a runtest.py hang on Windows when the --xml option is used.

  - Change the message when an error occurs trying to interact with the
    file system to report the target(s) in square brackets (as before) and
    the actual file or directory that encountered the error afterwards.

  From Chen Lee:

  - Add x64 support for Microsoft Visual Studio 8.

  From Baptiste Lepilleur:

  - Support the --debug=memory option on Windows when the Python version
    has the win32process and win32api modules.

  - Add support for Visual Studio 2005 Pro.

  - Fix portability issues in various tests: test/Case.py,
    Test/Java/{JAR,JARCHDIR,JARFLAGS,JAVAC,JAVACFLAGS,JAVAH,RMIC}.py,
    test/MSVS/vs-{6.0,7.0,7.1,8.0}-exec.py,
    test/Repository/{Java,JavaH,RMIC}.py,
    test/QT/{generated-ui,installed,up-to-date,warnings}.py,
    test/ZIP/ZIP.py.

  - Ignore pkgchk errors on Solaris when searching for the C++ compiler.

  - Speed up the SCons/EnvironmentTests.py unit tests.

  - Add a --verbose= option to runtest.py to print executed commands
    and their output at various levels.

  From Christian Maaser:

  - Add support for Visual Studio Express Editions.

  - Add support for Visual Studio 8 *.manifest files, includng
    new $WINDOWS_INSERT_MANIFEST, $WINDOWSPROGMANIFESTSUFFIX,
    $WINDOWSPROGMANIFESTPREFIX, $WINDOWSPROGMANIFESTSUFFIX,
    $WINDOWSSHLIBMANIFESTPREFIX and $WINDOWSSHLIBMANIFESTSUFFIX
    construction variables.

  From Adam MacBeth:

  - Fix detection of additional Java inner classes following use of a
    "new" keyword inside an inner class.

  From Sanjoy Mahajan:

  - Correct TeX-related command lines to just $SOURCE, not $SOURCES

  From Patrick Mezard:

  - Execute build commands for a command-line target if any of the
    files built along with the target is out of date or non-existent,
    not just if the command-line target itself is out of date.

  - Fix the -n option when used with -c to print all of the targets
    that will be removed for a multi-target Builder call.

  - If there's no file in the source directory, make sure there isn't
    one in the build directory, too, to avoid dangling files left
    over from previous runs when a source file is removed.

  - Allow AppendUnique() and PrependUnique() to append strings (and
    other atomic objects) to lists.

  From Joel B. Mohler:

  - Extend latex.py, pdflatex.py, pdftex.py and tex.py so that building
    from both TeX and LaTeX files uses the same logic to call $BIBTEX
    when it's necessary, to call $MAKEINDEX when it's necessary, and to
    call $TEX or $LATEX multiple times to handle undefined references.

  - Add an emitter to the various TeX builders so that the generated
    .aux and .log files also get deleted by the -c option.

  From Leanid Nazdrynau:

  - Fix the Qt UIC scanner to work with generated .ui files (by using
    the FindFile() function instead of checking by-hand for the file).

  From Jan Nieuwenhuizen:

  - Fix a problem with interpreting quoted argument lists on command lines.

  From Greg Noel:

  - Add /sw/bin to the default execution PATH on Mac OS X.

  From Kian Win Ong:

  - When building a .jar file and there is a $JARCHDIR, put the -C
    in front of each .class file on the command line.

  - Recognize the Java 1.5 enum keyword.

  From Asfand Yar Qazi:

  - Add /opt/bin to the default execution PATH on all POSIX platforms
    (between /usr/local/bin and /bin).

  From Jon Rafkind:

  - Fix the use of Configure() contexts from nested subsidiary
    SConscript files.

  From Christoph Schulz:

  - Add support for $CONFIGUREDIR and $CONFIGURELOG variables to control
    the directory and logs for configuration tests.

  - Add support for a $INSTALLSTR variable.

  - Add support for $RANLIBCOM and $RANLIBCOMSTR variables (which fixes
    a bug when setting $ARCOMSTR).

  From Amir Szekely:

  - Add use of $CPPDEFINES to $RCCOM (resource file compilation) on MinGW.

  From Erick Tryzelaar:

  - Fix the error message when trying to report that a given option is
    not gettable/settable from an SConscript file.

  From Dobes Vandermeer:

  - Add support for SCC and other settings in Microsoft Visual
    Studio project and solution files:  $MSVS_PROJECT_BASE_PATH,
    $MSVS_PROJECT_GUID, $MSVS_SCC_AUX_PATH, $MSVS_SCC_LOCAL_PATH,
    $MSVS_SCC_PROJECT_NAME, $MSVS_SCC_PROVIDER,

  - Add support for using a $SCONS_HOME variable (imported from the
    external environment, or settable internally) to put a shortened
    SCons execution line in the Visual Studio project file.

  From David J. Van Maren:

  - Only filter common prefixes from source files names in Visual Studio
    project files if the prefix is a complete (sub)directory name.

  From Thad Ward:

  - If $MSVSVERSIONS is already set, don't overwrite it with
    information from the registry.



RELEASE 0.96.91 - Thu, 08 Sep 2005 07:18:23 -0400

  NOTE:  This was a pre-release of 0.97 for testing purposes.

  From Chad Austin:

  - Have the environment store the toolpath and re-use it to find Tools
    modules during later Copy() or Tool() calls (unless overridden).

  - Normalize the directory path names in SConsignFile() database
    files so the same signature file can interoperate on Windows and
    non-Windows systems.

  - Make --debug=stacktrace print a stacktrace when a UserError is thrown.

  - Remove an old, erroneous cut-and-paste comment in Scanner/Dir.py.

  From Stanislav Baranov:

  - Make it possible to support with custom Alias (sub-)classes.

  - Allow Builders to take empty source lists when called.

  - Allow access to both TARGET and SOURCE in $*PATH expansions.

  - Allow SConscript files to modify BUILD_TARGETS.

  From Timothee Besset:

  - Add support for Objective C/C++ .m and .mm file suffixes (for
    Mac OS X).

  From Charles Crain

  - Fix the PharLap linkloc.py module to use target+source arguments
    when calling env.subst().

  From Bjorn Eriksson:

  - Fix an incorrect Command() keyword argument in the man page.

  - Add a $TEMPFILEPREFIX variable to control the prefix or flag used
    to pass a long-command-line-execution tempfile to a command.

  From Steven Knight:

  - Enhanced the SCons setup.py script to install man pages on
    UNIX/Linux systems.

  - Add support for an Options.FormatOptionHelpText() method that can
    be overridden to customize the format of Options help text.

  - Add a global name for the Entry class (which had already been
    documented).

  - Fix re-scanning of generated source files for implicit dependencies
    when the -j option is used.

  - Fix a dependency problem that caused $LIBS scans to not be added
    to all of the targets in a multiple-target builder call, which
    could cause out-of-order builds when the -j option is used.

  - Store the paths of source files and dependencies in the .sconsign*
    file(s) relative to the target's directory, not relative to the
    top-level SConstruct directory.  This starts to make it possible to
    subdivide the dependency tree arbitrarily by putting an SConstruct
    file in every directory and using content signatures.

  - Add support for $YACCHFILESUFFIX and $YACCHXXFILESUFFIX variables
    that accomodate parser generators that write header files to a
    different suffix than the hard-coded .hpp when the -d option is used.

  - The default behavior is now to store signature information in a
    single .sconsign.dblite file in the top-level SConstruct directory.
    The old behavior of a separate .sconsign file in each directory can
    be specified by calling SConsignFile(None).

  - Remove line number byte codes within the signature calculation
    of Python function actions, so that changing the location of an
    otherwise unmodified Python function doesn't cause rebuilds.

  - Fix AddPreAction() and AddPostAction() when an action has more than
    one target file:  attach the actions to the Executor, not the Node.

  - Allow the source directory of a BuildDir / build_dir to be outside
    of the top-level SConstruct directory tree.

  - Add a --debug=nomemoizer option that disables the Memoizer for clearer
    looks at the counts and profiles of the underlying function calls,
    not the Memoizer wrappers.

  - Print various --debug= stats even if we exit early (e.g. using -h).

  - Really only use the cached content signature value if the file
    is older than --max-drift, not just if --max-drift is set.

  - Remove support for conversion from old (pre 0.96) .sconsign formats.

  - Add support for a --diskcheck option to enable or disable various
    on-disk checks:  that File and Dir nodes match on-disk entries;
    whether an RCS file exists for a missing source file; whether an
    SCCS file exists for a missing source file.

  - Add a --raw argument to the sconsign script, so it can print a
    raw representation of each entry's NodeInfo dictionary.

  - Add the 'f90' and 'f95' tools to the list of Fortran compilers
    searched for by default.

  - Add the +Z option by default when compiling shared objects on
    HP-UX.

  From Chen Lee:

  - Handle Visual Studio project and solution files in Unicode.

  From Sanjoy Mahajan:

  - Fix a bad use of Copy() in an example in the man page, and a
    bad regular expression example in the man page and User's Guide.

  From Shannon Mann:

  - Have the Visual Studio project file(s) echo "Starting SCons" before
    executing SCons, mainly to work around a quote-stripping bug in
    (some versions of?) the Windows cmd command executor.

  From Georg Mischler:

  - Remove the space after the -o option when invoking the Borland
    BCC compiler; some versions apparently require that the file name
    argument be concatenated with the option.

  From Leanid Nazdrynau:

  - Fix the Java parser's handling of backslashes in strings.

  From Greg Noel:

  - Add construction variables to support frameworks on Mac OS X:
    $FRAMEWORKS, $FRAMEWORKPREFIX, $FRAMEWORKPATH, $FRAMEWORKPATHPREFIX.

  - Re-order link lines so the -o option always comes right after the
    command name.

  From Gary Oberbrunner:

  - Add support for Intel C++ beta 9.0 (both 32 and 64 bit versions).

  - Document the new $FRAMEWORK* variables for Mac OS X.

  From Karol Pietrzak:

  - Add $RPATH (-R) support to the Sun linker Tool (sunlink).

  - Add a description of env.subst() to the man page.

  From Chris Prince:

  - Look in the right directory, not always the local directory, for a
    same-named file or directory conflict on disk.

  - On Windows, preserve the external environment's %SYSTEMDRIVE%
    variable, too.

  From Craig Scott:

  - Have the Fortran module emitter look for Fortan modules to be created
    relative to $FORTRANMODDIR, not the top-level directory.

  - When saving Options to a file, run default values through the
    converter before comparing them with the set values.  This correctly
    suppresses Boolean Option values from getting written to the saved
    file when they're one of the many synonyms for a default True or
    False value.

  - Fix the Fortran Scanner's ability to handle a module being used
    in the same file in which it is defined.

  From Steve-o:

  - Add the -KPIC option by default when compiling shared objects on
    Solaris.

  - Change the default suffix for Solaris objects to .o, to conform to
    Sun WorkShop's expectations.  Change the profix to so_ so they can
    still be differentiated from static objects in the same directory.

  From Amir Szekely:

  - When calling the resource compiler on MinGW, add --include-dir and
    the source directory so it finds the source file.

  - Update EnsureSConsVersion() to support revision numbers.

  From Greg Ward:

  - Fix a misplaced line in the man page.



RELEASE 0.96.90 - Tue, 15 Feb 2005 21:21:12 +0000

  NOTE:  This was a pre-release of 0.97 for testing purposes.

  From Anonymous:

  - Fix Java parsing to avoid erroneously identifying a new array
    of class instances as an anonymous inner class.

  - Fix a typo in the man page description of PathIsDirCreate.

  From Chad Austin:

  - Allow Help() to be called multiple times, appending to the help
    text each call.

  - Allow Tools found on a toolpath to import Python modules from
    their local directory.

  From Steve Christensen:

  - Handle exceptions from Python functions as build actions.

  - Add a set of canned PathOption validators:  PathExists (the default),
    PathIsFile, PathIsDir and PathIsDirCreate.

  From Matthew Doar:

  - Add support for .lex and .yacc file suffixes for Lex and Yacc files.

  From Eric Frias:

  - Huge performance improvement:  wrap the tuples representing an
    include path in an object, so that the time it takes to hash the
    path doesn't grow porportionally to the length of the path.

  From Gottfried Ganssauge:

  - Fix SCons on SuSE/AMD-64 Linux by having the wrapper script also
    check for the build engine in the parent directory of the Python
    library directory (/usr/lib64 instead of /usr/lib).

  From Stephen Kennedy:

  - Speed up writing the .sconsign file at the end of a run by only
    calling sync() once at the end, not after every entry.

  From Steven Knight:

  - When compiling with Microsoft Visual Studio, don't include the ATL and
    MFC directories in the default INCLUDE and LIB environment variables.

  - Remove the following deprecated features:  the ParseConfig()
    global function (deprecated in 0.93); the misspelled "validater"
    keyword to the Options.Add() method (deprecated in 0.91); the
    SetBuildSignatureType(), SetContentSignatureType(), SetJobs() and
    GetJobs() global functions (deprecated in 0.14).

  - Fix problems with corrupting the .sconsign.dblite file when
    interrupting builds by writing to a temporary file and renaming,
    not writing the file directly.

  - Fix a 0.96 regression where when running with -k, targets built from
    walking dependencies later on the command line would not realize
    that a dependency had failed an earlier build attempt, and would
    try to rebuild the dependent targets.

  - Change the final messages when using -k and errors occur from
    "{building,cleaning} terminated because of errors" to "done
    {building,cleaning} targets (errors occurred during {build,clean})."

  - Allow Configure.CheckFunc() to take an optional header argument
    (already supported by Conftest.py) to specify text at the top of
    the compiled test file.

  - Fix the --debug=explain output when a Python function action changed
    so it prints a meaningful string, not the binary representation of
    the function contents.

  - Allow a ListOption's default value(s) to be a Python list of specified
    values, not just a string containing a comma-separated list of names.

  - Add a ParseDepends() function that will parse up a list of explicit
    dependencies from a "make depend" style file.

  - Support the ability to change directory when executing an Action
    through "chdir" keyword arguments to Action and Builder creation
    and calls.

  - Fix handling of Action ojects (and other callables that don't match
    our calling arguments) in construction variable expansions.

  - On Win32, install scons.bat in the Python directory when installing
    from setup.py.  (The bdist_wininst installer was already doing this.)

  - Fix env.SConscript() when called with a list of SConscipt files.
    (The SConscript() global function already worked properly.)

  - Add a missing newline to the end of the --debug=explain "unknown
    reasons" message.

  - Enhance ParseConfig() to work properly for spaces in between the -I,
    -L and -l options and their arguments.

  - Packaging build fix:  Rebuild the files that are use to report the
    --version of SCons whenever the development version number changes.

  - Fix the ability to specify a target_factory of Dir() to a Builder,
    which the default create-a-directory Builder was interfering with.

  - Mark a directory as built if it's created as part of the preparation
    for another target, to avoid trying to build it again when it comes
    up in the target list.

  - Allow a function with the right calling signature to be put directly
    in an Environment's BUILDERS dictionary, making for easier creation
    and use of wrappers (pseudo-Builders) that call other Builders.

  - On Python 2.x, wrap lists of Nodes returned by Builders in a UserList
    object that adds a method that makes str() object return a string
    with all of the Nodes expanded to their path names.  (Builders under
    Python 1.5.2 still return lists to avoid TypeErrors when trying
    to extend() list, so Python 1.5.2 doesn't get pretty-printing of Node
    lists, but everything should still function.)

  - Allow Aliases to have actions that will be executed whenever
    any of the expanded Alias targets are out of date.

  - Fix expansion of env.Command() overrides within target and
    source file names.

  - Support easier customization of what's displayed by various default
    actions by adding lots of new construction variables: $ARCOMSTR,
    $ASCOMSTR, $ASPPCOMSTR, $BIBTEXCOMSTR, $BITKEEPERCOMSTR, $CCCOMSTR,
    $CVSCOMSTR, $CXXCOMSTR, $DCOMSTR, $DVIPDFCOMSTR, $F77COMSTR,
    $F90COMSTR, $F95COMSTR, $FORTRANCOMSTR, $GSCOMSTR, $JARCOMSTR,
    $JAVACCOMSTR, $JAVAHCOMSTR, $LATEXCOMSTR, $LEXCOMSTR, $LINKCOMSTR,
    $M4COMSTR, $MIDLCOMSTR, $P4COMSTR, $PCHCOMSTR, $PDFLATEXCOMSTR,
    $PDFTEXCOMSTR, $PSCOMSTR, $QT_MOCFROMCXXCOMSTR, $QT_MOCFROMHCOMSTR,
    $QT_UICCOMSTR, $RCCOMSTR, $REGSVRCOMSTR, $RCS_COCOMSTR, $RMICCOMSTR,
    $SCCSCOMSTR, $SHCCCOMSTR, $SHCXXCOMSTR, $SHF77COMSTR, $SHF90COMSTR,
    $SHF95COMSTR, $SHFORTRANCOMSTR, $SHLINKCOMSTR, $SWIGCOMSTR,
    $TARCOMSTR, $TEXCOMSTR, $YACCCOMSTR and $ZIPCOMSTR.

  - Add an optional "map" keyword argument to ListOption() that takes a
    dictionary to map user-specified values to legal values from the list
    (like EnumOption() already doee).

  - Add specific exceptions to try:-except: blocks without any listed,
    so that they won't catch and mask keyboard interrupts.

  - Make --debug={tree,dtree,stree} print something even when there's
    a build failure.

  - Fix how Scanners sort the found dependencies so that it doesn't
    matter whether the dependency file is in a Repository or not.
    This may cause recompilations upon upgrade to this version.

  - Make AlwaysBuild() work with Alias and Python value Nodes (making
    it much simpler to support aliases like "clean" that just invoke
    an arbitrary action).

  - Have env.ParseConfig() use AppendUnique() by default to suppress
    duplicate entries from multiple calls.  Add a "unique" keyword
    argument to allow the old behavior to be specified.

  - Allow the library modules imported by an SConscript file to get at
    all of the normally-available global functions and variables by saying
    "from SCons.Script import *".

  - Add a --debug=memoizer option to print Memoizer hit/mass statistics.

  - Allow more than one --debug= option to be set at a time.

  - Change --debug=count to report object counts before and after
    reading SConscript files and before and after building targets.

  - Change --debug=memory output to line up the numbers and to better
    match (more or less) the headers on the --debug=count columns.

  - Speed things up when there are lists of targets and/or sources by
    getting rid of some N^2 walks of the lists involved.

  - Cache evaluation of LazyActions so we don't create a new object
    for each invocation.

  - When scanning, don't create Nodes for include files that don't
    actually exist on disk.

  - Make supported global variables CScanner, DScanner, ProgramScanner and
    SourceFileScanner.  Make SourceFileScanner.add_scanner() a supported
    part of the public interface.  Keep the old SCons.Defaults.*Scan names
    around for a while longer since some people were already using them.

  - By default, don't scan directories for on-disk files.  Add a
    DirScanner global scanner that can be used in Builders or Command()
    calls that want source directory trees scanned for on-disk changes.
    Have the Tar() and Zip() Builders use the new DirScanner to preserve
    the behavior of rebuilding a .tar or .zip file if any file or
    directory under a source tree changes.  Add Command() support for
    a source_scanner keyword argument to Command() that can be set to
    DirScanner to get this behavior.

  - Documentation changes:  Explain that $CXXFLAGS contains $CCFLAGS
    by default.  Fix a bad target_factory example in the man page.
    Add appendices to the User's Guide to cover the available Tools,
    Builders and construction variables.  Comment out the build of
    the old Python 10 paper, which doesn't build on all systems and
    is old enough at this point that it probably isn't worth the
    effort to make it do so.

  From Wayne Lee:

  - Avoid "maximum recursion limit" errors when removing $(-$) pairs
    from long command lines.

  From Clive Levinson:

  - Make ParseConfig() recognize and add -mno-cygwin to $LINKFLAGS and
    $CCFLAGS, and -mwindows to $LINKFLAGS.

  From Michael McCracken:

  - Add a new "applelink" tool to handle the things like Frameworks and
    bundles that Apple has added to gcc for linking.

  - Use more appropriate default search lists of linkers, compilers and
    and other tools for the 'darwin' platform.

  - Add a LoadableModule Builder that builds a bundle on Mac OS X (Darwin)
    and a shared library on other systems.

  - Improve SWIG tests for use on Mac OS X (Darwin).

  From Elliot Murphy:

  - Enhance the tests to guarantee persistence of ListOption
    values in saved options files.

  - Supply the help text when -h is used with the -u, -U or -D options.

  From Christian Neeb:

  - Fix the Java parser's handling of string definitions to avoid ignoring
    subsequent code.

  From Han-Wen Nienhuys:

  - Optimize variable expansion by:  using the re.sub() method (when
    possible); not using "eval" for variables for which we can fetch the
    value directory; avoiding slowing substitution logic when there's no
    '$' in the string.

  From Gary Oberbrunner:

  - Add an Environment.Dump() method to print the contents of a
    construction environment.

  - Allow $LIBS (and similar variables) to contain explicit File Nodes.

  - Change ParseConfig to add the found library names directly to the
    $LIBS variable, instead of returning them.

  - Add ParseConfig() support for the -framework GNU linker option.

  - Add a PRINT_CMD_LINE_FUNC construction variable to allow people
    to filter (or log) command-line output.

  - Print an internal Python stack trace in response to an otherwise
    unexplained error when --debug=stacktrace is specified.

  - Add a --debug=findlibs option to print what's happening when
    the scanner is searching for libraries.

  - Allow Tool specifications to be passed a dictionary of keyword
    arguments.

  - Support an Options default value of None, in which case the variable
    will not be added to the construction environment unless it's set
    explicitly by the user or from an Options file.

  - Avoid copying __builtin__ values into a construction environment's
    dictionary when evaluating construction variables.

  - Add a new cross-platform intelc.py Tool that can detect and
    configure the Intel C++ v8 compiler on both Windows, where it's
    named icl, and Linux, where it's named icc.  It also checks that
    the directory specified in the Windows registry exists, and sets a
    new $INTEL_C_COMPILER_VERSION construction variable to identify the
    version being used.  (Niall Douglas contributed an early prototype
    of parts of this module.)

  - Fix the private Conftest._Have() function so it doesn't change
    non-alphanumeric characters to underscores.

  - Supply a better error message when a construction variable expansion
    has an unknown attribute.

  - Documentation changes:  Update the man page to describe use of
    filenames or Nodes in $LIBS.

  From Chris Pawling:

  - Have the linkloc tool use $MSVS_VERSION to select the Microsoft
    Visual Studio version to use.

  From Kevin Quick:

  - Fix the Builder name returned from ListBuilders and other instances
    of subclasses of the BuilderBase class.

  - Add Builders and construction variables to support rpcgen:
    RPCGenClient(), RPCGenHeader(), RPCGenService(), RPCGenXDR(),
    $RPCGEN, $RPCGENFLAGS, $RPCGENCLIENTFLAGS, $RPCGENHEADERFLAGS,
    $RPCGENSERVICEFLAGS, $RPCGENXDRFLAGS.

  - Update the man page to document that prefix and suffix Builder
    keyword arguments can be strings, callables or dictionaries.

  - Provide more info in the error message when a user tries to build
    a target multiple ways.

  - Fix Delete() when a file doesn't exist and must_exist=1.  (We were
    unintentionally dependent on a bug in versions of the Python shutil.py
    module prior to Python 2.3, which would generate an exception for
    a nonexistent file even when ignore_errors was set.)

  - Only replace a Node's builder with a non-null source builder.

  - Fix a stack trace when a suffix selection dictionary is passed
    an empty source file list.

  - Allow optional names to be attached to Builders, for default
    Builders that don't get attached to construction environments.

  - Fix problems with Parallel Task Exception handling.

  - Build targets in an associated BuildDir even if there are targets
    or subdirectories locally in the source directory.

  - If a FunctionAction has a callable class as its underlying Python
    function, use its strfunction() method (if any) to display the
    action.

  - Fix handling when BuildDir() exists but is unwriteable.  Add
    "Stop." to those error messages for consistency.

  - Catch incidents of bad builder creation (without an action) and
    supply meaningful error messages.

  - Fix handling of src_suffix values that aren't extensions (don't
    begin with a '.').

  - Don't retrieve files from a CacheDir, but report what would happen,
    when the -n option is used.

  - Use the source_scanner from the target Node, not the source node
    itself.

  - Internal Scanners fixes:  Make sure Scanners are only passed Nodes.
    Fix how a Scanner.Selector called its base class initialization.
    Make comparisons of Scanner objects more robust.  Add a name to
    an internal default ObjSourceScanner.

  - Add a deprecated warning for use of the old "scanner" keyword argument
    to Builder creation.

  - Improve the --debug=explain message when the build action changes.

  - Test enhancements in SourceCode.py, option-n.py, midl.py.  Better
    Command() and Scanner test coverage.  Improved test infrastructure
    for -c output.

  - Refactor the interface between Action and Executor objects to treat
    Actions atomically.

  - The --debug=presub option will now report the pre-substitution
    each action seprately, instead of reporting the entire list before
    executing the actions one by one.

  - The --debug=explain option explaining a changed action will now
    (more correctly) show pre-substitution action strings, instead of
    the commands with substituted file names.

  - A Node (file) will now be rebuilt if its PreAction or PostAction
    actions change.

  - Python Function actions now have their calling signature (target,
    source, env) reported correctly when displayed.

  - Fix BuildDir()/build_dir handling when the build_dir is underneath
    the source directory and trying to use entries from the build_dir
    as sources for other targets in the build-dir.

  - Fix hard-coding of JDK path names in various Java tests.

  - Handle Python stack traces consistently (stop at the SConscript stack
    frame, by default) even if the Python source code isn't available.

  - Improve the performance of the --debug={tree,dtree} options.

  - Add --debug=objects logging of creation of OverrideWarner,
    EnvironmentCopy and EnvironmentOverride objects.

  - Fix command-line expansion of Python Value Nodes.

  - Internal cleanups:  Remove an unnecessary scan argument.  Associate
    Scanners only with Builders, not nodes.  Apply overrides once when
    a Builder is called, not in multiple places.  Cache results from the
    Node.FS.get_suffix() and Node.get_build_env() methods.  Use the Python
    md5 modules' hexdigest() method, if there is one.  Have Taskmaster
    call get_stat() once for each Node and re-use the value instead of
    calling it each time it needs the value.  Have Node.depends_on()
    re-use the list from the children() method instead of calling it
    multiple times.

  - Use the correct scanner if the same source file is used for targets in
    two different environments with the same path but different scanners.

  - Collect logic for caching values in memory in a Memoizer class,
    which cleans up a lot of special-case code in various methods and
    caches additional values to speed up most configurations.

  - Add a PathAccept validator to the list of new canned PathOption
    validators.

  From Jeff Squyres:

  - Documentation changes:  Use $CPPDEFINES instead of $CCFLAGS in man
    page examples.

  From Levi Stephen:

  - Allow $JARCHDIR to be expanded to other construction variables.

  From Christoph Wiedemann:

  - Add an Environment.SetDefault() method that only sets values if
    they aren't already set.

  - Have the qt.py Tool not override variables already set by the user.

  - Add separate $QT_BINPATH, $QT_CPPPATH and $QT_LIBPATH variables
    so these can be set individually, instead of being hard-wired
    relative to $QTDIR.

  - The %TEMP% and %TMP% external environment variables are now propagated
    automatically to the command execution environment on Windows systems.

  - A new --config= command-line option allows explicit control of
    of when the Configure() tests are run:  --config=force forces all
    checks to be run, --config=cache uses all previously cached values,
    --config=auto (the default) runs tests only when dependency analysis
    determines it's necessary.

  - The Configure() subsystem can now write a config.h file with values
    like HAVE_STDIO_H, HAVE_LIBM, etc.

  - The Configure() subsystem now executes its checks silently when the
    -Q option is specified.

  - The Configure() subsystem now reports if a test result is being
    taken from cache, and prints the standard output and error output
    of tests even when cached.

  - Configure() test results are now reported as "yes" or "no" instead of
    "ok" or "failed."

  - Fixed traceback printing when calling the env.Configure() method
    instead of the Configure() global function.

  - The Configure() subsystem now caches build failures in a .sconsign
    file in the subdirectory, not a .cache file.  This may cause
    tests to be re-executed the first time after you install 0.97.

  - Additional significant internal cleanups in the Configure() subsystem
    and its tests.

  - Have the Qt Builder make uic-generated files dependent on the .ui.h
    file, if one exists.

  - Add a test to make sure that SCons source code does not contain
    try:-except: blocks that catch all errors, which potentially catch
    and mask keyboard interrupts.

  - Fix us of TargetSignatures('content') with the SConf subsystem.

  From Russell Yanofsky:

  - Add support for the Metrowerks Codewarrior compiler and linker
    (mwcc and mwld).



RELEASE 0.96.1 - Mon, 23 Aug 2004 12:55:50 +0000

  From Craig Bachelor:

  - Handle white space in the executable Python path name within in MSVS
    project files by quoting the path.

  - Correct the format of a GUID string in a solution (.dsw) file so
    MSVS can correctly "build enable" a project.

  From Steven Knight:

  - Add a must_exist flag to Delete() to let the user control whether
    it's an error if the specified entry doesn't exist.  The default
    behavior is now to silently do nothing if it doesn't exist.

  - Package up the new Platform/darwin.py, mistakenly left out of 0.96.

  - Make the scons.bat REM statements into @REM so they aren't printed.

  - Make the SCons packaging SConscript files platform independent.

  From Anthony Roach:

  - Fix scanning of pre-compiled header (.pch) files for #includes,
    broken in 0.96.



RELEASE 0.96 - Wed, 18 Aug 2004 13:36:40 +0000

  From Chad Austin:

  - Make the CacheDir() directory if it doesn't already exist.

  - Allow construction variable substitutions in $LIBS specifications.

  - Allow the emitter argument to a Builder() to be or expand to a list
    of emitter functions, which will be called in sequence.

  - Suppress null values in construction variables like $LIBS that use
    the internal _concat() function.

  - Remove .dll files from the construction variables searched for
    libraries that can be fed to Win32 compilers.

  From Chad Austin and Christoph Wiedemann:

  - Add support for a $RPATH variable to supply a list of directories
    to search for shared libraries when linking a program.  Used by
    the GNU and IRIX linkers (gnulink and sgilink).

  From Charles Crain:

  - Restore the ability to do construction variable substitutions in all
    kinds of *PATH variables, even when the substitution returns a Node
    or other object.

  From Tom Epperly:

  - Allow the Java() Builder to take more than one source directory.

  From Ralf W. Grosse-Kunstleve:

  - Have SConsignFile() use, by default, a custom "dblite.py" that we can
    control and guarantee to work on all Python versions (or nearly so).

  From Jonathan Gurley:

  - Add support for the newer "ifort" versions of the Intel Fortran
    Compiler for Linux.

  From Bob Halley:

  - Make the new *FLAGS variable type work with copied Environments.

  From Chris Hoeppler:

  - Initialize the name of a Scanner.Classic scanner correctly.

  From James Juhasz:

  - Add support for the .dylib shared library suffix and the -dynamiclib
    linker option on Mac OS X.

  From Steven Knight:

  - Add an Execute() method for executing actions directly.

  - Support passing environment override keyword arguments to Command().

  - Fix use of $MSVS_IGNORE_IDE_PATHS, which was broken when we added
    support for $MSVS_USE_MFC_DIRS last release.

  - Make env.Append() and env.Prepend() act like the underlying Python
    behavior when the variable being appended to is a UserList object.

  - Fix a regression that prevented the Command() global function in
    0.95 from working with command-line strings as actions.

  - Fix checking out a file from a source code management system when
    the env.SourceCode() method was called with an individual file name
    or node, not a directory name or node.

  - Enhance the Task.make_ready() method to create a list of the
    out-of-date Nodes for the task for use by the wrapping interface.

  - Allow Scanners to pull the list of suffixes from the construction
    environment when the "skeys" keyword argument is a string containing
    a construction variable to be expanded.

  - Support new $CPPSUFFIXES, $DSUFFIXES $FORTRANSUFFIXES, and
    $IDLSUFFIXES.  construction variables that contain the default list
    of suffixes to be scanned by a given type of scanner, allowing these
    suffix lists to be easily added to or overridden.

  - Speed up Node creation when calling a Builder by comparing whether two
    Environments are the same object, not if their underlying dictionaries
    are equivalent.

  - Add a --debug=explain option that reports the reason(s) why SCons
    thinks it must rebuild something.

  - Add support for functions that return platform-independent Actions
    to Chmod(), Copy(), Delete(), Mkdir(), Move() and Touch() files
    and/or directories.  Like any other Actions, the returned Action
    object may be executed directly using the Execute() global function
    or env.Execute() environment method, or may be used as a Builder
    action or in an env.Command() action list.

  - Add support for the strfunction argument to all types of Actions:
    CommandAction, ListAction, and CommandGeneratorAction.

  - Speed up turning file system Nodes into strings by caching the
    values after we're finished reading the SConscript files.

  - Have ParseConfig() recognize and supporting adding the -Wa, -Wl,
    and -Wp, flags to ASFLAGS, LINKFLAGS and CPPFLAGS, respectively.

  - Change the .sconsign format and the checks for whether a Node is
    up-to-date to make dependency checks more efficient and correct.

  - Add wrapper Actions to SCons.Defaults for $ASCOM, $ASPPCOM, $LINKCOM,
    $SHLINKCOM, $ARCOM, $LEXCOM and $YACCCOM.  This makes it possible
    to replace the default print behavior with a custom strfunction()
    for each of these.

  - When a Node has been built, don't walk the whole tree back to delete
    the parents's implicit dependencies, let returning up the normal
    Taskmaster descent take care of it for us.

  - Add documented support for separate target_scanner and source_scanner
    arguments to Builder creation, which allows different scanners to
    be applied to source files

  - Don't re-install or (re-generate) .h files when a subsidiary #included
    .h file changes.  This eliminates incorrect circular dependencies
    with .h files generated from other source files.

  - Slim down the internal Sig.Calculator class by eliminating methods
    whose functionality is now covered by Node methods.

  - Document use of the target_factory and source_factory keyword
    arguments when creating Builder objects.  Enhance Dir Nodes so that
    they can be created with user-specified Builder objects.

  - Don't blow up with stack trace when the external $PATH environment
    variable isn't set.

  - Make Builder calls return lists all the time, even if there's only
    one target.  This keeps things consistent and easier to program to
    across platforms.

  - Add a Flatten() function to make it easier to deal with the Builders
    all returning lists of targets, not individual targets.

  - Performance optimizations in Node.FS.__doLookup().

  - Man page fixes:  formatting typos, misspellings, bad example.

  - User's Guide fixes: Fix the signatures of the various example
    *Options() calls.  Triple-quote properly a multi-line Split example.

  - User's Guide additions:  Chapter describing File and Directory
    Nodes.  Section describing declarative nature of SCons functions in
    SConscript files.  Better organization and clarification of points
    raised by Robert P. J. Day.  Chapter describing SConf (Autoconf-like)
    functionality.  Chapter describing how to install Python and
    SCons.  Chapter describing Java builds.

  From Chris Murray:

  - Add a .win32 attribute to force file names to expand with
    Windows backslash path separators.

  - Fix escaping file names on command lines when the expansion is
    concatenated with another string.

  - Add support for Fortran 90 and Fortran 95.  This adds $FORTRAN*
    variables that specify a default compiler, command-line, flags,
    etc. for all Fortran versions, plus separate $F90* and $F95*
    variables for when different compilers/flags/etc. must be specified
    for different Fortran versions.

  - Have individual tools that create libraries override the default
    $LIBPREFIX and $LIBSUFFIX values set by the platform.  This makes
    it easier to use Microsoft Visual Studio tools on a CygWin platform.

  From Gary Oberbrunner:

  - Add a --debug=presub option to print actions prior to substitution.

  - Add a warning upon use of the override keywords "targets" and
    "sources" when calling Builders.  These are usually mistakes which
    are otherwise silently (and confusingly) turned into construction
    variable overrides.

  - Try to find the ICL license file path name in the external environment
    and the registry before resorting to the hard-coded path name.

  - Add support for fetching command-line keyword=value arguments in
    order from an ARGLIST list.

  - Avoid stack traces when trying to read dangling symlinks.

  - Treat file "extensions" that only contain digits as part of the
    file basename.  This supports version numbers as part of shared
    library names, for example.

  - Avoid problems when there are null entries (None or '') in tool
    lists or CPPPATH.

  - Add an example and explanation of how to use "tools = ['default', ..."
    when creating a construction environment.

  - Add a section describing File and Directory Nodes and some of their
    attributes and methods.

  - Have ParseConfig() add a returned -pthread flag to both $CCFLAGS
    and $LINKFLAGS.

  - Fix some test portability issues on Mac OS X (darwin).

  From Simon Perkins:

  - Fix a bug introduced in building shared libraries under MinGW.

  From Kevin Quick:

  - Handling SCons exceptions according to Pythonic standards.

  - Fix test/chained-build.py on systems that execute within one second.

  - Fix tests on systems where 'ar' warns about archive creation.

  From Anthony Roach:

  - Fix use of the --implicit-cache option with timestamp signatures.

  - If Visual Studio is installed, assume the C/C++ compiler, the linker
    and the MIDL compiler that comes with it are available, too.

  - Better error messages when evaluating a construction variable
    expansion yields a Python syntax error.

  - Change the generation of PDB files when using Visual Studio from
    compile time to link time.

  From sam th:

  - Allow SConf.CheckLib() to search a list of libraries, like the
    Autoconf AC_SEARCH_LIBS macro.

  - Allow the env.WhereIs() method to take a "reject" argument to
    let it weed out specific path names.

  From Christoph Wiedemann:

  - Add new Moc() and Uic() Builders for more explicit control over
    Qt builds, plus new construction variables to control them:
    $QT_AUTOSCAN, $QT_DEBUG, $QT_MOCCXXPREFIX, $QT_MOCCXXSUFFIX,
    $QT_MOCHPREFIX, $QT_MOCHSUFFIX, $QT_UICDECLPREFIX, $QT_UICDECLSUFFIX,
    $QT_UICIMPLPREFIX, $QT_UICIMPLSUFFIX and $QT_UISUFFIX.

  - Add a new single_source keyword argument for Builders that enforces
    a single source file on calls to the Builder.



RELEASE 0.95 - Mon, 08 Mar 2004 06:43:20 -0600

  From Chad Austin:

  - Replace print statements with calls to sys.stdout.write() so output
    lines stay together when -j is used.

  - Add portability fixes for a number of tests.

  - Accomodate the fact that Cygwin's os.path.normcase() lies about
    the underlying system being case-sensitive.

  - Fix an incorrect _concat() call in the $RCINCFLAGS definition for
    the mingw Tool.

  - Fix a problem with the msvc tool with Python versions prior to 2.3.

  - Add support for a "toolpath" Tool() and Environment keyword that
    allows Tool modules to be found in specified local directories.

  - Work around Cygwin Python's silly fiction that it's using a
    case-sensitive file system.

  - More robust handling of data in VCComponents.dat.

  - If the "env" command is available, spawn commands with the more
    general "env -" instead of "env -i".

  From Kerim Borchaev:

  - Fix a typo in a msvc.py's registry lookup:  "VCComponents.dat", not
    "VSComponents.dat".

  From Chris Burghart:

  - Fix the ability to save/restore a PackageOption to a file.

  From Steve Christensen:

  - Update the MSVS .NET and MSVC 6.0/7.0 path detection.

  From David M. Cooke:

  - Make the Fortran scanner case-insensitive for the INCLUDE string.

  From Charles Crain:

  - If no version of MSVC is detected but the tool is specified,
    use the MSVC 6.0 paths by default.

  - Ignore any "6.1" version of MSVC found in the registry; this is a
    phony version number (created by later service packs?) and would
    throw off the logic if the user had any non-default paths configure.

  - Correctly detect if the user has independently configured the MSVC
    "include," "lib" or "path" in the registry and use the appropriate
    values.  Previously, SCons would only use the values if all three
    were set in the registry.

  - Make sure side-effect nodes are prepare()d before building their
    corresponding target.

  - Preserve the ability to call BuildDir() multiple times with the
    same target and source directory arguments.

  From Andy Friesen:

  - Add support for the Digital Mars "D" programming language.

  From Scott Lystig Fritchie:

  - Fix the ability to use a custom _concat() function in the
    construction environment when calling _stripixes().

  - Make the message about ignoring a missing SConscript file into a
    suppressable Warning, not a hard-coded sys.stderr.write().

  - If a builder can be called multiple times for a target (because
    the sources and overrides are identical, or it's a builder with the
    "multi" flag set), allow the builder to be called through multiple
    environments so long as the builders have the same signature for
    the environments in questions (that is, they're the same action).

  From Bob Halley:

  - When multiple targets are built by a single action, retrieve all
    of them from cache, not just the first target, and exec the build
    command if any of the targets isn't present in the cache.

  From Zephaniah Hull:

  - Fix command-line ARGUMENTS with multiple = in them.

  From Steven Knight:

  - Fix EnsureSConsVersion() so it checks against the SCons version,
    not the Python version, on Pythons with sys.version_info.

  - Don't swallow the AttributeError when someone uses an expansion like
    $TARGET.bak, so we can supply a more informative error message.

  - Fix an odd double-quote escape sequence in the man page.

  - Fix looking up a naked drive letter as a directory (Dir('C:')).

  - Support using File nodes in the LIBS construction variable.

  - Allow the LIBS construction variable to be a single string or File
    node, not a list, when only one library is needed.

  - Fix typos in the man page:  JAVACHDIR => JARCHDIR; add "for_signature"
    to the __call__() example in the "Variable Substitution" section.

  - Correct error message spellings of "non-existant" to "non-existent."

  - When scanning for libraries to link with, don't append $LIBPREFIXES
    or $LIBSUFFIXES values to the $LIBS values if they're already present.

  - Add a ZIPCOMPRESSION construction variable to control whether the
    internal Python action for the Zip Builder compresses the file or
    not.  The default value is zipfile.ZIP_DEFLATED, which generates
    a compressed file.

  - Refactor construction variable expansion to support recursive
    expansion of variables (e.g. CCFLAGS = "$CCFLAGS -g") without going
    into an infinite loop.  Support this in all construction variable
    overrides, as well as when copying Environments.

  - Fix calling Configure() from more than one subsidiary SConscript file.

  - Fix the env.Action() method so it returns the correct type of
    Action for its argument(s).

  - Fix specifying .class files as input to JavaH with the .class suffix
    when they weren't generated using the Java Builder.

  - Make the check for whether all of the objects going into a
    SharedLibrary() are shared work even if the object was built in a
    previous run.

  - Supply meaningful error messages, not stack traces, if we try to add
    a non-Node as a source, dependency, or ignored dependency of a Node.

  - Generate MSVS Project files that re-invoke SCons properly regardless
    of whether the file was built via scons.bat or scons.py.
    (Thanks to Niall Douglas for contributing code and testing.)

  - Fix TestCmd.py, runtest.py and specific tests to accomodate being
    run from directories whose paths include white space.

  - Provide a more useful error message if a construction variable
    expansion contains a syntax error during evaluation.

  - Fix transparent checkout of implicit dependency files from SCCS
    and RCS.

  - Added new --debug=count, --debug=memory and --debug=objects options.
    --debug=count and --debug=objects only print anything when run
    under Python 2.1 or later.

  - Deprecate the "overrides" keyword argument to Builder() creation
    in favor of using keyword argument values directly (like we do
    for builder execution and the like).

  - Always use the Builder overrides in substitutions, not just if
    there isn't a target-specific environment.

  - Add new "rsrcpath" and "rsrcdir" and attributes to $TARGET/$SOURCE,
    so Builder command lines can find things in Repository source
    directories when using BuildDir.

  - Fix the M4 Builder so that it chdirs to the Repository directory
    when the input file is in the source directory of a BuildDir.

  - Save memory at build time by allowing Nodes to delete their build
    environments after they've been built.

  - Add AppendUnique() and PrependUnique() Environment methods, which
    add values to construction variables like Append() and Prepend()
    do, but suppress any duplicate elements in the list.

  - Allow the 'qt' tool to still be used successfully from a copied
    Environment.  The include and library directories previously ended up
    having the same string re-appended to the end, yielding an incorrect
    path name.

  - Supply a more descriptive error message when the source for a target
    can't be found.

  - Initialize all *FLAGS variables with objects do the right thing with
    appending flags as strings or lists.

  - Make things like ${TARGET.dir} work in *PATH construction variables.

  - Allow a $MSVS_USE_MFC_DIRS construction variable to control whether
    ATL and MFC directories are included in the default INCLUDE and
    LIB paths.

  - Document the dbm_module argument to the SConsignFile() function.

  From Vincent Risi:

  - Add support for the bcc32, ilink32 and tlib Borland tools.

  From Anthony Roach:

  - Supply an error message if the user tries to configure a BuildDir
    for a directory that already has one.

  - Remove documentation of the still-unimplemented -e option.

  - Add -H help text listing the legal --debug values.

  - Don't choke if a construction variable is a non-string value.

  - Build Type Libraries in the target directory, not the source
    directory.

  - Add an appendix to the User's Guide showing how to accomplish
    various common tasks in Python.

  From Greg Spencer:

  - Add support for Microsoft Visual Studio 2003 (version 7.1).

  - Evaluate $MSVSPROJECTSUFFIX and $MSVSSOLUTIONSUFFIX when the Builder
    is invoked, not when the tool is initialized.

  From Christoph Wiedemann:

  - When compiling Qt, make sure the moc_*.cc files are compiled using
    the flags from the environment used to specify the target, not
    the environment that first has the Qt Builders attached.



RELEASE 0.94 - Fri, 07 Nov 2003 05:29:48 -0600

  From Hartmut Goebel:

  - Add several new types of canned functions to help create options:
    BoolOption(), EnumOption(), ListOption(), PackageOption(),
    PathOption().

  From Steven Knight:

  - Fix use of CPPDEFINES with C++ source files.

  - Fix env.Append() when the operand is an object with a __cmp__()
    method (like a Scanner instance).

  - Fix subclassing the Environment and Scanner classes.

  - Add BUILD_TARGETS, COMMAND_LINE_TARGETS and DEFAULT_TARGETS variables.

  From Steve Leblanc:

  - SGI fixes:  Fix C++ compilation, add a separate Tool/sgic++.py module.

  From Gary Oberbrunner:

  - Fix how the man page un-indents after examples in some browsers.

  From Vincent Risi:

  - Fix the C and C++ tool specifications for AIX.



RELEASE 0.93 - Thu, 23 Oct 2003 07:26:55 -0500

  From J.T. Conklin:

  - On POSIX, execute commands with the more modern os.spawnvpe()
    function, if it's available.

  - Scan .S, .spp and .SPP files for C preprocessor dependencies.

  - Refactor the Job.Parallel() class to use a thread pool without a
    condition variable.  This improves parallel build performance and
    handles keyboard interrupts properly when -j is used.

  From Charles Crain:

  - Add support for a JARCHDIR variable to control changing to a
    directory using the jar -C option.

  - Add support for detecting Java manifest files when using jar,
    and specifying them using the jar m flag.

  - Fix some Python 2.2 specific things in various tool modules.

  - Support directories as build sources, so that a rebuild of a target
    can be triggered if anything underneath the directory changes.

  - Have the scons.bat and scons.py files look for the SCons modules
    in site-packages as well.

  From Christian Engel:

  - Support more flexible inclusion of separate C and C++ compilers.

  - Use package management tools on AIX and Solaris to find where
    the comilers are installed, and what version they are.

  - Add support for CCVERSION and CXXVERSION variables for a number
    of C and C++ compilers.

  From Sergey Fogel:

  - Add test cases for the new capabilities to run bibtex and to rerun
    latex as needed.

  From Ralf W. Grosse-Kunstleve:

  - Accomodate anydbm modules that don't have a sync() method.

  - Allow SConsignFile() to take an argument specifying the DBM
    module to be used.

  From Stephen Kennedy:

  - Add support for a configurable global .sconsign.dbm file which
    can be used to avoid cluttering each directory with an individual
    .sconsign file.

  From John Johnson:

  - Fix (re-)scanning of dependencies in generated or installed
    header files.

  From Steven Knight:

  - The -Q option suppressed too many messages; fix it so that it only
    suppresses the Reading/Building messages.

  - Support #include when there's no space before the opening quote
    or angle bracket.

  - Accomodate alphanumeric version strings in EnsurePythonVersion().

  - Support arbitrary expansion of construction variables within
    file and directory arguments to Builder calls and Environment methods.

  - Add Environment-method versions of the following global functions:
    Action(), AddPostAction(), AddPreAction(), Alias(), Builder(),
    BuildDir(), CacheDir(), Clean(), Configure(), Default(),
    EnsurePythonVersion(), EnsureSConsVersion(), Environment(),
    Exit(), Export(), FindFile(), GetBuildPath(), GetOption(), Help(),
    Import(), Literal(), Local(), Platform(), Repository(), Scanner(),
    SConscriptChdir(), SConsignFile(), SetOption(), SourceSignatures(),
    Split(), TargetSignatures(), Tool(), Value().

  - Add the following global functions that correspond to the same-named
    Environment methods:  AlwaysBuild(), Command(), Depends(), Ignore(),
    Install(), InstallAs(), Precious(), SideEffect() and SourceCode().

  - Add the following global functions that correspond to the default
    Builder methods supported by SCons: CFile(), CXXFile(), DVI(), Jar(),
    Java(), JavaH(), Library(), M4(), MSVSProject(), Object(), PCH(),
    PDF(), PostScript(), Program(), RES(), RMIC(), SharedLibrary(),
    SharedObject(), StaticLibrary(), StaticObject(), Tar(), TypeLibrary()
    and Zip().

  - Rearrange the man page to show construction environment methods and
    global functions in the same list, and to explain the difference.

  - Alphabetize the explanations of the builder methods in the man page.

  - Rename the Environment.Environment class to Enviroment.Base.
    Allow the wrapping interface to extend an Environment by using its own
    subclass of Environment.Base and setting a new Environment.Environment
    variable as the calling entry point.

  - Deprecate the ParseConfig() global function in favor of a same-named
    construction environment method.

  - Allow the Environment.WhereIs() method to take explicit path and
    pathext arguments (like the underlying SCons.Util.WhereIs() function).

  - Remove the long-obsolete {Get,Set}CommandHandler() functions.

  - Enhance env.Append() to suppress null values when appropriate.

  - Fix ParseConfig() so it works regardless of initial construction
    variable values.

    Extend CheckHeader(), CheckCHeader(), CheckCXXHeader() and
    CheckLibWithHeader() to accept a list of header files that will be
    #included in the test.  The last one in the list is assumed to be
    the one being checked for.  (Prototype code contributed by Gerard
    Patel and Niall Douglas).

  - Supply a warning when -j is used and threading isn't built in to
    the current version of Python.

  - First release of the User's Guide (finally, and despite a lot
    of things still missing from it...).

  From Clark McGrew:

  - Generalize the action for .tex files so that it will decide whether
    a file is TeX or LaTeX, check the .aux output to decide if it should
    run bibtex, and check the .log output to re-run LaTeX if needed.

  From Bram Moolenaar:

  - Split the non-SCons-specific functionality from SConf.py to a new,
    re-usable Conftest.py module.

  From Gary Oberbrunner:

  - Allow a directory to be the target or source or dependency of a
    Depends(), Ignore(), Precious() or SideEffect() call.

  From Gerard Patel:

  - Use the %{_mandir} macro when building our RPM package.

  From Marko Rauhamaa:

  - Have the closing message say "...terminated because of errors" if
    there were any.

  From Anthony Roach:

  - On Win32 systems, only use "rm" to delete files if Cygwin is being
    used.   ("rm" doesn't understand Win32-format path names.)

  From Christoph Wiedemann:

  - Fix test/SWIG.py to find the Python include directory in all cases.

  - Fix a bug in detection of Qt installed on the local system.

  - Support returning Python 2.3 BooleanType values from Configure checks.

  - Provide an error message if someone mistakenly tries to call a
    Configure check from within a Builder function.

  - Support calling a Builder when a Configure context is still open.

  - Handle interrupts better by eliminating all try:-except: blocks
    which caught any and all exceptions, including KeyboardInterrupt.

  - Add a --duplicate= option to control how files are duplicated.



RELEASE 0.92 - Wed, 20 Aug 2003 03:45:28 -0500

  From Charles Crain and Gary Oberbrunner:

  - Fix Tool import problems with the Intel and PharLap linkers.

  From Steven Knight

  - Refactor the DictCmdGenerator class to be a Selector subclass.

  - Allow the DefaultEnvironment() function to take arguments and pass
    them to instantiation of the default construction environment.

  - Update the Debian package so it uses Python 2.2 and more closely
    resembles the currently official Debian packaging info.

  From Gerard Patel

  - When the yacc -d flag is used, take the .h file base name from the
    target .c file, not the source (matching what yacc does).



RELEASE 0.91 - Thu, 14 Aug 2003 13:00:44 -0500

  From Chad Austin:

  - Support specifying a list of tools when calling Environment.Copy().

  - Give a Value Nodes a timestamp of the system time when they're
    created, so they'll work when using timestamp-based signatures.

  - Add a DefaultEnvironment() function that only creates a default
    environment on-demand (for fetching source files, e.g.).

  - Portability fix for test/M4.py.

  From Steven Knight:

  - Tighten up the scons -H help output.

  - When the input yacc file ends in .yy and the -d flag is specified,
    recognize that a .hpp file (not a .h file) will be created.

  - Make builder prefixes work correctly when deducing a target
    from a source file name in another directory.

  - Documentation fixes: typo in the man page; explain up-front about
    not propagating the external environment.

  - Use "cvs co -d" instead of "cvs co -p >" when checking out something
    from CVS with a specified module name.  This avoids zero-length
    files when there is a checkout error.

  - Add an "sconsign" script to print the contents of .sconsign files.

  - Speed up maintaining the various lists of Node children by using
    dictionaries to avoid "x in list" searches.

  - Cache the computed list of Node children minus those being Ignored
    so it's only calculated once.

  - Fix use of the --cache-show option when building a Program()
    (or using any other arbitrary action) by making sure all Action
    instances have strfunction() methods.

  - Allow the source of Command() to be a directory.

  - Better error handling of things like raw TypeErrors in SConscripts.

  - When installing using "setup.py install --prefix=", suppress the
    distutils warning message about adding the (incorrect) library
    directory to your search path.

  - Correct the spelling of the "validater" option to "validator."
    Add a DeprecatedWarning when the old spelling is used.

  - Allow a Builder's emitter to be a dictionary that maps source file
    suffixes to emitter functions, using the suffix of the first file
    in the source list to pick the right one.

  - Refactor the creation of the Program, *Object and *Library Builders
    so that they're moved out of SCons.Defaults and created on demand.

  - Don't split SConscript file names on white space.

  - Document the SConscript function's "dirs" and "name" keywords.

  - Remove the internal (and superfluous) SCons.Util.argmunge() function.

  - Add /TP to the default CXXFLAGS for msvc, so it can compile all
    of the suffixes we use as C++ files.

  - Allow the "prefix" and "suffix" attributes of a Builder to be
    callable objects that return generated strings, or dictionaries
    that map a source file suffix to the right prefix/suffix.

  - Support a MAXLINELINELENGTH construction variable on Win32 systems
    to control when a temporary file is used for long command lines.

  - Make how we build .rpm packages not depend on the installation
    locations from the distutils being used.

  - When deducing a target Node, create it directly from the first
    source Node, not by trying to create the right string to pass to
    arg2nodes().

  - Add support for SWIG.

  From Bram Moolenaar:

  - Test portability fixes for FreeBSD.

  From Gary Oberbrunner:

  - Report the target being built in error messages when building
    multiple sources from different extensions, or when the target file
    extension can't be deduced, or when we don't have an action for a
    file suffix.

  - Provide helpful error messages when the arguments to env.Install()
    are incorrect.

  - Fix the value returned by the Node.prevsiginfo() method to conform
    to a previous change when checking whether a node is current.

  - Supply a stack trace if the Taskmaster catches an exception.

  - When using a temporary file for a long link line on Win32 systems,
    (also) print the command line that is being executed through the
    temporary file.

  - Initialize the LIB environment variable when using the Intel
    compiler (icl).

  - Documentation fixes:  better explain the AlwaysBuild() function.

  From Laurent Pelecq:

  - When the -debug=pdb option is specified, use pdb.Pdb().runcall() to
    call pdb directly, don't call Python recursively.

  From Ben Scott:

  - Add support for a platform-independent CPPDEFINES variable.

  From Christoph Wiedemann:

  - Have the g++ Tool actually use g++ in preference to c++.

  - Have the gcc Tool actually use gcc in preference to cc.

  - Add a gnutools.py test of the GNU tool chain.

  - Be smarter about linking: use $CC by default and $CXX only if we're
    linking with any C++ objects.

  - Avoid SCons hanging when a piped command has a lot of output to read.

  - Add QT support for preprocessing .ui files into .c files.



RELEASE 0.90 - Wed, 25 Jun 2003 14:24:52 -0500

  From Chad Austin:

  - Fix the _concat() documentation, and add a test for it.

  - Portability fixes for non-GNU versions of lex and yacc.

  From Matt Balvin:

  - Fix handling of library prefixes when the subdirectory matches
    the prefix.

  From Timothee Bessett:

  - Add an M4 Builder.

  From Charles Crain:

  - Use '.lnk' as the suffix on the temporary file for linking long
    command lines (necessary for the Phar Lap linkloc linker).

  - Save non-string Options values as their actual type.

  - Save Options string values that contain a single quote correctly.

  - Save any Options values that are changed from the default
    Environment values, not just ones changed on the command line or in
    an Options file.

  - Make closing the Options file descriptor exception-safe.

  From Steven Knight:

  - SCons now enforces (with an error) that construction variables
    must have the same form as valid Python identifiers.

  - Fix man page bugs: remove duplicate AddPostAction() description;
    document no_import_lib; mention that CPPFLAGS does not contain
    $_CPPINCFLAGS; mention that F77FLAGS does not contain $_F77INCFLAGS;
    mention that LINKFLAGS and SHLINKFLAGS contains neither $_LIBFLAGS
    nor $_LIBDIRFLAGS.

  - Eliminate a dependency on the distutils.fancy_getopt module by
    copying and pasting its wrap_text() function directly.

  - Make the Script.Options() subclass match the underlying base class
    implementation.

  - When reporting a target is up to date, quote the target like make
    (backquote-quote) instead of with double quotes.

  - Fix handling of ../* targets when using -U, -D or -u.

  From Steve Leblanc:

  - Don't update the .sconsign files when run with -n.

  From Gary Oberbrunner:

  - Add support for the Intel C Compiler (icl.exe).

  From Anthony Roach

  - Fix Import('*').

  From David Snopek

  - Fix use of SConf in paths with white space in them.

  - Add CheckFunc and CheckType functionality to SConf.

  - Fix use of SConf with Builders that return a list of nodes.

  From David Snopek and Christoph Wiedemann

  - Fix use of the SConf subsystem with SConscriptChdir().

  From Greg Spencer

  - Check for the existence of MS Visual Studio on disk before using it,
    to avoid getting fooled by leftover junk in the registry.

  - Add support for MSVC++ .NET.

  - Add support for MS Visual Studio project files (DSP, DSW,
    SLN and VCPROJ files).

  From Christoph Wiedemann

  - SConf now works correctly when the -n and -q options are used.



RELEASE 0.14 - Wed, 21 May 2003 05:16:32 -0500

  From Chad Austin:

  - Use .dll (not .so) for shared libraries on Cygwin; use -fPIC
    when compiling them.

  - Use 'rm' to remove files under Cygwin.

  - Add a PLATFORM variable to construction environments.

  - Remove the "platform" argument from tool specifications.

  - Propogate PYTHONPATH when running the regression tests so distutils
    can be found in non-standard locations.

  - Using MSVC long command-line linking when running Cygwin.

  - Portability fixes for a lot of tests.

  - Add a Value Node class for dependencies on in-core Python values.

  From Allen Bierbaum:

  - Pass an Environment to the Options validator method, and
    add an Options.Save() method.

  From Steve Christensen:

  - Add an optional sort function argument to the GenerateHelpText()
    Options function.

  - Evaluate the "varlist" variables when computing the signature of a
    function action.

  From Charles Crain:

  - Parse the source .java files for class names (including inner class
    names) to figure out the target .class files that will be created.

  - Make Java support work with Repositories and SConscriptChdir(0).

  - Pass Nodes, not strings, to Builder emitter functions.

  - Refactor command-line interpolation and signature calculation
    so we can use real Node attributes.

  From Steven Knight:

  - Add Java support (javac, javah, jar and rmic).

  - Propagate the external SYSTEMROOT environment variable into ENV on
    Win32 systems, so external commands that use sockets will work.

  - Add a .posix attribute to PathList expansions.

  - Check out CVS source files using POSIX path names (forward slashes
    as separators) even on Win32.

  - Add Node.clear() and Node.FS.Entry.clear() methods to wipe out a
    Node's state, allowing it to be re-evaluated by continuous
    integration build interfaces.

  - Change the name of the Set{Build,Content}SignatureType() functions
    to {Target,Source}Signatures().  Deprecate the old names but support
    them for backwards compatibility.

  - Add internal SCons.Node.FS.{Dir,File}.Entry() methods.

  - Interpolate the null string if an out-of-range subscript is used
    for a construction variable.

  - Fix the internal Link function so that it properly links or copies
    files in subsidiary BuildDir directories.

  - Refactor the internal representation of a single execution instance
    of an action to eliminate redundant signature calculations.

  - Eliminate redundant signature calculations for Nodes.

  - Optimize out calling hasattr() before accessing attributes.

  - Say "Cleaning targets" (not "Building...") when the -c option is
    used.

  From Damyan Pepper:

  - Quote the "Entering directory" message like Make.

  From Stefan Reichor:

  - Add support for using Ghostscript to convert Postscript to PDF files.

  From Anthony Roach:

  - Add a standalone "Alias" function (separate from an Environment).

  - Make Export() work for local variables.

  - Support passing a dictionary to Export().

  - Support Import('*') to import everything that's been Export()ed.

  - Fix an undefined exitvalmap on Win32 systems.

  - Support new SetOption() and GetOption() functions for setting
    various command-line options from with an SConscript file.

  - Deprecate the old SetJobs() and GetJobs() functions in favor of
    using the new generic {Set,Get}Option() functions.

  - Fix a number of tests that searched for a Fortran compiler using the
    external PATH instead of what SCons would use.

  - Fix the interaction of SideEffect() and BuildDir() so that (for
    example) PDB files get put correctly in a BuildDir().

  From David Snopek:

  - Contribute the "Autoscons" code for Autoconf-like checking for
    the existence of libraries, header files and the like.

  - Have the Tool() function add the tool name to the $TOOLS
    construction variable.

  From Greg Spencer:

  - Support the C preprocessor #import statement.

  - Allow the SharedLibrary() Builder on Win32 systems to be able to
    register a newly-built dll using regsvr32.

  - Add a Builder for Windows type library (.tlb) files from IDL files.

  - Add an IDL scanner.

  - Refactor the Fortran, C and IDL scanners to share common logic.

  - Add .srcpath and .srcdir attributes to $TARGET and $SOURCE.

  From Christoph Wiedemann:

  - Integrate David Snopek's "Autoscons" code as the new SConf
    configuration subsystem, including caching of values between
    runs (using normal SCons dependency mechanisms), tests, and
    documentation.



RELEASE 0.13 - Mon, 31 Mar 2003 20:22:00 -0600

  From Charles Crain:

  - Fix a bug when BuildDir(duplicate=0) is used and SConscript
    files are called from within other SConscript files.

  - Support (older) versions of Perforce which don't set the Windows
    registry.



RELEASE 0.12 - Thu, 27 Mar 2003 23:52:09 -0600

  From Charles Crain:

  - Added support for the Perforce source code management system.

  - Fix str(Node.FS) so that it returns a path relative to the calling
    SConscript file's directory, not the top-level directory.

  - Added support for a separate src_dir argument to SConscript()
    that allows explicit specification of where the source files
    for an SConscript file can be found.

  - Support more easily re-usable flavors of command generators by
    calling callable variables when strings are expanded.

  From Steven Knight:

  - Added an INSTALL construction variable that can be set to a function
    to control how the Install() and InstallAs() Builders install files.
    The default INSTALL function now copies, not links, files.

  - Remove deprecated features:  the "name" argument to Builder objects,
    and the Environment.Update() method.

  - Add an Environment.SourceCode() method to support fetching files
    from source code systems.  Add factory methods that create Builders
    to support BitKeeper, CVS, RCS, and SCCS.  Add support for fetching
    files from RCS or SCCS transparently (like GNU Make).

  - Make the internal to_String() function more efficient.

  - Make the error message the same as other build errors when there's a
    problem unlinking a target file in preparation for it being built.

  - Make TARGET, TARGETS, SOURCE and SOURCES reserved variable names and
    warn if the user tries to set them in a construction environment.

  - Add support for Tar and Zip files.

  - Better documentation of the different ways to export variables to a
    subsidiary SConscript file.  Fix documentation bugs in a tools
    example, places that still assumed SCons split strings on white
    space, and typos.

  - Support fetching arbitrary files from the TARGETS or SOURCES lists
    (e.g. ${SOURCES[2]}) when calculating the build signature of a
    command.

  - Don't silently swallow exceptions thrown by Scanners (or other
    exceptions while finding a node's dependent children).

  - Push files to CacheDir() before calling the superclass built()
    method (which may clear the build signature as part of clearing
    cached implicit dependencies, if the file has a source scanner).
    (Bug reported by Jeff Petkau.)

  - Raise an internal error if we attempt to push a file to CacheDir()
    with a build signature of None.

  - Add an explicit Exit() function for terminating early.

  - Change the documentation to correctly describe that the -f option
    doesn't change to the directory in which the specified file lives.

  - Support changing directories locally with SConscript directory
    path names relative to any SConstruct file specified with -f.
    This allows you to build in another directory by simply changing
    there and pointing at the SConstruct file in another directory.

  - Change the default SConscriptChdir() behavior to change to the
    SConscript directory while it's being read.

  - Fix an exception thrown when the -U option was used with no
    Default() target specified.

  - Fix -u so that it builds things in corresponding build directories
    when used in a source directory.

  From Lachlan O'Dea:

  - Add SharedObject() support to the masm tool.

  - Fix WhereIs() to return normalized paths.

  From Jeff Petkau:

  - Don't copy a built file to a CacheDir() if it's already there.

  - Avoid partial copies of built files in a CacheDir() by copying
    to a temporary file and renaming.

  From Anthony Roach:

  - Fix incorrect dependency-cycle errors when an Aliased source doesn't
    exist.



RELEASE 0.11 - Tue, 11 Feb 2003 05:24:33 -0600

  From Chad Austin:

  - Add support for IRIX and the SGI MIPSPro tool chain.

  - Support using the MSVC tool chain when running Cygwin Python.

  From Michael Cook:

  - Avoid losing signal bits in the exit status from a command,
    helping terminate builds on interrupt (CTRL+C).

  From Charles Crain:

  - Added new AddPreAction() and AddPostAction() functions that support
    taking additional actions before or after building specific targets.

  - Add support for the PharLap ETS tool chain.

  From Steven Knight:

  - Allow Python function Actions to specify a list of construction
    variables that should be included in the Action's signature.

  - Allow libraries in the LIBS variable to explicitly include the prefix
    and suffix, even when using the GNU linker.
    (Bug reported by Neal Becker.)

  - Use DOS-standard CR-LF line endings in the scons.bat file.
    (Bug reported by Gary Ruben.)

  - Doc changes:  Eliminate description of deprecated "name" keyword
    argument from Builder definition (reported by Gary Ruben).

  - Support using env.Append() on BUILDERS (and other dictionaries).
    (Bug reported by Bj=F6rn Bylander.)

  - Setting the BUILDERS construction variable now properly clears
    the previous Builder attributes from the construction Environment.
    (Bug reported by Bj=F6rn Bylander.)

  - Fix adding a prefix to a file when the target isn't specified.
    (Bug reported by Esa Ilari Vuokko.)

  - Clean up error messages from problems duplicating into read-only
    BuildDir directories or into read-only files.

  - Add a CommandAction.strfunction() method, and add an "env" argument
    to the FunctionAction.strfunction() method, so that all Action
    objects have strfunction() methods, and the functions for building
    and returning a string both take the same arguments.

  - Add support for new CacheDir() functionality to share derived files
    between builds, with related options --cache-disable, --cache-force,
    and --cache-show.

  - Change the default behavior when no targets are specified to build
    everything in the current directory and below (like Make).  This
    can be disabled by specifying Default(None) in an SConscript.

  - Revamp SCons installation to fix a case-sensitive installation
    on Win32 systems, and to add SCons-specific --standard-lib,
    --standalone-lib, and --version-lib options for easier user
    control of where the libraries get installed.

  - Fix the ability to directly import and use Platform and Tool modules
    that have been implicitly imported into an Environment().

  - Add support for allowing an embedding interface to annotate a node
    when it's created.

  - Extend the SConscript() function to accept build_dir and duplicate
    keyword arguments that function like a BuildDir() call.

  From Steve Leblanc:

  - Fix the output of -c -n when directories are involved, so it
    matches -c.

  From Anthony Roach:

  - Use a different shared object suffix (.os) when using gcc so shared
    and static objects can exist side-by-side in the same directory.

  - Allow the same object files on Win32 to be linked into either
    shared or static libraries.

  - Cache implicit cache values when using --implicit-cache.



RELEASE 0.10 - Thu, 16 Jan 2003 04:11:46 -0600

  From Derrick 'dman' Hudson:

  - Support Repositories on other file systems by symlinking or
    copying files when hard linking won't work.

  From Steven Knight:

  - Remove Python bytecode (*.pyc) files from the scons-local packages.

  - Have FunctionActions print a description of what they're doing
    (a representation of the Python call).

  - Fix the Install() method so that, like other actions, it prints
    what would have happened when the -n option is used.

  - Don't create duplicate source files in a BuildDir when the -n
    option is used.

  - Refactor the Scanner interface to eliminate unnecessary Scanner
    calls and make it easier to write efficient scanners.

  - Added a "recursive" flag to Scanner creation that specifies the
    Scanner should be invoked recursively on dependency files returned
    by the scanner.

  - Significant performance improvement from using a more efficient
    check, throughout the code, for whether a Node has a Builder.

  - Fix specifying only the source file to MultiStepBuilders such as
    the Program Builder.  (Bug reported by Dean Bair.)

  - Fix an exception when building from a file with the same basename as
    the subdirectory in which it lives.  (Bug reported by Gerard Patel.)

  - Fix automatic deduction of a target file name when there are
    multiple source files specified; the target is now deduced from just
    the first source file in the list.

  - Documentation fixes: better initial explanation of SConscript files;
    fix a misformatted "table" in the StaticObject explanation.

  From Steven Knight and Steve Leblanc:

  - Fix the -c option so it will remove symlinks.

  From Steve Leblanc:

  - Add a Clean() method to support removing user-specified targets
    when using the -c option.

  - Add a development script for running SCons through PyChecker.

  - Clean up things found by PyChecker (mostly unnecessary imports).

  - Add a script to use HappyDoc to create HTML class documentation.

  From Lachlan O'Dea:

  - Make the Environment.get() method return None by default.

  From Anthony Roach:

  - Add SetJobs() and GetJobs() methods to allow configuration of the
    number of default jobs (still overridden by -j).

  - Convert the .sconsign file format from ASCII to a pickled Python
    data structure.

  - Error message cleanups:  Made consistent the format of error
    messages (now all start with "scons: ***") and warning messages (now
    all start with "scons: warning:").  Caught more cases with the "Do
    not know how to build" error message.

  - Added support for the MinGW tool chain.

  - Added a --debug=includes option.



RELEASE 0.09 - Thu,  5 Dec 2002 04:48:25 -0600

  From Chad Austin:

  - Add a Prepend() method to Environments, to append values to
    the beginning of construction variables.

  From Matt Balvin:

  - Add long command-line support to the "lib" Tool (Microsoft library
    archiver), too.

  From Charles Crain:

  - Allow $$ in a string to be passed through as $.

  - Support file names with odd characters in them.

  - Add support for construction variable substition on scanner
    directories (in CPPPATH, F77PATH, LIBPATH, etc.).

  From Charles Crain and Steven Knight:

  - Add Repository() functionality, including the -Y option.

  From Steven Knight:

  - Fix auto-deduction of target names so that deduced targets end
    up in the same subdirectory as the source.

  - Don't remove source files specified on the command line!

  - Suport the Intel Fortran Compiler (ifl.exe).

  - Supply an error message if there are no command-line or
    Default() targets specified.

  - Fix the ASPPCOM values for the GNU assembler.
    (Bug reported by Brett Polivka.)

  - Fix an exception thrown when a Default() directory was specified
    when using the -U option.

  - Issue a warning when -c can't remove a target.

  - Eliminate unnecessary Scanner calls by checking for the
    existence of a file before scanning it.  (This adds a generic
    hook to check an arbitrary condition before scanning.)

  - Add explicit messages to tell when we're "Reading SConscript files
    ...," "done reading SConscript files," "Building targets," and
    "done building targets."  Add a -Q option to supress these.

  - Add separate $SHOBJPREFIX and $SHOBJSUFFIX construction variables
    (by default, the same as $OBJPREFIX and $OBJSUFFIX).

  - Add Make-like error messages when asked to build a source file,
    and before trying to build a file that doesn't have all its source
    files (including when an invalid drive letter is used on WIN32).

  - Add an scons-local-{version} package (in both .tar.gz and .zip
    flavors) to help people who want to ship SCons as a stand-alone
    build tool in their software packages.

  - Prevent SCons from unlinking files in certain situations when
    the -n option is used.

  - Change the name of Tool/lib.py to Tool/mslib.py.

  From Steven Knight and Anthony Roach:

  - Man page:  document the fact that Builder calls return Node objects.

  From Steve LeBlanc:

  - Refactor option processing to use our own version of Greg Ward's
    Optik module, modified to run under Python 1.5.2.

  - Add a ParseConfig() command to modify an environment based on
    parsing output from a *-config command.

  From Jeff Petkau:

  - Fix interpretation of '#/../foo' on Win32 systems.

  From Anthony Roach:

  - Fixed use of command lines with spaces in their arguments,
    and use of Nodes with spaces in their string representation.

  - Make access and modification times of files in a BuildDir match
    the source file, even when hard linking isn't available.

  - Make -U be case insensitive on Win32 systems.

  - Issue a warning and continue when finding a corrupt .sconsign file.

  - Fix using an alias as a dependency of a target so that if one of the
    alias' dependencies gets rebuilt, the resulting target will, too.

  - Fix differently ordered targets causing unnecessary rebuilds
    on case insensitive systems.

  - Use os.system() to execute external commands whenever the "env"
    utility is available, which is much faster than fork()/exec(),
    and fixes the -j option on several platforms.

  - Fix use of -j with multiple targets.

  - Add an Options() object for friendlier accomodation of command-
    line arguments.

  - Add support for Microsoft VC++ precompiled header (.pch) files,
    debugger (.pdb) files, and resource (.rc) files.

  - Don't compute the $_CPPINCFLAGS, $_F77INCFLAGS, $_LIBFLAGS and
    $_LIBDIRFLAGS variables each time a command is executed, define
    them so they're computed only as needed.  Add a new _concat
    function to the Environment that allows people to define their
    own similar variables.

  - Fix dependency scans when $LIBS is overridden.

  - Add EnsurePythonVersion() and EnsureSConsVersion() functions.

  - Fix the overly-verbose stack trace on ListBuilder build errors.

  - Add a SetContentSignatureType() function, allowing use of file
    timestamps instead of MD5 signatures.

  - Make -U and Default('source') fail gracefully.

  - Allow the File() and Dir() methods to take a path-name string as
    the starting directory, in addition to a Dir object.

  - Allow the command handler to be selected via the SPAWN, SHELL
    and ESCAPE construction variables.

  - Allow construction variables to be overridden when a Builder
    is called.

  From sam th:

  - Dynamically check for the existence of utilities with which to
    initialize Environments by default.



RELEASE 0.08 - Mon, 15 Jul 2002 12:08:51 -0500

  From Charles Crain:

  - Fixed a bug with relative CPPPATH dirs when using BuildDir().
    (Bug reported by Bob Summerwill.)

  - Added a warnings framework and a --warn option to enable or
    disable warnings.

  - Make the C scanner warn users if files referenced by #include
    directives cannot be found and --warn=dependency is specified.

  - The BUILDERS construction variable should now be a dictionary
    that maps builder names to actions.  Existing uses of lists,
    and the Builder name= keyword argument, generate warnings
    about use of deprecated features.

  - Removed the "shared" keyword argument from the Object and
    Library builders.

  - Added separated StaticObject, SharedObject, StaticLibrary and
    SharedLibrary builders.  Made Object and Library synonyms for
    StaticObject and StaticLibrary, respectively.

  - Add LIBS and LIBPATH dependencies for shared libraries.

  - Removed support for the prefix, suffix and src_suffix arguments
    to Builder() to be callable functions.

  - Fix handling file names with multiple dots.

  - Allow a build directory to be outside of the SConstruct tree.

  - Add a FindFile() function that searches for a file node with a
    specified name.

  - Add $CPPFLAGS to the shared-object command lines for g++ and gcc.

  From Charles Crain and Steven Knight:

  - Add a "tools=" keyword argument to Environment instantiation,
    and a separate Tools() method, for more flexible specification
    of tool-specific environment changes.

  From Steven Knight:

  - Add a "platform=" keyword argument to Environment instantiation,
    and a separate Platform() method, for more flexible specification
    of platform-specific environment changes.

  - Updated README instructions and setup.py code to catch an
    installation failure from not having distutils installed.

  - Add descriptions to the -H help text for -D, -u and -U so
    people can tell them apart.

  - Remove the old feature of automatically splitting strings
    of file names on white space.

  - Add a dependency Scanner for native Fortran "include" statements,
    using a new "F77PATH" construction variable.

  - Fix C #include scanning to detect file names with characters like
    '-' in them.

  - Add more specific version / build output to the -v option.

  - Add support for the GNU as, Microsoft masm, and nasm assemblers.

  - Allow the "target" argument to a Builder call to be omitted, in
    which case the target(s) are deduced from the source file(s) and the
    Builder's specified suffix.

  - Add a tar archive builder.

  - Add preliminary support for the OS/2 Platform, including the icc
    and ilink Tools.

  From Jeff Petkau:

  - Fix --implicit-cache if the scanner returns an empty list.

  From Anthony Roach:

  - Add a "multi" keyword argument to Builder creation that specifies
    it's okay to call the builder multiple times for a target.

  - Set a "multi" on Aliases so multiple calls will append to an Alias.

  - Fix emitter functions' use of path names when using BuildDir or
    in subdirectories.

  - Fix --implicit-cache causing redundant rebuilds when the header
    file list changed.

  - Fix --implicit-cache when a file has no implicit dependencies and
    its source is generated.

  - Make the drive letters on Windows always be the same case, so that
    changes in the case of drive letters don't cause a rebuild.

  - Fall back to importing the SCons.TimeStamp module if the SCons.MD5
    module can't be imported.

  - Fix interrupt handling to guarantee that a single interrupt will
    halt SCons both when using -j and not.

  - Fix .sconsign signature storage so that output files of one build
    can be safely used as input files to another build.

  - Added a --debug=time option to print SCons execution times.

  - Print an error message if a file can't be unlinked before being
    built, rather than just silently terminating the build.

  - Add a SideEffect() method that can be used to tell the build
    engine that a given file is created as a side effect of building
    a target.  A file can be specified as a side effect of more than
    one build comand, in which case the commands will not be executed
    simultaneously.

  - Significant performance gains from not using our own version of
    the inefficient stock os.path.splitext() method, caching source
    suffix computation, code cleanup in MultiStepBuilder.__call__(),
    and replicating some logic in scons_subst().

  - Add --implicit-deps-changed and --implicit-deps-unchanged options.

  - Add a GetLaunchDir() function.

  - Add a SetBuildSignatureType() function.

  From Zed Shaw:

  - Add an Append() method to Environments, to append values to
    construction variables.

  - Change the name of Update() to Replace().  Keep Update() as a
    deprecated synonym, at least for now.

  From Terrel Shumway:

  - Use a $PYTHON construction variable, initialized to sys.executable,
    when using Python to build parts of the SCons packages.

  - Use sys.prefix, not sys.exec_prefix, to find pdb.py.



RELEASE 0.07 - Thu,  2 May 2002 13:37:16 -0500

  From Chad Austin:

  - Changes to build SCons packages on IRIX (and other *NIces).

  - Don't create a directory Node when a file already exists there,
    and vice versa.

  - Add 'dirs' and 'names' keyword arguments to SConscript for
    easier specification of subsidiary SConscript files.

  From Charles Crain:

  - Internal cleanup of environment passing to function Actions.

  - Builders can now take arbitrary keyword arguments to create
    attributes to be passed to: command generator functions,
    FunctionAction functions, Builder emitter functions (below),
    and prefix/suffix generator functions (below).

  - Command generator functions can now return ANYTHING that can be
    converted into an Action (a function, a string, a CommandGenerator
    instance, even an ActionBase instance).

  - Actions now call get_contents() with the actual target and source
    nodes used for the build.

  - A new DictCmdGenerator class replaces CompositeBuilder to support
    more flexible Builder behavior internally.

  - Builders can now take an emitter= keyword argument.  An emitter
    is a function that takes target, source, and env argument, then
    return a 2-tuple of (new sources, new targets).  The emitter is
    called when the Builder is __call__'ed, allowing a user to modify
    source and target lists.

  - The prefix, suffix and src_suffix Builder arguments now take a
    callable as well a string.  The callable is passed the Environment
    and any extra Builder keyword arguments and is expected to return
    the appropriate prefix or suffix.

  - CommandActions can now be a string, a list of command + argument
    strings, or a list of commands (strings or lists).

  - Added shared library support.  The Object and Library Builders now
    take a "shared=1" keyword argument to specify that a shared object
    or shared library should be built.  It is an error to try to build
    static objects into a shared library or vice versa.

  - Win32 support for .def files has been added.  Added the Win32-specific
    construction variables $WIN32DEFPREFIX, $WIN32DEFSUFFIX,
    $WIN32DLLPREFIX and $WIN32IMPLIBPREFIX.  When building a .dll,
    the new construction variable $WIN32_INSERT_DEF, controls whether
    the appropriately-named .def file is inserted into the target
    list (if not already present).  A .lib file is always added to
    a Library build if not present in the list of targets.

  - ListBuilder now passes all targets to the action, not just the first.

  - Fix so that -c now deletes generated yacc .h files.

  - Builder actions and emitter functions can now be initialized, through
    construction variables, to things other than strings.

  - Make top-relative '#/dir' lookups work like '#dir'.

  - Fix for relative CPPPATH directories in subsidiary SConscript files
    (broken in 0.06).

  - Add a for_signature argument to command generators, so that
    generators that need to can return distinct values for the
    command signature and for executing the command.

  From Alex Jacques:

  - Create a better scons.bat file from a py2bat.py script on the Python
    mailing list two years ago (modeled after pl2bat.pl).

  From Steven Knight:

  - Fix so that -c -n does *not* remove the targets!

  - Man page:  Add a hierarchical libraries + Program example.

  - Support long MSVC linker command lines through a builder action
    that writes to a temporary file and uses the magic MSVC "link @file"
    argument syntax if the line is longer than 2K characters.

  - Fix F77 command-line options on Win32 (use /Fo instead of -o).

  - Use the same action to build from .c (lower case) and .C (upper
    case) files on case-insensitive systems like Win32.

  - Support building a PDF file directly from a TeX or LaTeX file
    using pdftex or pdflatex.

  - Add a -x option to runtest.py to specify the script being tested.
    A -X option indicates it's an executable, not a script to feed
    to the Python interpreter.

  - Add a Split() function (identical to SCons.Util.argmunge()) for use
    in the next release, when Builders will no longer automatically split
    strings on white space.

  From Steve Leblanc:

  - Add the SConscriptChdir() method.

  From Anthony Roach:

  - Fix --debug=tree when used with directory targets.

  - Significant internal restructuring of Scanners and Taskmaster.

  - Added new --debug=dtree option.

  - Fixes for --profile option.

  - Performance improvement in construction variable substitution.

  - Implemented caching of content signatures, plus added --max-drift
    option to control caching.

  - Implemented caching of dependency signatures, enabled by new
    --implicit-cache option.

  - Added abspath construction variable modifier.

  - Added $SOURCE variable as a synonym for $SOURCES[0].

  - Write out .sconsign files on error or interrupt so intermediate
    build results are saved.

  - Change the -U option to -D.  Make a new -U that builds just the
    targets from the local SConscript file.

  - Fixed use of sys.path so Python modules can be imported from
    the SConscript directory.

  - Fix for using Aliases with the -u, -U and -D options.

  - Fix so that Nodes can be passed to SConscript files.

  From Moshe Zadka:

  - Changes for official Debian packaging.



RELEASE 0.06 - Thu, 28 Mar 2002 01:24:29 -0600

  From Charles Crain:

  - Fix command generators to expand construction variables.

  - Make FunctionAction arguments be Nodes, not strings.

  From Stephen Kennedy:

  - Performance:  Use a dictionary, not a list, for a Node's parents.

  From Steven Knight:

  - Add .zip files to the packages we build.

  - Man page:  document LIBS, fix a typo, document ARGUMENTS.

  - Added RANLIB and RANLIBFLAGS construction variables.  Only use them
    in ARCOM if there's a "ranlib" program on the system.

  - Add a configurable CFILESUFFIX for the Builder of .l and .y files
    into C files.

  - Add a CXXFile Builder that turns .ll and .yy files into .cc files
    (configurable via a CXXFILESUFFIX construction variable).

  - Use the POSIX-standard lex -t flag, not the GNU-specific -o flag.
    (Bug reported by Russell Christensen.)

  - Fixed an exception when CPPPATH or LIBPATH is a null string.
    (Bug reported by Richard Kiss.)

  - Add a --profile=FILE option to make profiling SCons easier.

  - Modify the new DVI builder to create .dvi files from LaTeX (.ltx
    and .latex) files.

  - Add support for Aliases (phony targets).

  - Add a WhereIs() method for searching for path names to executables.

  - Add PDF and PostScript document builders.

  - Add support for compiling Fortran programs from a variety of
    suffixes (a la GNU Make):  .f, .F, .for, .FOR, .fpp and .FPP

  - Support a CPPFLAGS variable on all default commands that use the
    C preprocessor.

  From Steve Leblanc:

  - Add support for the -U option.

  - Allow CPPPATH, LIBPATH and LIBS to be specified as white-space
    separated strings.

  - Add a document builder to create .dvi files from TeX (.tex) files.

  From Anthony Roach:

  - Fix:  Construction variables with values of 0 were incorrectly
    interpolated as ''.

  - Support env['VAR'] to fetch construction variable values.

  - Man page:  document Precious().



RELEASE 0.05 - Thu, 21 Feb 2002 16:50:03 -0600

  From Chad Austin:

  - Set PROGSUFFIX to .exe under Cygwin.

  From Charles Crain:

  - Allow a library to specified as a command-line source file, not just
    in the LIBS construction variable.

  - Compensate for a bug in os.path.normpath() that returns '' for './'
    on WIN32.

  - More performance optimizations:  cache #include lines from files,
    eliminate unnecessary calls.

  - If a prefix or suffix contains white space, treat the resulting
    concatenation as separate arguments.

  - Fix irregularities in the way we fetch DevStudio information from
    the Windows registry, and in our registry error handling.

  From Steven Knight:

  - Flush stdout after print so it intermixes correctly with stderr
    when redirected.

  - Allow Scanners to return a list of strings, and document how to
    write your own Scanners.

  - Look up implicit (scanned) dependencies relative to the directory
    of file being scanned.

  - Make writing .sconsign files more robust by first trying to write
    to a temp file that gets renamed.

  - Create all of the directories for a list of targets before trying
    to build any of the targets.

  - WIN32 portability fixes in tests.

  - Allow the list of variables exported to an SConscript file to be
    a UserList, too.

  - Document the overlooked LIBPATH construction variable.
    (Bug reported by Eicke Godehardt.)

  - Fix so that Ignore() ignores indirect, implicit dependencies
    (included files), not just direct dependencies.

  - Put the man page in the Debian distribution.

  - Run HTML docs through tidy to clean up the HTML (for Konqueror).

  - Add preliminary support for Unicode strings.

  - Efficiency:  don't scan dependencies more than once during the
    walk of a tree.

  - Fix the -c option so it doesn't stop removing targets if one doesn't
    already exist.
    (Bug reported by Paul Connell.)

  - Fix the --debug=pdb option when run on Windows NT.
    (Bug reported by Paul Connell.)

  - Add support for the -q option.

  From Steve Leblanc:

  - Add support for the -u option.

  - Add .cc and .hh file suffixes to the C Scanner.

  From Anthony Roach:

  - Make the scons script return an error code on failures.

  - Add support for using code to generate a command to build a target.



RELEASE 0.04 - Wed, 30 Jan 2002 11:09:42 -0600

  From Charles Crain:

  - Significant performance improvements in the Node.FS and
    Scanner subsystems.

  - Fix signatures of binary files on Win32 systems.

  - Allow LIBS and LIBPATH to be strings, not just arrays.

  - Print a traceback if a Python-function builder throws an exception.

  From Steven Knight:

  - Fix using a directory as a Default(), and allow Default() to
    support white space in file names for strings in arrays.

  - Man page updates:  corrected some mistakes, documented various
    missing Environment methods, alphabetized the construction
    variables and other functions, defined begin and end macros for
    the example sections, regularized white space separation, fixed
    the use of Export() in the Multiple Variants example.

  - Function action fixes:  None is now a successful return value.
    Exceptions are now reported.  Document function actions.

  - Add 'Action' and 'Scanner' to the global keywords so SConscript
    files can use them too.

  - Removed the Wrapper class between Nodes and Walkers.

  - Add examples using Library, LIBS, and LIBPATH.

  - The C Scanner now always returns a sorted list of dependencies
    so order changes don't cause unnecessary rebuilds.

  - Strip $(-$) bracketed text from command lines.  Use this to
    surround $_INCDIRS and $_LIBDIRS so we don't rebuild in response
    to changes to -I or -L options.

  - Add the Ignore() method to ignore dependencies.

  - Provide an error message when a nonexistent target is specified
    on the command line.

  - Remove targets before building them, and add an Environment
    Precious() method to override that.

  - Eliminate redundant calls to the same builder when the target is a
    list of targets:  Add a ListBuilder class that wraps Builders to
    handle lists atomically.  Extend the Task class to support building
    and updating multiple targets in a single Task.  Simplify the
    interface between Task and Taskmaster.

  - Add a --debug=pdb option to re-run SCons under the Python debugger.

  - Only compute a build signature once for each node.

  - Changes to our sys.path[] manipulation to support installation into
    an arbitrary --prefix value.

  From Steve Leblanc:

  - Add var=value command-line arguments.



RELEASE 0.03 - Fri, 11 Jan 2002 01:09:30 -0600

  From Charles Crain:

  - Performance improvements in the Node.FS and Sig.Calculator classes.

  - Add the InstallAs() method.

  - Execute commands through an external interpreter (sh, cmd.exe, or
    command.com) to handle redirection metacharacters.

  - Allow the user to supply a command handler.

  From Steven Knight:

  - Search both /usr/lib and /usr/local/lib for scons directories by
    adding them both to sys.path, with whichever is in sys.prefix first.

  - Fix interpreting strings of multiple white-space separated file names
    as separate file names, allowing prefixes and suffixes to be appended
    to each individually.

  - Refactor to move CompositeBuilder initialization logic from the
    factory wrapper to the __init__() method, and allow a Builder to
    have both an action and a src_builder (or array of them).

  - Refactor BuilderBase.__call__() to separate Node creation/lookup
    from initialization of the Node's builder information.

  - Add a CFile Builder object that supports turning lex (.l) and
    yacc (.y) files into .c files.

  - Document: variable interpretation attributes; how to propogate
    the user's environment variables to executed commands; how to
    build variants in multiple BuildDirs.

  - Collect String, Dict, and List type-checking in common utility
    routines so we can accept User{String,Dict,List}s all over.

  - Put the Action factory and classes into their own module.

  - Use one CPlusPlusAction in the Object Builder's action dictionary,
    instead of letting it create multiple identical instances.

  - Document the Install() and InstallAs() methods.

  From Steve Leblanc:

  - Require that a Builder be given a name argument, supplying a
    useful error message when it isn't.

  From Anthony Roach:

  - Add a "duplicate" keyword argument to BuildDir() that can be set
    to prevent linking/copying source files into build directories.

  - Add a "--debug=tree" option to print an ASCII dependency tree.

  - Fetch the location of the Microsoft Visual C++ compiler(s) from
    the Registry, instead of hard-coding the location.

  - Made Scanner objects take Nodes, not path names.

  - Have the C Scanner cache the #include file names instead of
    (re-)scanning the file each time it's called.

  - Created a separate class for parent "nodes" of file system roots,
    eliminating the need for separate is-parent-null checks everywhere.

  - Removed defined __hash__() and __cmp() methods from FS.Entry, in
    favor of Python's more efficient built-in identity comparisons.



RELEASE 0.02 - Sun, 23 Dec 2001 19:05:09 -0600

  From Charles Crain:

  - Added the Install(), BuildDir(), and Export() methods.

  - Fix the -C option by delaying setting the top of the FS tree.

  - Avoid putting the directory path on the libraries in the LIBS
    construction variable.

  - Added a GetBuildPath() method to return the full path to the
    Node for a specified string.

  - Fixed variable substitution in CPPPATH and LIBPATH.

  From Steven Knight:

  - Fixed the version comment in the scons.bat (the UNIX geek used
    # instead of @rem).

  - Fix to setup.py so it doesn't require a sys.argv[1] argument.

  - Provide make-like warning message for "command not found" and
    similar errors.

  - Added an EXAMPLES section to the man page.

  - Make Default() targets properly relative to their SConscript
    file's subdirectory.

  From Anthony Roach:

  - Documented CXXFLAGS, CXXCOM, and CPPPATH.

  - Fixed SCONS_LIB_DIR to work as documented.

  - Made Default() accept Nodes as arguments.

  - Changed Export() to make it easier to use.

  - Added the Import() and Return() methods.



RELEASE 0.01 - Thu Dec 13 19:25:23 CST 2001

A brief overview of important functionality available in release 0.01:

  - C and C++ compilation on POSIX and Windows NT.

  - Automatic scanning of C/C++ source files for #include dependencies.

  - Support for building libraries; setting construction variables
    allows creation of shared libraries.

  - Library and C preprocessor search paths.

  - File changes detected using MD5 signatures.

  - User-definable Builder objects for building files.

  - User-definable Scanner objects for scanning for dependencies.

  - Parallel build (-j) support.

  - Dependency cycles detected.

  - Linux packages available in RPM and Debian format.

  - Windows installer available.



__COPYRIGHT__
__FILE__ __REVISION__ __DATE__ __DEVELOPER__<|MERGE_RESOLUTION|>--- conflicted
+++ resolved
@@ -32,12 +32,9 @@
   From William Deegan:
     - Remove long deprecated SCons.Options code and tests.  This removes BoolOption,EnumOption,
       ListOption,PackageOption, and PathOption which have been replaced by *Variable() many years ago.
-<<<<<<< HEAD
     - Fix issue # 3106 MSVC if using MSVC_BATCH and target dir had a space would fail due to quirk in
       MSVC's handling of escaped targetdirs when batch compiling.
-=======
     - Re-Enable parallel SCons (-j) when running via Pypy
->>>>>>> aa785cf1
 
   From Andrew Featherstone
     - Removed unused --warn options from the man page and source code.
