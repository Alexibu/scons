

                 SCons - a software construction tool

                            Change Log


RELEASE 3.1.0.alpha.yyyymmdd - NEW DATE WILL BE INSERTED HERE

<<<<<<< HEAD
  From Mats Wichmann:
    - Updated manpage scons.xml to fix a nested list problem
=======
  From Andrew Featherstone
    - Removed unused --warn options from the man page and source code. 
>>>>>>> 62fe0485

  From Daniel Moody:
    - Updated Jar builder to handle nodes and directories better
    - Updated Jar builder to flatten source list which could contain embedded lists
    - Removed some magic numbers from jar.py on behalf of Mats Wichmann (mats@linux.com)

RELEASE 3.0.1 - Mon, 12 Nov 2017 15:31:33 -0700

  From Daniel Moody:
    - Jar can take multiple targets, and will make a duplicate jar from the sources for each target
    - Added some warnings in case the Jar builder makes an implicit target
    - Added Jar method and changed jar build to be more specific. Jar method will take in
      directories or classes as source. Added more tests to JAR to ensure the jar was 
      packaged with the correct compiled class files.
    - Added a No result test case to handle bug which seems unrelated to java in the 
      swig-dependencies.py test, more info here: http://scons.tigris.org/issues/show_bug.cgi?id=2907
    - Added a travis script to test on ubuntu trusty now that the project is on github
      so that Continuus Integration tests can be run automatically. It tests most case and considers 
      no result a pass as well. Improving this script can install more dependincies allowing for more 
      tests to be run.
    
  From Daniel Moody:
    - Updated the Jar Builder tool in Tool/__init__.py so that is doesn't force class files as
      sources, allowing directories to be passed, which was causing test/Java/JAR.py to fail.

  From William Deegan:
    - Fix issue where code in utility routine to_String_for_subst() had code whose result was never
      properly returned.  
      (Found by: James Rinkevich https://pairlist4.pair.net/pipermail/scons-users/2017-October/006358.html )
    - Fixed Variables.GenerateHelpText() to now use the sort parameter. Due to incorrect 2to3 fixer changes 
      8 years ago it was being used as a boolean parameter.  Now you can specify sort to be a callable, or boolean
      value. (True = normal sort). Manpage also updated.
    - Fixed Tool loading logic from exploding sys.path with many site_scons/site_tools prepended on py3.
    - Added additional output with time to process each SConscript file when using --debug=time.

  From Thomas Berg:
    - Fixed a regression in scons-3.0.0 where "from __future__ import print_function" was imposed
      on the scope where SConstruct is executed, breaking existing builds using PY 2.7.

  From William Deegan:
    - Fix broken subst logic where a string with "$$(abc)" was being treated as "$(abc) and the
      logic for removing the signature escapes was then failing because there was no closing "$)".
      This was introduced by a pull request to allow recursive variable evaluations to yield a string
      such as "$( $( some stuff $) $)".

  From Zachary Tessler:
    - Fix incorrect warning for repeated identical builder calls that use overrides

 
RELEASE 3.0.0 - Mon, 18 Sep 2017 08:32:04 -0700

NOTE: This is a major release.  You should expect that some targets may rebuild when upgrading.
Significant changes in some python action signatures. Also switching between PY 2.7 and PY 3.5, 3.6
will cause rebuilds.


  From William Blevins:
    - Updated D language scanner support to latest: 2.071.1. (PR #1924)
      https://dlang.org/spec/module.html accessed 11 August 2016
      - Enhancements:
        - Added support for selective imports: "import A : B, C;" -> A
        - Added support for renamed imports. "import B = A;" -> A
        - Supports valid combinations: "import A, B, CCC = C, DDD = D : EEE = FFF;" -> A, B, C, D
      - Notes:
        - May find new (previously missed) Dlang dependencies.
        - May cause rebuild after upgrade due to dependency changes.
    - Updated Fortran-related tests to pass under GCC 5/6.
    - Fixed SCons.Tool.Packaging.rpm.package source nondeterminism across builds.

  From William Deegan:
    - Removed deprecated tools CVS, Perforce, BitKeeper, RCS, SCCS, Subversion.
    - Removed deprecated module SCons.Sig
    - Added prioritized list of xsltproc tools to docbook. The order will now be as
      follows: xsltproc, saxon, saxon-xslt, xalan  (with first being highest priority, first
      tool found is used)
    - Fixed MSVSProject example code (http://scons.tigris.org/issues/show_bug.cgi?id=2979)
    - Defined MS SDK 10.0 and Changed VS 2015 to use SDK 10.0
    - Changes to Action Function and Action Class signiture creation.  NOTE: This will cause rebuilds
      for many builds when upgrading to SCons 3.0
    - Fixed Bug #3027 - "Cross Compiling issue: cannot override ranlib"
    - Fixed Bug #3020 - "Download link in user guide wrong. python setup.py install --version-lib broken"
    - Fixed Bug #2486 - Added SetOption('silent',True) - Previously this value was not allowed to be set.
    - Fixed Bug #3040 - Non-unicode character in CHANGES.txt
    - Fixed Bug #2622 - AlwaysBuild + MSVC regression.
    - Fixed Bug #3025 - (Credit to Florian : User flow86 on tigris) - Fix typo JAVACLASSSUFIX should have been
                        JAVACLASSSUFFIX


  From Ibrahim Esmat:
    - Added the capability to build Windows Store Compatible libraries that can be used
      with Universal Windows Platform (UWP) Apps and published to the store

  From Daniel Holth:
    - Add basic support for PyPy (by deleting __slots__ from Node with a
      metaclass on PyPy); wrap most-used open() calls in 'with' statements to
      avoid too many open files.
    - Add __main__.py for `python -m SCons` in case it is on PYTHONPATH.
    - Always use highest available pickle protocol for efficiency.
    - Remove unused command line fallback for the zip tool.

  From Gaurav Juvekar:
    - Fix issue #2832: Expand construction variables in 'chdir' argument of builders. (PR #463)
    - Fix issue #2910: Make --tree=all handle Unicode. (PR #427)
    - Fix issue #2788: Fix typo in documentation example for sconf. (PR #388)

  From Alexey Klimkin:
    - Use memoization to optimize PATH evaluation across all dependencies per
      node. (PR #345)
    - Use set() where it is applicable (PR #344)

  From M. Limber:
    - Fixed msvs.py for Visual Studio Express editions that would report
      "Error  : ValueError: invalid literal for float(): 10.0Exp".

  From Rick Lupton:
    - Update LaTeX scanner to understand \import and related commands

  From Steve Robinson:
    - Add support for Visual Studio 2017.  This support requires vswhere.exe a helper
      tool installed with newer installs of 2017. SCons expects it to be located at
      "C:\Program Files (x86)\Microsoft Visual Studio\Installer\vswhere.exe"
      It can be downloaded separately at     
      https://github.com/Microsoft/vswhere
 
  From Tom Tanner:
    - Allow nested $( ... $) sections

  From Paweł Tomulik:
    - Fixed the issue with LDMODULEVERSIONFLAGS reported by Tim Jenness
      (https://pairlist4.pair.net/pipermail/scons-users/2016-May/004893.html).
      An error was causing "-Wl,Bsymbolic" being added to linker's command-line
      even when there was no specified value in LDMODULEVERSION and thus no
      need for the flags to be specified.
    - Added LoadableModule to the list of global functions (DefaultEnvironment
      builders).

  From Manish Vachharajani:
    - Update debian rules, compat, and control to not use features
      deprecated or obsolete in later versions of debhelpers
    - Update python version to 2.7 in debian/control

  From Richard Viney:
    - Fixed PCHPDBFLAGS causing a deprecation warning on MSVC v8 and later when
      using PCHs and PDBs together.


  From Richard West:
    - Added nested / namespace tool support
    - Added a small fix to the python3 tool loader when loading a tool as a package
    - Added additional documentation to the user manual on using toolpaths with the environment
      This includes the use of sys.path to search for tools installed via pip or package managers
    - Added support for a PyPackageDir function for use with the toolpath

  From Russel Winder:
    - Reordered the default D tools from "dmd, gdc, ldc" to "dmd, ldc, gdc".
    - Add a ProgramAllAtOnce builder to the dmd, ldc, and gdc tools. (PR #448)
    - Remove a file name exception for very old Fedora LDC installation.
    - gdc can now handle building shared objects (tested for version 6.3.0).
    - Remove establishing the SharedLibrary builder in the dmd, ldc, and gdc
      tools, must now include the ar tool to get this builder as is required for
      other compiler tools.
    - Add clang and clang++ tools based on Paweł Tomulik's work.

RELEASE 2.5.1 - Mon, 03 Nov 2016 13:37:42 -0400

  From William Deegan:
    - Add scons-configure-cache.py to packaging. It was omitted

  From Alexey Klimkin:
    - Use memoization to optimize PATH evaluation across all dependencies per
      node. (PR #345)

RELEASE 2.5.0 - Mon, 09 Apr 2016 11:27:42 -0700

  From Dirk Baechle:
    - Removed a lot of compatibility methods and workarounds
      for Python versions < 2.7, in order to prepare the work
      towards a combined 2.7/3.x version. (PR #284)
      Also fixed the default arguments for the print_tree and
      render_tree methods. (PR #284, too)

  From William Blevins:
    - Added support for cross-language dependency scanning;
      SCons now respects scanner keys for implicit dependencies.
      - Notes for SCons users with heterogeneous systems.
        - May find new (previously missed) dependencies.
        - May cause rebuild after upgrade due to dependency changes.
        - May find new dependency errors (EG. cycles).
          - Discovered in some of the SCons QT tests.
    - Resolved missing cross-language dependencies for
      SWIG bindings (fixes #2264).
    - Corrected typo in User Guide for Scanner keyword. (PR #2959)
    - Install builder interacts with scanner found in SCANNERS differently.
      - Previous: Install builder recursively scanned implicit dependencies
        for scanners from SCANNER, but not for built-in (default) scanners.
      - Current: Install builder will not scan for implicit dependencies via
        either scanner source. This optimizes some Install builder behavior
        and brings orthogonality to Install builder scanning behavior.

  From William Deegan:
    - Add better messaging when two environments have
      different actions for the same target (Bug #2024)
    - Fix issue only with MSVC and Always build where targets
      marked AlwaysBuild wouldn't make it into CHANGED_SOURCES
      and thus yield an empty compile command line. (Bug #2622)
    - Fix posix platform escaping logic to properly handle paths
      with parens in them "()".  (Bug #2225)

  From Jakub Pola:
    - Intel Compiler 2016 (Linux/Mac) update for tool directories.

  From Adarsh Sanjeev:
    - Fix for issue #2494: Added string support for Chmod function.

  From Tom Tanner:
    - change cache to use 2 character subdirectories, rather than one character,
      so as not to give huge directories for large caches, a situation which
      causes issues for NFS.
      For existing caches, you will need to run the scons-configure-cache.py
      script to update them to the new format. You will get a warning every time
      you build until you co this.
    - Fix a bunch of unit tests on windows

RELEASE 2.4.1 - Mon, 07 Nov 2015 10:37:21 -0700

  From Arfrever Frehtes Taifersar Arahesis:
    - Fix for Bug # 2791 - Setup.py fails unnecessarily under Jython.

  From Dirk Baechle:
    - Fixed license of SVG titlepage files in the context of Debian
      packaging, such that they allow for commercial use too (#2985).

  From William Blevins:
    - InstallVersionedLib now available in the DefaultEnvironment context.
    - Improves orthogonality of use cases between different Install functions.

  From Carnë Draug:
    - Added new configure check, CheckProg, to check for
      existence of a program.

  From Andrew Featherstone:
    - Fix for issue #2840 - Fix for two environments specifying same target with different
      actions not throwing hard error. Instead SCons was incorrectly issuing a warning
      and continuing.

  From Hiroaki Itoh :
    - Add support `Microsoft Visual C++ Compiler for Python 2.7'
      Compiler can be obtained at: https://www.microsoft.com/en-us/download/details.aspx?id=44266

  From Florian Miedniak:
    - Fixed tigris issue #3011: Glob() excludes didn't work when used with VariantDir(duplicate=0)

  From William Roberts:
    - Fix bug 2831 and allow Help() text to be appended to AddOption() help.

  From Paweł Tomulik:
    - Reimplemented versioning for shared libraries, with the following effects
    - Fixed tigris issues #3001, #3006.
    - Fixed several other issues not reported to tigris, including:
      issues with versioned libraries in subdirectories with tricky names,
      issues with versioned libraries and variant directories,
      issue with soname not being injected to library when using D linkers,
    - Switched to direct symlinks instead of daisy-chained ones -- soname and
      development symlinks point directly to the versioned shared library now),
      for rationale see:
      https://www.debian.org/doc/debian-policy/ch-sharedlibs.html
      https://fedoraproject.org/wiki/Packaging:Guidelines#Devel_Packages
      https://bitbucket.org/scons/scons/pull-requests/247/new-versioned-libraries-gnulink-cyglink/diff#comment-10063929
    - New construction variables to allow override default behavior: SONAME,
      SHLIBVERSIONFLAGS, _SHLIBVERSIONFLAGS, SHLIBNOVERSIONSYMLINKS,
      LDMODULEVERSION, LDMODULEVERSIONFLAGS, _LDMODULEVERSIONFLAGS,
      LDMODULENOVERSIONSYMLINKS.
    - Changed logic used to configure the versioning machinery from
      platform-centric to linker-oriented.
    - The SHLIBVERSION/LDMODULEVERSION variables are no longer validated by
      SCons (more freedom to users).
    - InstallVersionedLib() doesn't use SHLIBVERSION anymore.
    - Enchanced docs for the library versioning stuff.
    - New tests for versioned libraries.
    - Library versioning is currently implemented for the following linker
      tools: 'cyglink', 'gnulink', 'sunlink'.
    - Fix to swig tool - pick-up 'swig', 'swig3.0' and 'swig2.0' (in order).
    - Fix to swig tool - respect env['SWIG'] provided by user.



RELEASE 2.4.0 - Mon, 21 Sep 2015 08:56:00 -0700

  From Dirk Baechle:
    - Switched several core classes to use "slots", to
      reduce the overall memory consumption in large
      projects (fixes #2180, #2178, #2198)
    - Memoizer counting uses decorators now, instead of
      the old metaclasses approach.

  From Andrew Featherstone
    - Fixed typo in SWIGPATH description

RELEASE 2.3.6 - Mon, 31 Jul 2015 14:35:03 -0700

  From Rob Smith:
    - Added support for Visual Studio 2015

RELEASE 2.3.5 - Mon, 17 Jun 2015 21:07:32 -0700

  From Stephen Pollard:
    - Documentation fixes for libraries.xml and
      builders-writing.xml (#2989 and #2990)

  From William Deegan:
    - Extended docs for InstallVersionedLib/SharedLibrary,
      and added SKIP_WIN_PACKAGES argument to build script
      bootstrap.py (PR #230, #3002).

  From William Blevins:
    - Fixed symlink support (PR #227, #2395).
    - Updated debug-count test case (PR #229).

  From Alexey Klimkin:
    - Fixed incomplete LIBS flattening and substitution in
      Program scanner(PR #205, #2954).

  From Dirk Baechle:
    - Added new method rentry_exists_on_disk to Node.FS (PR #193).

  From Russel Winder:
    - Fixed several D tests under the different OS.
    - Add support for f08 file extensions for Fortran 2008 code.

  From Anatoly Techtonik:
    - Show --config choices if no argument is specified (PR #202).
    - Fixed build crash when XML toolchain isn't installed, and
      activated compression for ZIP archives.

  From Alexandre Feblot:
    - Fix for VersionedSharedLibrary under 'sunos' platform.
    - Fixed dll link with precompiled headers on MSVC 2012
    - Added an 'exclude' parameter to Glob()

  From Laurent Marchelli:
    - Support for multiple cmdargs (one per variant) in VS project files.
    - Various improvements for TempFileMunge class.
    - Added an implementation for Visual Studio users files (PR #209).

  From Dan Pidcock:
    - Added support for the 'PlatformToolset' tag in VS project files (#2978).

  From James McCoy:
    - Added support for '-isystem' to ParseFlags.

RELEASE 2.3.4 - Mon, 27 Sep 2014 12:50:35 -0400

  From Bernhard Walle and Dirk Baechle:
    - Fixed the interactive mode, in connection with
      Configure contexts (#2971).

  From Anatoly Techtonik:
    - Fix EnsureSConsVersion warning when running packaged version

  From Russel Winder:
    - Fix D tools for building shared libraries

RELEASE 2.3.3 - Sun, 24 Aug 2014 21:08:33 -0400

  From Roland Stark:
    - Fixed false line length calculation in the TempFileMunge class (#2970).

  From Gary Oberbrunner:
    - Improve SWIG detection

  From Russel Winder:
    - Fix regression on Windows in D language update

  From Neal Becker and Stefan Zimmermann:
    - Python 3 port and compatibility

  From Anatoly Techtonik:
    - Do not fail on EnsureSConsVersion when running from checkout

  From Kendrick Boyd and Rob Managan:
    - Fixed the newglossary action to work with VariantDir (LaTeX).

  From Manuel Francisco Naranjo:
    - Added a default for the BUILDERS environment variable,
      to prevent not defined exception on a Clone().

  From Andrew Featherstone:
    - Added description of CheckTypeSize method (#1991).
    - Fixed handling of CPPDEFINE var in Append()
      for several list-dict combinations (#2900).

  From William Blevins:
    - Added test for Java derived-source dependency tree generation.
    - Added Copy Action symlink soft-copy support (#2395).
    - Various contributions to the documentation (UserGuide).

RELEASE 2.3.2

  From Dirk Baechle:
    - Update XML doc editor configuration
    - Fix: Allow varlist to be specified as list of strings for Actions (#2754)

  From veon on bitbucket:
    - Fixed handling of nested ifs in CPP scanner PreProcessor class.

  From Shane Gannon:
    - Support for Visual Studio 2013 (12.0)

  From Michael Haubenwallner:
    - Respect user's CC/CXX values; don't always overwrite in generate()
    - Delegate linker Tool.exists() to CC/CXX Tool.exists().

  From Rob Managan:
    - Updated the TeX builder to support use of the -synctex=1
      option and the files it creates.
    - Updated the TeX builder to correctly clean auxiliary files when
      the biblatex package is used.

  From Gary Oberbrunner:
    - get default RPM architecture more robustly when building RPMs

  From Amir Szekely:
    - Fixed NoClean() for multi-target builders (#2353).

  From Paweł Tomulik:
    - Fix SConf tests that write output

  From Russel Winder:
    - Revamp of the D language support. Tools for DMD, GDC and LDC provided
      and integrated with the C and C++ linking. NOTE: This is only tested
      with D v2. Support for D v1 is now deprecated.

  From Anatoly Techtonik:
    - Several improvements for running scons.py from source:
      * engine files form source directory take priority over all other
        importable versions
      * message about scons.py running from source is removed to fix tests
        that were failing because of this extra line in the output
      * error message when SCons import fails now lists lookup paths
    - Remove support for QMTest harness from runtest.py
    - Remove RPM and m4 from default tools on Windows
    - BitKeeper, CVS, Perforce, RCS, SCCS are deprecated from default
      tools and will be removed in future SCons versions to speed up
      SCons initialization (it will still be possible to use these tools
      explicitly)

  From Sye van der Veen:
    - Support for Visual Studio 12.0Exp, and fixes for earlier MSVS
      versions.


RELEASE 2.3.1

  From Andrew Featherstone:
    - Added support for EPUB output format to the DocBook tool.

  From Tom Tanner:
    - Stop leaking file handles to subprocesses by switching to using subprocess
      always.
    - Allow multiple options to be specified with --debug=a,b,c
    - Add support for a readonly cache (--cache-readonly)
    - Always print stats if requested
    - Generally try harder to print out a message on build errors
    - Adds a switch to warn on missing targets
    - Add Pseudo command to mark targets which should not exist after
      they are built.

  From Bogdan Tenea:
    - Check for 8.3 filenames on cygwin as well as win32 to make variant_dir work properly.

  From Alexandre Feblot:
    - Make sure SharedLibrary depends on all dependent libs (by depending on SHLINKCOM)

  From Stefan Sperling:
    - Fixed the setup of linker flags for a versioned SharedLibrary
      under OpenBSD (#2916).

  From Antonio Cavallo:
    - Improve error if Visual Studio bat file not found.

  From Manuel Francisco Naranjo:
    - Allow Subst.Literal string objects to be compared with each other,
      so they work better in AddUnique() and Remove().

  From David Rothenberger:
    - Added cyglink linker that uses Cygwin naming conventions for
      shared libraries and automatically generates import libraries.

  From Dirk Baechle:
    - Update bootstrap.py so it can be used from any dir, to run
      SCons from a source (non-installed) dir.
    - Count statistics of instances are now collected only when
      the --debug=count command-line option is used (#2922).
    - Added release_target_info() to File nodes, which helps to
      reduce memory consumption in clean builds and update runs
      of large projects.
    - Fixed the handling of long options in the command-line
      parsing (#2929).
    - Fixed misspelled variable in intelc.py (#2928).

  From Gary Oberbrunner:
    - Test harness: fail_test() can now print a message to help debugging.

  From Anatoly Techtonik:
    - Require rpmbuild when building SCons package.
    - Print full stack on certain errors, for debugging.
    - Improve documentation for Textfile builder.

  From William Deegan:
    - VS2012 & VS2010 Resolve initialization issues by adding path to reg.exe
      in shell used to run batch files.
    - MSVC Support fixed defaulting TARGET_ARCH to HOST_ARCH. It should be
      None if not explicitly set.
    - MSVC Fixed issue where if more than one Architectures compilers are
      detected, it would take the last one found, and not the first.

  From Philipp Kraus:
    - Added optional ZIPROOT to Zip tool.

  From Dirk Baechle:
    - Replaced old SGML-based documentation toolchain with a more modern
      approach, that also requires less external dependencies (programs and
      Python packages). Added a customized Docbook XSD for strict validation of
      all input XML files.

  From Luca Falavigna:
    - Fixed spelling errors in MAN pages (#2897).

  From Michael McDougall:
    - Fixed description of ignore_case for EnumVariable in the
      MAN page (#2774).

RELEASE 2.3.0 - Mon, 02 Mar 2013 13:22:29 -0400

  From Anatoly Techtonik:
    - Added ability to run scripts/scons.py directly from source checkout
    - Hide deprecated --debug={dtree,stree,tree} from --help output
    - Error messages from option parser now include hints about valid choices
    - Cleaned up some Python 1.5 and pre-2.3 code, so don't expect SCons
      to run on anything less than Python 2.4 anymore
    - Several fixes for runtest.py:
      * exit with an error if no tests were found
      * removed --noqmtest option - this behavior is by default
      * replaced `-o FILE --xml` combination with `--xml FILE`
      * changed `-o, --output FILE` option to capture stdout/stderr output
        from runtest.py
    - Remove os_spawnv_fix.diff patch required to enable parallel builds
      support prior to Python 2.2

  From Juan Lang:
    - Fix WiX Tool to use .wixobj rather than .wxiobj for compiler output
    - Support building with WiX releases after 2.0

  From Alexey Klimkin:
    - Fix nested LIBPATH expansion by flattening sequences in subst_path.

  From eyan on Bitbucket:
    - Print target name with command execution time with --debug=time

  From Thomas Berg and Evgeny Podjachev:
    - Fix subprocess spawning on Windows.  Work around a Windows
      bug that can crash python occasionally when using -jN. (#2449)

  From Dirk Baechle:
    - Updated test framework to support dir and file fixtures and
      added ability to test external (out-of-tree) tools (#2862).
      See doc in QMTest/test-framework.rst.
    - Fixed several errors in the test suite (Java paths, MSVS version
      detection, Tool import), additionally
      * provided MinGW command-line support for the CXX, AS and
        Fortran tests,
      * refactored the detection of the gcc version and the according
        Fortran startup library,
      * provided a new module rpmutils.py, wrapping the RPM naming rules
        for target files and further hardware-dependent info (compatibility,
        compiler flags, ...),
      * added new test methods must_exist_one_of() and
        must_not_exist_any_of() and
      * removed Aegis support from runtest.py. (#2872)

  From Gary Oberbrunner:
    - Add -jN support to runtest.py to run tests in parallel
    - Add MSVC10 and MSVC11 support to get_output low-level bat script runner.
    - Fix MSVS solution generation for VS11, and fixed tests.

  From Rob Managan:
    - Updated the TeX builder to support the \newglossary command
      in LaTeX's glossaries package and the files it creates.
    - Improve support for new versions of biblatex in the TeX builder
      so biber is called automatically if biblatex requires it.
    - Add SHLIBVERSION as an option that tells SharedLibrary to build
      a versioned shared library and create the required symlinks.
      Add builder InstallVersionedLib to create the required symlinks
      installing a versioned shared library.

RELEASE 2.2.0 - Mon, 05 Aug 2012 15:37:48 +0000

  From dubcanada on Bitbucket:
    - Fix 32-bit Visual Express C++ on 64-bit Windows (generate 32-bit code)

  From Paweł Tomulik:
    - Added gettext toolset
    - Fixed FindSourceFiles to find final sources (leaf nodes).

  From Greg Ward:
    - Allow Node objects in Java path (#2825)

  From Joshua Hughes:
    - Make Windows not redefine builtin file as un-inheritable (#2857)
    - Fix WINDOWS_INSERT_DEF on MinGW (Windows) (#2856)

  From smallbub on Bitbucket:
    - Fix LINKCOMSTR, SHLINKCOMSTR, and LDMODULECOMSTR on Windows (#2833).

  From Mortoray:
    - Make -s (silent mode) be silent about entering subdirs (#2976).
    - Fix cloning of builders when cloning environment (#2821).

  From Gary Oberbrunner:
    - Show valid Visual Studio architectures in error message
       when user passes invalid arch.

  From Alexey Petruchik:
    - Support for Microsoft Visual Studio 11 (both using it
      and generating MSVS11 solution files).

  From Alexey Klimkin:
    - Fixed the Taskmaster, curing spurious build failures in
      multi-threaded runs (#2720).

  From Dirk Baechle:
    - Improved documentation of command-line variables (#2809).
    - Fixed scons-doc.py to properly convert main XML files (#2812).

  From Rob Managan:
    - Updated the TeX builder to support LaTeX's multibib package.
    - Updated the TeX builder to support LaTeX's biblatex package.
    - Added support for using biber instead of bibtex by setting
      env['BIBTEX'] = 'biber'

  From Arve Knudsen:
    - Test for FORTRANPPFILESUFFIXES (#2129).


RELEASE 2.1.0 - Mon, 09 Sep 2011 20:54:57 -0700

  From Anton Lazarev:
    - Fix Windows resource compiler scanner to accept DOS line endings.

  From Matthias:
    - Update MSVS documents to remove note indicating that only one
      project is currently supported per solution file.

  From Grzegorz Bizoń:
    - Fix long compile lines in batch mode by using TEMPFILE
    - Fix MSVC_BATCH=False (was treating it as true)

  From Justin Gullingsrud:
    - support -std=c++0x and related CXXFLAGS in pkgconfig (ParseFlags)

  From Vincent Beffara:
    - Support -dylib_file in pkgconfig (ParseFlags)

  From Gary Oberbrunner and Sohail Somani:
    - new construction variable WINDOWS_EMBED_MANIFEST to automatically
      embed manifests in Windows EXEs and DLLs.

  From Gary Oberbrunner:
    - Fix Visual Studio project generation when CPPPATH contains Dir nodes
    - Ensure Visual Studio project is regenerated when CPPPATH or CPPDEFINES change
    - Fix unicode error when using non-ASCII filenames with Copy or Install
    - Put RPATH in LINKCOM rather than LINKFLAGS so resetting
      LINKFLAGS doesn't kill RPATH
    - Fix precompiled headers on Windows when variant dir name has spaces.
    - Adding None to an Action no longer fails (just returns original action)
    - New --debug=prepare option to show each target as it's being
      prepared, whether or not anything needs to be done for it.
    - New debug option --debug=duplicate to print a line for each
      unlink/relink (or copy) of a variant file from its source file.
    - Improve error message for EnumVariables to show legal values.
    - Fix Intel compiler to sort versions >9 correctly (esp. on Linux)
    - Fix Install() when the source and target are directories and the
      target directory exists.

  From David Garcia Garzon:
    - Fix Delete to be able to delete broken symlinks and dir
      symlinks.

  From Imran Fanaswala and Robert Lehr:
    - Handle .output file generated by bison/yacc properly. Cleaning it
      when necessary.

  From Antoine Dechaume:
    - Handle SWIG file where there is whitespace after the module name
      properly. Previously the generated files would include
      the whitespace.

  From Dmitry R.:
    - Handle Environment in case __semi_deepcopy is None

  From Benoit Belley:

    - Much improved support for Windows UNC paths (\\SERVERNAME).

  From Jean-Baptiste Lab:

    - Fix problems with appending CPPDEFINES that contain
      dictionaries, and related issues with Parse/MergeFlags and
      CPPDEFINES.

  From Allen Weeks:

    - Fix for an issue with implicit-cache with multiple targets
      when dependencies are removed on disk.

  From Evgeny Podjachev and Alexey Petruchick:

    - Support generation of Microsoft Visual Studio 2008 (9.0)
      and 2010 (10.0) project and solution files.

  From Ken Deeter:

    - Fix a problem when FS Entries which are actually Dirs have builders.

  From Luca Falavigna:

    - Support Fortran 03

  From Gary Oberbrunner:

    - Print the path to the SCons package in scons --version

  From Jean-Franï¿½ois Colson:

    - Improve Microsoft Visual Studio Solution generation, and fix
      various errors in the generated solutions especially when using
      MSVS_SCC_PROVIDER, and when generating multiple projects.  The
      construction variable MSVS_SCC_PROJECT_BASE_PATH, which never
      worked properly, is removed.  Users can use the new variable
      MSVS_SCC_CONNECTION_ROOT instead if desired.

  From Anatoly Techtonik:

    - Use subprocess in bootstrap.py instead of os.execve to avoid
      losing output control on Windows (http://bugs.python.org/issue9148)

    - Revert patch for adding SCons to App Paths, because standard cmd
      shell doesn't search there. This is confusing, because `scons` can
      be executed from explorer, but fail to start from console.

    - Fix broken installation with easy_install on Windows (issue #2051)
      SCons traditionally installed in a way that allowed to run multiple
      versions side by side. This custom logic was incompatible with
      easy_install way of doing things.

    - Use epydoc module for generating API docs in HTML if command line
      utility is not found in PATH. Actual for Windows.

  From Alexander Goomenyuk:

    - Add .sx to assembly source scanner list so .sx files
      get their header file dependencies detected.

  From Arve Knudsen:

    - Set module metadata when loading site_scons/site_init.py
      so it is treated as a proper module; __doc__, __file__ and
      __name__ now refer to the site_init.py file.

  From Russel Winder:

    - Users Guide updates explaining that Tools can be packages as
      well as python modules.

  From Gary Oberbrunner:

    - New systemwide and per-user site_scons dirs.

  From Dirk Baechle:

    - XML fixes in User's Guide.
    - Fixed the detection of 'jar' and 'rmic' during
      the initialization of the respective Tools (#2730).
    - Improved docs for custom Decider functions and
      custom Scanner objects (#2711, #2713).
    - Corrected SWIG module names for generated *.i files (#2707).

  From Joe Zuntz:

    - Fixed a case-sensitivity problem with Fortran modules.

  From Bauke Conijn:

    - Added Users Guide example for auto-generated source code

  From Steven Knight:

    - Fix explicit dependencies (Depends()) on Nodes that don't have
      attached Builders.

    - Fix use of the global Alias() function with command actions.

  From Matt Hughes:

    - Fix the ability to append to default $*FLAGS values (which are
      implemented as CLVar instances) in a copied construction environment
      without affecting the original construction environment's value.

  From Rob Managan:

    - Updated the TeX command strings to include a /D on Windows in
      case the new directory is on a different drive letter.

    - Fixed the LaTeX scanner so dependencies are found in commands that
      are broken across lines with a comment or have embedded spaces.

    - The TeX builders should now work with tex files that are generated
      by another program. Thanks to Hans-Martin von Gaudecker for
      isolating the cause of this bug.

    - Added support for INDEXSTYLE environment variable so makeindex can
      find style files.

    - Added support for the bibunits package so we call bibtex on all
      the bu*.aux files.

    - Add support of finding path information on OSX for TeX applications
      MacPorts and Fink paths need to be added by the user

  From Russel Winder:

    - Add support for DMD version 2 (the phobos2 library).

  From William Deegan:

    - Add initial support for VS/VC 2010 (express and non-express versions)
    - Remove warning for not finding MS VC/VS install.
      "scons: warning: No version of Visual Studio compiler found
        - C/C++ compilers most likely not set correctly"
    - Add support for Linux 3.0


RELEASE 2.0.1 - Mon, 15 Aug 2010 15:46:32 -0700

  From Dirk Baechle:

    - Fix XML in documentation.

  From Joe Zuntz:

    - Fixed a case-sensitivity problem with Fortran modules.

  From Bauke Conijn:

    - Added Users Guide example for auto-generated source code

  From Steven Knight:

    - Fix explicit dependencies (Depends()) on Nodes that don't have
      attached Builders.

  From Matt Hughes:

    - Fix the ability to append to default $*FLAGS values (which are
      implemented as CLVar instances) in a copied construction environment
      without affecting the original construction environment's value.

  From Rob Managan:

    - Updated the TeX command strings to include a /D on Windows in
      case the new directory is on a different drive letter.

    - Fixed the LaTeX scanner so dependencies are found in commands that
      are broken across lines with a comment or have embedded spaces.


RELEASE 2.0.0.final.0 - Mon, 14 Jun 2010 22:01:37 -0700

  From Dirk Baechle:

    - Fix XML in documentation.

  From Steven Knight:

    - Provide forward compatibility for the 'profile' module.

    - Provide forward compatibility for the 'pickle' module.

    - Provide forward compatibility for the 'io' module.

    - Provide forward compatibility for the 'queue' module.

    - Provide forward compatibility for the 'collections' module.

    - Provide forward compatibility for the 'builtins' module.

    - Provide forward compatibility for 'sys.intern()'.

    - Convert to os.walk() from of os.path.walk().

    - Remove compatibility logic no longer needed.

    - Add a '-3' option to runtest to print 3.x incompatibility warnings.

    - Convert old-style classes into new-style classes.

    - Fix "Ignoring corrupt sconsign entry" warnings when building
      in a tree with a pre-2.0 .sconsign file.

    - Fix propagation from environment of VS*COMNTOOLS to resolve issues
      initializing MSVC/MSVS/SDK issues.

    - Handle detecting Visual C++ on Python verions with upper-case
      platform architectures like 'AMD64'.

  From W. Trevor King:

    - Revisions to README.

  From Greg Noel:

    - Apply numerous Python fixers to update code to more modern idioms.
      Find where fixers should be applied to code in test strings and
      apply the fixers there, too.

    - Write a fixer to convert string functions to string methods.

    - Modify the 'dict' fixer to be less conservative.

    - Modify the 'apply' fixer to handle more cases.

    - Create a modified 'types' fixer that converts types to 2.x
      equivalents rather than 3.x equivalents.

    - Write a 'division' fixer to highlight uses of the old-style
      division operator.  Correct usage where needed.

    - Add forward compatibility for the new 'memoryview' function
      (which replaces the 'buffer' function).

    - Add forward compatibility for the 'winreg' module.

    - Remove no-longer-needed 'platform' module.

    - Run tests with the '-3' option to Python 2.6 and clear up
      various reported incompatibilities.

    - Comb out code paths specialized to Pythons older than 2.4.

    - Update deprecation warnings; most now become mandatory.

    - Start deprecation cycle for BuildDir() and build_dir.

    - Start deprecation cycle for SourceCode() and related factories

    - Fixed a problem with is_Dict() not identifying some objects derived
      from UserDict.

  From Jim Randall:

    - Document the AllowSubstExceptions() function in the User's Guide.

  From William Deegan:

    - Migrate MSVC/MSVS/SDK improvements from 1.3 branch.


RELEASE 1.3.0 - Tue, 23 Mar 2010 21:44:19 -0400

  From Steven Knight:

    - Update man page and documentation.

  From William Deegan (plus minor patch from Gary Oberbrunner):

    - Support Visual Studio 8.0 Express

RELEASE 1.2.0.d20100306 - Sat, 06 Mar 2010 16:18:33 -0800

  From Luca Falavigna:

    - Fix typos in the man page.

  From Gottfried Ganssauge:

    - Support execution when SCons is installed via easy_install.

  From Steven Knight:

    - Make the messages for Configure checks of compilers consistent.

    - Issue an error message if a BUILDERS entry is not a Builder
      object or a callable wrapper.

  From Rob Managan:

    - Update tex builder to handle the case where a \input{foo}
      command tries to work with a directory named foo instead of the
      file foo.tex. The builder now ignores a directory and continues
      searching to find the correct file. Thanks to Lennart Sauerbeck
      for the test case and initial patch

      Also allow the \include of files in subdirectories when variantDir
      is used with duplicate=0. Previously latex would crash since
      the directory in which the .aux file is written was not created.
      Thanks to Stefan Hepp for finding this and part of the solution.

  From James Teh:
    - Patches to fix some issues using MS SDK V7.0

  From William Deegan:
    - Lots of testing and minor patches to handle mixed MS VC and SDK
      installations, as well as having only the SDK installed.


RELEASE 1.2.0.d20100117 - Sun, 17 Jan 2010 14:26:59 -0800

  From Jim Randall:
    - Fixed temp filename race condition on Windows with long cmd lines.

  From David Cournapeau:
    - Fixed tryRun when sconf directory is in a variant dir.
    - Do not add -fPIC for ifort tool on non-posix platforms (darwin and
      windows).
    - Fix bug 2294 (spurious CheckCC failures).
    - Fix scons bootstrap process on windows 64 (wrong wininst name)

  From William Deegan:
    - Final merge from vs_revamp branch to main

    - Added definition and usage of HOST_OS, HOST_ARCH, TARGET_OS,
      TARGET_ARCH, currently only defined/used by Visual Studio
      Compilers. This will be rolled out to other platforms/tools
      in the future.

    - Add check for python >= 3.0.0 and exit gracefully.
      For 1.3 python >= 1.5.2 and < 3.0.0 are supported

    - Fix bug 1944 - Handle non-existent .i file in swig emitter, previously
      it would crash with an IOError exception. Now it will try to make an
      educated guess on the module name based on the filename.

  From Lukas Erlinghagen:

    - Have AddOption() remove variables from the list of
      seen-but-unknown variables (which are reported later).

    - An option name and aliases can now be specified as a tuple.

  From Hartmut Goebel:

    - Textfile builder.

  From Jared Grubb:

    - use "is/is not" in comparisons with None instead of "==" or "!=".

  From Jim Hunziker:

    - Avoid adding -gphobos to a command line multiple times
      when initializing use of the DMD compiler.

  From Jason Kenney:

    - Sugguested HOST/TARGET OS/ARCH separation.

  From Steven Knight:

    - Fix the -n option when used with VariantDir(duplicate=1)
      and the variant directory doesn't already exist.

    - Fix scanning of Unicode files for both UTF-16 endian flavors.

    - Fix a TypeError on #include of file names with Unicode characters.

    - Fix an exception if a null command-line argument is passed in.

    - Evaluate Requires() prerequisites before a Node's direct children
      (sources and dependencies).

  From Greg Noel:

    - Remove redundant __metaclass__ initializations in Environment.py.

    - Correct the documentation of text returned by sconf.Result().

    - Document that filenames with '.' as the first character are
      ignored by Glob() by default (matching UNIX glob semantics).

    - Fix SWIG testing infrastructure to work on Mac OS X.

    - Restructure a test that occasionally hung so that the test would
      detect when it was stuck and fail instead.

    - Substfile builder.

  From Gary Oberbrunner:

    - When reporting a target that SCons doesn't know how to make,
      specify whether it's a File, Dir, etc.

  From Ben Webb:

    - Fix use of $SWIGOUTDIR when generating Python wrappers.

    - Add $SWIGDIRECTORSUFFIX and $SWIGVERSION construction variables.

  From Rob Managan:

    - Add -recorder flag to Latex commands and updated internals to
      use the output to find files TeX creates. This allows the MiKTeX
      installations to find the created files

    - Notify user of Latex errors that would get buried in the
      Latex output

    - Remove LATEXSUFFIXES from environments that don't initialize Tex.

    - Add support for the glossaries package for glossaries and acronyms

    - Fix problem that pdftex, latex, and pdflatex tools by themselves did
      not create the actions for bibtex, makeindex,... by creating them
      and other environment settings in one routine called by all four
      tex tools.

    - Fix problem with filenames of sideeffects when the user changes
      the name of the output file from the latex default

    - Add scanning of files included in Latex by means of \lstinputlisting{}
      Patch from Stefan Hepp.

    - Change command line for epstopdf to use --outfile= instead of -o
      since this works on all platforms.
      Patch from Stefan Hepp.

    - Change scanner to properly search for included file from the
      directory of the main file instead of the file it is included from.
      Also update the emitter to add the .aux file associated with
      \include{filename} commands. This makes sure the required directories
      if any are created for variantdir cases.
      Half of the patch from Stefan Hepp.

RELEASE 1.2.0.d20090223 - Mon, 23 Feb 2009 08:41:06 -0800

  From Stanislav Baranov:

    - Make suffix-matching for scanners case-insensitive on Windows.

  From David Cournapeau:

    - Change the way SCons finds versions of Visual C/C++ and Visual
      Studio to find and use the Microsoft v*vars.bat files.

  From Robert P. J. Day:

    - User's Guide updates.

  From Dan Eaton:

    - Fix generation of Visual Studio 8 project files on x64 platforms.

  From Allan Erskine:

    - Set IncludeSearchPath and PreprocessorDefinitions in generated
      Visual Studio 8 project files, to help IntelliSense work.

  From Mateusz Gruca:

    - Fix deletion of broken symlinks by the --clean option.

  From Steven Knight:

    - Fix the error message when use of a non-existent drive on Windows
      is detected.

    - Add sources for files whose targets don't exist in $CHANGED_SOURCES.

    - Detect implicit dependencies on commands even when the command is
      quoted.

    - Fix interaction of $CHANGED_SOURCES with the --config=force option.

    - Fix finding #include files when the string contains escaped
      backslashes like "C:\\some\\include.h".

    - Pass $CCFLAGS to Visual C/C++ precompiled header compilation.

    - Remove unnecessary nested $( $) around $_LIBDIRFLAGS on link lines
      for the Microsoft linker, the OS/2 ilink linker and the Phar Lap
      linkloc linker.

    - Spell the Windows environment variables consistently "SystemDrive"
      and "SystemRoot" instead of "SYSTEMDRIVE" and "SYSTEMROOT".



RELEASE 1.2.0.d20090113 - Tue, 13 Jan 2009 02:50:30 -0800

  From Stanislav Baranov, Ted Johnson and Steven Knight:

    - Add support for batch compilation of Visual Studio C/C++ source
      files, controlled by a new $MSVC_BATCH construction variable.

  From Steven Knight:

    - Print the message, "scons: Build interrupted." on error output,
      not standard output.

    - Add a --warn=future-deprecated option for advance warnings about
      deprecated features that still have warnings hidden by default.

    - Fix use of $SOURCE and $SOURCES attributes when there are no
      sources specified in the Builder call.

    - Add support for new $CHANGED_SOURCES, $CHANGED_TARGETS,
      $UNCHANGED_SOURCES and $UNCHANGED_TARGETS variables.

    - Add general support for batch builds through new batch_key= and
      targets= keywords to Action object creation.

  From Arve Knudsen:

    - Make linker tools differentiate properly between SharedLibrary
      and LoadableModule.

    - Document TestCommon.shobj_prefix variable.

    - Support $SWIGOUTDIR values with spaces.

  From Rob Managan:

    - Don't automatically try to build .pdf graphics files for
      .eps files in \includegraphics{} calls in TeX/LaTeX files
      when building with the PDF builder (and thus using pdflatex).

  From Gary Oberbrunner:

    - Allow AppendENVPath() and PrependENVPath() to interpret '#'
      for paths relative to the top-level SConstruct directory.

    - Use the Borland ilink -e option to specify the output file name.

    - Document that the msvc Tool module uses $PCH, $PCHSTOP and $PDB.

    - Allow WINDOWS_INSERT_DEF=0 to disable --output-def when linking
      under MinGW.

  From Zia Sobhani:

    - Fix typos in the User's Guide.

  From Greg Spencer:

    - Support implicit dependency scanning of files encoded in utf-8
      and utf-16.

  From Roberto de Vecchi:

    - Remove $CCFLAGS from the the default definitions of $CXXFLAGS for
      Visual C/C++ and MIPSpro C++ on SGI so, they match other tools
      and avoid flag duplication on C++ command lines.

  From Ben Webb:

    - Handle quoted module names in SWIG source files.

    - Emit *_wrap.h when SWIG generates header file for directors

  From Matthew Wesley:

    - Copy file attributes so we identify, and can link a shared library
      from, shared object files in a Repository.



RELEASE 1.2.0 - Sat, 20 Dec 2008 22:47:29 -0800

  From Steven Knight:

    - Don't fail if can't import a _subprocess module on Windows.

    - Add warnings for use of the deprecated Options object.



RELEASE 1.1.0.d20081207 - Sun, 07 Dec 2008 19:17:23 -0800

  From Benoit Belley:

    - Improve the robustness of GetBuildFailures() by refactoring
      SCons exception handling (especially BuildError exceptions).

    - Have the --taskmastertrace= option print information about
      individual Task methods, not just the Taskmaster control flow.

    - Eliminate some spurious dependency cycles by being more aggressive
      about pruning pending children from the Taskmaster walk.

    - Suppress mistaken reports of a dependency cycle when a child
      left on the pending list is a single Node in EXECUTED state.

  From David Cournapeau:

    - Fix $FORTRANMODDIRPREFIX for the ifort (Intel Fortran) tool.

  From Brad Fitzpatrick:

    - Don't pre-generate an exception message (which will likely be
      ignored anyway) when an EntryProxy re-raises an AttributeError.

  From Jared Grubb:

    - Clean up coding style and white space in Node/FS.py.

    - Fix a typo in the documentation for $_CPPDEFFLAGS.

    - Issue 2401: Fix usage of comparisons with None.

  From Ludwig Hï¿½hne:

    - Handle Java inner classes declared within a method.

  From Steven Knight:

    - Fix label placement by the "scons-time.py func" subcommand
      when a profile value was close to (or equal to) 0.0.

    - Fix env.Append() and env.Prepend()'s ability to add a string to
      list-like variables like $CCFLAGS under Python 2.6.

    - Other Python2.6 portability:  don't use "as" (a Python 2.6 keyword).
      Don't use the deprecated Exception.message attribute.

    - Support using the -f option to search for a different top-level
      file name when walking up with the -D, -U or -u options.

    - Fix use of VariantDir when the -n option is used and doesn't,
      therefore, actually create the variant directory.

    - Fix a stack trace from the --debug=includes option when passed a
      static or shared library as an argument.

    - Speed up the internal find_file() function (used for searching
      CPPPATH, LIBPATH, etc.).

    - Add support for using the Python "in" keyword on construction
      environments (for example, if "CPPPATH" in env: ...).

    - Fix use of Glob() when a repository or source directory contains
      an in-memory Node without a corresponding on-disk file or directory.

    - Add a warning about future reservation of $CHANGED_SOURCES,
      $CHANGED_TARGETS, $UNCHANGED_SOURCES and $UNCHANGED_TARGETS.

    - Enable by default the existing warnings about setting the resource
      $SOURCE, $SOURCES, $TARGET and $TARGETS variable.

  From Rob Managan:

    - Scan for TeX files in the paths specified in the $TEXINPUTS
      construction variable and the $TEXINPUTS environment variable.

    - Configure the PDF() and PostScript() Builders as single_source so
      they know each source file generates a separate target file.

    - Add $EPSTOPDF, $EPSTOPDFFLAGS and $EPSTOPDFCOM

    - Add .tex as a valid extension for the PDF() builder.

    - Add regular expressions to find \input, \include and
      \includegraphics.

    - Support generating a .pdf file from a .eps source.

    - Recursive scan included input TeX files.

    - Handle requiring searched-for TeX input graphics files to have
      extensions (to avoid trying to build a .eps from itself, e.g.).

  From Greg Noel:

    - Make the Action() function handle positional parameters consistently.

    - Clarify use of Configure.CheckType().

    - Make the File.{Dir,Entry,File}() methods create their entries
      relative to the calling File's directory, not the SConscript
      directory.

    - Use the Python os.devnull variable to discard error output when
      looking for the $CC or $CXX version.

    - Mention LoadableModule() in the SharedLibrary() documentation.

  From Gary Oberbrunner:

    - Update the User's Guide to clarify use of the site_scons/
      directory and the site_init.py module.

    - Make env.AppendUnique() and env.PrependUnique remove duplicates
      within a passed-in list being added, too.

  From Randall Spangler:

    - Fix Glob() so an on-disk file or directory beginning with '#'
      doesn't throw an exception.



RELEASE 1.1.0 - Thu, 09 Oct 2008 08:33:47 -0700

  From Chris AtLee

    - Use the specified environment when checking for the GCC compiler
      version.

  From Ian P. Cardenas:

    - Fix Glob() polluting LIBPATH by returning copy of list

  From David Cournapeau:

    - Add CheckCC, CheckCXX, CheckSHCC and CheckSHCXX tests to
      configuration contexts.

    - Have the --profile= argument use the much faster cProfile module
      (if it's available in the running Python version).

    - Reorder MSVC compilation arguments so the /Fo is first.

  From Bill Deegan:

    - Add scanning Windows resource (.rc) files for implicit dependencies.

  From John Gozde:

    - When scanning for a #include file, don't use a directory that
      has the same name as the file.

  From Ralf W. Grosse-Kunstleve

    - Suppress error output when checking for the GCC compiler version.

  From Jared Grubb:

    - Fix VariantDir duplication of #included files in subdirectories.

  From Ludwig Hï¿½hne:

    - Reduce memory usage when a directory is used as a dependency of
      another Node (such as an Alias) by returning a concatenation
      of the children's signatures + names, not the children's contents,
      as the directory contents.

    - Raise AttributeError, not KeyError, when a Builder can't be found.

    - Invalidate cached Node information (such as the contenst returned
      by the get_contents() method) when calling actions with Execute().

    - Avoid object reference cycles from frame objects.

    - Reduce memory usage from Null Executor objects.

    - Compute MD5 checksums of large files without reading the entire
      file contents into memory.  Add a new --md5-chunksize option to
      control the size of each chunk read into memory.

  From Steven Knight:

    - Fix the ability of the add_src_builder() method to add a new
      source builder to any other builder.

    - Avoid an infinite loop on non-Windows systems trying to find the
      SCons library directory if the Python library directory does not
      begin with the string "python".

    - Search for the SCons library directory in "scons-local" (with
      no version number) after "scons-local-{VERSION}".

  From Rob Managan:

    - Fix the user's ability to interrupt the TeX build chain.

    - Fix the TeX builder's allowing the user to specify the target name,
      instead of always using its default output name based on the source.

    - Iterate building TeX output files until all warning are gone
      and the auxiliary files stop changing, or until we reach the
      (configurable) maximum number of retries.

    - Add TeX scanner support for:  glossaries, nomenclatures, lists of
      figures, lists of tables, hyperref and beamer.

    - Use the $BIBINPUTS, $BSTINPUTS, $TEXINPUTS and $TEXPICTS construction
      variables as search paths for the relevant types of input file.

    - Fix building TeX with VariantDir(duplicate=0) in effect.

    - Fix the LaTeX scanner to search for graphics on the TEXINPUTS path.

    - Have the PDFLaTeX scanner search for .gif files as well.

  From Greg Noel:

    - Fix typos and format bugs in the man page.

    - Add a first draft of a wrapper module for Python's subprocess
      module.

    - Refactor use of the SCons.compat module so other modules don't
      have to import it individually.

    - Add .sx as a suffix for assembly language files that use the
      C preprocessor.

  From Gary Oberbrunner:

    - Make Glob() sort the returned list of Files or Nodes
      to prevent spurious rebuilds.

    - Add a delete_existing keyword argument to the AppendENVPath()
      and PrependENVPath() Environment methods.

    - Add ability to use "$SOURCE" when specifying a target to a builder

  From Damyan Pepper:

    - Add a test case to verify that SConsignFile() files can be
      created in previously non-existent subdirectories.

  From Jim Randall:

    - Make the subdirectory in which the SConsignFile() file will
      live, if the subdirectory doesn't already exist.

  From Ali Tofigh:

    - Add a test to verify duplication of files in VariantDir subdirectories.



RELEASE 1.0.1 - Sat, 06 Sep 2008 07:29:34 -0700

  From Greg Noel:

    - Add a FindFile() section to the User's Guide.

    - Fix the FindFile() documentation in the man page.

    - Fix formatting errors in the Package() description in the man page.

    - Escape parentheses that appear within variable names when spawning
      command lines using os.system().



RELEASE 1.0.0 - XXX

  From Jared Grubb:

    - Clear the Node state when turning a generic Entry into a Dir.

  From Ludwig Hï¿½hne:

    - Fix sporadic output-order failures in test/GetBuildFailures/parallel.py.

    - Document the ParseDepends() function in the User's Guide.

  From khomenko:

    - Create a separate description and long_description for RPM packages.

  From Steven Knight:

    - Document the GetLaunchDir() function in the User's Guide.

    - Have the env.Execute() method print an error message if the
      executed command fails.

    - Add a script for creating a standard SCons development system on
      Ubuntu Hardy.  Rewrite subsidiary scripts for install Python and
      SCons versions in Python (from shell).

  From Greg Noel:

    - Handle yacc/bison on newer Mac OS X versions creating file.hpp,
      not file.cpp.h.

    - In RPCGEN tests, ignore stderr messages from older versions of
      rpcgen on some versions of Mac OS X.

    - Fix typos in man page descriptions of Tag() and Package(), and in
      the scons-time man page.

    - Fix documentation of SConf.CheckLibWithHeader and other SConf methods.

    - Update documentation of SConscript(variant_dir) usage.

    - Fix SWIG tests for (some versions of) Mac OS X.

  From Jonas Olsson:

    - Print the warning about -j on Windows being potentially unreliable if
      the pywin32 extensions are unavailable or lack file handle operations.

  From Jim Randall:

    - Fix the env.WhereIs() method to expand construction variables.

  From Rogier Schouten:

    - Enable building of shared libraries with the Bordand ilink32 linker.



RELEASE 1.0.0 - Sat, 09 Aug 2008 12:19:44 -0700

  From Luca Falavigna:

    - Fix SCons man page indentation under Debian's man page macros.

  From Steven Knight:

    - Clarify the man page description of the SConscript(src_dir) argument.

    - User's Guide updates:

       -  Document the BUILD_TARGETS, COMMAND_LINE_TARGETS and
          DEFAULT_TARGETS variables.

       -  Document the AddOption(), GetOption() and SetOption() functions.

       -  Document the Requires() function; convert to the Variables
          object, its UnknownOptions() method, and its associated
          BoolVariable(), EnumVariable(), ListVariable(), PackageVariable()
          and PathVariable() functions.

       -  Document the Progress() function.

       -  Reorganize the chapter and sections describing the different
          types of environments and how they interact.  Document the
          SetDefault() method.  Document the PrependENVPath() and
          AppendENVPath() functions.

       -  Reorganize the command-line arguments chapter.  Document the
          ARGLIST variable.

       -  Collect some miscellaneous sections into a chapter about
          configuring build output.

    - Man page updates:

       -  Document suggested use of the Visual C/C++ /FC option to fix
          the ability to double-click on file names in compilation error
          messages.

       -  Document the need to use Clean() for any SideEffect() files that
          must be explicitly removed when their targets are removed.

       -  Explicitly document use of Node lists as input to Dependency().

  From Greg Noel:

    - Document MergeFlags(), ParseConfig(), ParseFlags() and SideEffect()
      in the User's Guide.

  From Gary Oberbrunner:

    - Document use of the GetBuildFailures() function in the User's Guide.

  From Adam Simpkins:

    - Add man page text clarifying the behavior of AddPreAction() and
      AddPostAction() when called with multiple targets.

  From Alexey Zezukin:

    - Fix incorrectly swapped man page descriptions of the --warn= options
      for duplicate-environment and missing-sconscript.



RELEASE 0.98.5 - Sat, 07 Jun 2008 08:20:35 -0700

  From Benoit Belley:

  - Fix the Intel C++ compiler ABI specification for EMT64 processors.

  From David Cournapeau:

  - Issue a (suppressable) warning, not an error, when trying to link
    C++ and Fortran object files into the same executable.

  From Steven Knight:

  - Update the scons.bat file so that it returns the real exit status
    from SCons, even though it uses setlocal + endlocal.

  - Fix the --interactive post-build messages so it doesn't get stuck
    mistakenly reporting failures after any individual build fails.

  - Fix calling File() as a File object method in some circumstances.

  - Fix setup.py installation on Mac OS X so SCons gets installed
    under /usr/lcoal by default, not in the Mac OS X Python framework.



RELEASE 0.98.4 - Sat, 17 May 2008 22:14:46 -0700

  From Benoit Belley:

  - Fix calculation of signatures for Python function actions with
    closures in Python versions before 2.5.

  From David Cournapeau:

  - Fix the initialization of $SHF77FLAGS so it includes $F77FLAGS.

  From Jonas Olsson:

  - Fix a syntax error in the Intel C compiler support on Windows.

  From Steven Knight:

  - Change how we represent Python Value Nodes when printing and when
    stored in .sconsign files (to avoid blowing out memory by storing
    huge strings in .sconsign files after multiple runs using Configure
    contexts cause the Value strings to be re-escaped each time).

  - Fix a regression in not executing configuration checks after failure
    of any configuration check that used the same compiler or other tool.

  - Handle multiple destinations in Visual Studio 8 settings for the
    analogues to the INCLUDE, LIBRARY and PATH variables.

  From Greg Noel:

  - Update man page text for VariantDir().



RELEASE 0.98.3 - Tue, 29 Apr 2008 22:40:12 -0700

  From Greg Noel:

  - Fix use of $CXXFLAGS when building C++ shared object files.

  From Steven Knight:

  - Fix a regression when a Builder's source_scanner doesn't select
    a more specific scanner for the suffix of a specified source file.

  - Fix the Options object backwards compatibility so people can still
    "import SCons.Options.{Bool,Enum,List,Package,Path}Option" submodules.

  - Fix searching for implicit dependencies when an Entry Node shows up
    in the search path list.

  From Stefano:

  - Fix expansion of $FORTRANMODDIR in the default Fortran command line(s)
    when it's set to something like ${TARGET.dir}.



RELEASE 0.98.2 - Sun, 20 Apr 2008 23:38:56 -0700

  From Steven Knight:

  - Fix a bug in Fortran suffix computation that would cause SCons to
    run out of memory on Windows systems.

  - Fix being able to specify --interactive mode command lines with
    \ (backslash) path name separators on Windows.

  From Gary Oberbrunner:

  - Document Glob() in the User's Guide.



RELEASE 0.98.1 - Fri, 18 Apr 2008 19:11:58 -0700

  From Benoit Belley:

  - Speed up the SCons.Util.to_string*() functions.

  - Optimize various Node intialization and calculations.

  - Optimize Executor scanning code.

  - Optimize Taskmaster execution, including dependency-cycle checking.

  - Fix the --debug=stree option so it prints its tree once, not twice.

  From Johan Boulï¿½:

  - Fix the ability to use LoadableModule() under MinGW.

  From David Cournapeau:

  - Various missing Fortran-related construction variables have been added.

  - SCons now uses the program specified in the $FORTRAN construction
    variable to link Fortran object files.

  - Fortran compilers on Linux (Intel, g77 and gfortran) now add the -fPIC
    option by default when compilling shared objects.

  - New 'sunf77', 'sunf90' and 'sunf95' Tool modules have been added to
    support Sun Fortran compilers.  On Solaris, the Sun Fortran compilers
    are used in preference to other compilers by default.

  - Fortran support now uses gfortran in preference to g77.

  - Fortran file suffixes are now configurable through the
    $F77FILESUFFIXES, $F90FILESUFFIXES, $F95FILESUFFIXES and
    $FORTRANFILESUFFIXES variables.

  From Steven Knight:

  - Make the -d, -e, -w and --no-print-directory options "Ignored for
    compatibility."  (We're not going to implement them.)

  - Fix a serious inefficiency in how SCons checks for whether any source
    files are missing when a Builder call creates many targets from many
    input source files.

  - In Java projects, make the target .class files depend only on the
    specific source .java files where the individual classes are defined.

  - Don't store duplicate source file entries  in the .sconsign file so
    we don't endlessly rebuild the target(s) for no reason.

  - Add a Variables object as the first step towards deprecating the
    Options object name.  Similarly, add BoolVariable(), EnumVariable(),
    ListVariable(), PackageVariable() and PathVariable() functions
    as first steps towards replacing BoolOption(), EnumOption(),
    ListOption(), PackageOption() and PathOption().

  - Change the options= keyword argument to the Environment() function
    to variables=, to avoid confusion with SCons command-line options.
    Continue supporting the options= keyword for backwards compatibility.

  - When $SWIGFLAGS contains the -python flag, expect the generated .py
    file to be in the same (sub)directory as the target.

  - When compiling C++ files, allow $CCFLAGS settings to show up on the
    command line even when $CXXFLAGS has been redefined.

  - Fix --interactive with -u/-U/-D when a VariantDir() is used.

  From Anatoly Techtonik:

  - Have the scons.bat file add the script execution directory to its
    local %PATH% on Windows, so the Python executable can be found.

  From Mike Wake:

  - Fix passing variable names as a list to the Return() function.

  From Matthew Wesley:

  - Add support for the GDC 'D' language compiler.



RELEASE 0.98 - Sun, 30 Mar 2008 23:33:05 -0700

  From Benoit Belley:

  - Fix the --keep-going flag so it builds all possible targets even when
    a later top-level target depends on a child that failed its build.

  - Fix being able to use $PDB and $WINDWOWS_INSERT_MANIFEST together.

  - Don't crash if un-installing the Intel C compiler leaves left-over,
    dangling entries in the Windows registry.

  - Improve support for non-standard library prefixes and suffixes by
    stripping all prefixes/suffixes from file name string as appropriate.

  - Reduce the default stack size for -j worker threads to 256 Kbytes.
    Provide user control over this value by adding --stack-size and
    --warn=stack-size options, and a SetOption('stack_size') function.

  - Fix a crash on Linux systems when trying to use the Intel C compiler
    and no /opt/intel_cc_* directories are found.

  - Improve using Python functions as actions by incorporating into
    a FunctionAction's signature:
      - literal values referenced by the byte code.
      - values of default arguments
      - code of nested functions
      - values of variables captured by closures
      - names of referenced global variables and functions

  - Fix the closing message when --clean and --keep-going are both
    used and no errors occur.

  - Add support for the Intel C compiler on Mac OS X.

  - Speed up reading SConscript files by about 20% (for some
    configurations) by:  1) optimizing the SCons.Util.is_*() and
    SCons.Util.flatten() functions; 2) avoiding unnecessary os.stat()
    calls by using a File's .suffix attribute directly instead of
    stringifying it.

  From JÃ©rÃ´me Berger:

  - Have the D language scanner search for .di files as well as .d files.

  - Add a find_include_names() method to the Scanner.Classic class to
    abstract out how included names can be generated by subclasses.

  - Allow the D language scanner to detect multiple modules imported by
    a single statement.

  From Konstantin Bozhikov:

  - Support expansion of construction variables that contain or refer
    to lists of other variables or Nodes within expansions like $CPPPATH.

  - Change variable substitution (the env.subst() method) so that an
    input sequence (list or tuple) is preserved as a list in the output.

  From David Cournapeau:

  - Add a CheckDeclaration() call to configure contexts.

  - Improve the CheckTypeSize() code.

  - Add a Define() call to configure contexts, to add arbitrary #define
    lines to a generated configure header file.

  - Add a "gfortran" Tool module for the GNU F95/F2003 compiler.

  - Avoid use of -rpath with the Mac OS X linker.

  - Add comment lines to the generated config.h file to describe what
    the various #define/#undef lines are doing.

  From Steven Knight:

  - Support the ability to subclass the new-style "str" class as input
    to Builders.

  - Improve the performance of our type-checking by using isinstance()
    with new-style classes.

  - Fix #include (and other $*PATH variables searches) of files with
    absolute path names.  Don't die if they don't exist (due to being
    #ifdef'ed out or the like).

  - Fix --interactive mode when Default(None) is used.

  - Fix --debug=memoizer to work around a bug in base Python 2.2 metaclass
    initialization (by just not allowing Memoization in Python versions
    that have the bug).

  - Have the "scons-time time" subcommand handle empty log files, and
    log files that contain no results specified by the --which option.

  - Fix the max Y of vertical bars drawn by "scons-time --fmt=gnuplot".

  - On Mac OS X, account for the fact that the header file generated
    from a C++ file will be named (e.g.) file.cpp.h, not file.hpp.

  - Fix floating-point numbers confusing the Java parser about
    generated .class file names in some configurations.

  - Document (nearly) all the values you can now fetch with GetOption().

  - Fix use of file names containing strings of multiple spaces when
    using ActionFactory instances like the Copy() or Move() function.

  - Fix a 0.97 regression when using a variable expansion (like
    $OBJSUFFIX) in a source file name to a builder with attached source
    builders that match suffix (like Program()+Object()).

  - Have the Java parser recognize generics (surrounded by angle brackets)
    so they don't interfere with identifying anonymous inner classes.

  - Avoid an infinite loop when trying to use saved copies of the
    env.Install() or env.InstallAs() after replacing the method
    attributes.

  - Improve the performance of setting construction variables.

  - When cloning a construction environment, avoid over-writing an
    attribute for an added method if the user explicitly replaced it.

  - Add a warning about deprecated support for Python 1.5, 2.0 and 2.1.

  - Fix being able to SetOption('warn', ...) in SConscript files.

  - Add a warning about env.Copy() being deprecated.

  - Add warnings about the --debug={dtree,stree,tree} options
    being deprecated.

  - Add VariantDir() as the first step towards deprecating BuildDir().
    Add the keyword argument "variant_dir" as the replacement for
    "build_dir".

  - Add warnings about the {Target,Source}Signatures() methods and
    functions being deprecated.

  From Rob Managan:

  - Enhance TeX and LaTeX support to work with BuildDir(duplicate=0).

  - Re-run LaTeX when it issues a package warning that it must be re-run.

  From Leanid Nazdrynau:

  - Have the Copy() action factory preserve file modes and times
    when copying individual files.

  From Jan Nijtmans:

  - If $JARCHDIR isn't set explicitly, use the .java_classdir attribute
    that was set when the Java() Builder built the .class files.

  From Greg Noel:

  - Document the Dir(), File() and Entry() methods of Dir and File Nodes.

  - Add the parse_flags option when creating Environments

  From Gary Oberbrunner:

  - Make File(), Dir() and Entry() return a list of Nodes when passed
    a list of names, instead of trying to make a string from the name
    list and making a Node from that string.

  - Fix the ability to build an Alias in --interactive mode.

  - Fix the ability to hash the contents of actions for nested Python
    functions on Python versions where the inability to pickle them
    returns a TypeError (instead of the documented PicklingError).

  From Jonas Olsson:

  - Fix use of the Intel C compiler when the top compiler directory,
    but not the compiler version, is specified.

  - Handle Intel C compiler network license files (port@system).

  From Jim Randall:

  - Fix how Python Value Nodes are printed in --debug=explain output.

  From Adam Simpkins:

  - Add a --interactive option that starts a session for building (or
    cleaning) targets without re-reading the SConscript files every time.

  - Fix use of readline command-line editing in --interactive mode.

  - Have the --interactive mode "build" command with no arguments
    build the specified Default() targets.

  - Fix the Chmod(), Delete(), Mkdir() and Touch() Action factories to
    take a list (of Nodes or strings) as arguments.

  From Vaclav Smilauer:

  - Fix saving and restoring an Options value of 'all' on Python
    versions where all() is a builtin function.

  From Daniel Svensson:

  - Code correction in SCons.Util.is_List().

  From Ben Webb:

  - Support the SWIG %module statement with following modifiers in
    parenthese (e.g., '%module(directors="1")').



RELEASE 0.97.0d20071212 - Wed, 12 Dec 2007 09:29:32 -0600

  From Benoit Belley:

  - Fix occasional spurious rebuilds and inefficiency when using
    --implicit-cache and Builders that produce multiple targets.

  - Allow SCons to not have to know about the builders of generated
    files when BuildDir(duplicate=0) is used, potentially allowing some
    SConscript files to be ignored for smaller builds.

  From David Cournapeau:

  - Add a CheckTypeSize() call to configure contexts.

  From Ken Deeter:

  - Make the "contents" of Alias Nodes a concatenation of the children's
    content signatures (MD5 checksums), not a concatenation of the
    children's contents, to avoid using large amounts of memory during
    signature calculation.

  From Malte Helmert:

  - Fix a lot of typos in the man page and User's Guide.

  From Geoffrey Irving:

  - Speed up conversion of paths in .sconsign files to File or Dir Nodes.

  From Steven Knight:

  - Add an Options.UnknownOptions() method that returns any settings
    (from the command line, or whatever dictionary was passed in)
    that aren't known to the Options object.

  - Add a Glob() function.

  - When removing targets with the -c option, use the absolute path (to
    avoid problems interpreting BuildDir() when the top-level directory
    is the source directory).

  - Fix problems with Install() and InstallAs() when called through a
    clone (of a clone, ...) of a cloned construction environment.

  - When executing a file containing Options() settings, add the file's
    directory to sys.path (so modules can be imported from there) and
    explicity set __name__ to the name of the file so the statement's
    in the file can deduce the location if they need to.

  - Fix an O(n^2) performance problem when adding sources to a target
    through calls to a multi Builder (including Aliases).

  - Redefine the $WINDOWSPROGMANIFESTSUFFIX and
    $WINDOWSSHLIBMANIFESTSUFFIX variables so they pick up changes to
    the underlying $SHLIBSUFFIX and $PROGSUFFIX variables.

  - Add a GetBuildFailures() function that can be called from functions
    registered with the Python atexit module to print summary information
    about any failures encountered while building.

  - Return a NodeList object, not a Python list, when a single_source
    Builder like Object() is called with more than one file.

  - When searching for implicit dependency files in the directories
    in a $*PATH list, don't create Dir Nodes for directories that
    don't actually exist on-disk.

  - Add a Requires() function to allow the specification of order-only
    prerequisites, which will be updated before specified "downstream"
    targets but which don't actually cause the target to be rebuilt.

  - Restore the FS.{Dir,File,Entry}.rel_path() method.

  - Make the default behavior of {Source,Target}Signatures('timestamp')
    be equivalent to 'timestamp-match', not 'timestamp-newer'.

  - Fix use of CacheDir with Decider('timestamp-newer') by updating
    the modification time when copying files from the cache.

  - Fix random issues with parallel (-j) builds on Windows when Python
    holds open file handles (especially for SCons temporary files,
    or targets built by Python function actions) across process creation.

  From Maxim Kartashev:

  - Fix test scripts when run on Solaris.

  From Gary Oberbrunner:

  - Fix Glob() when a pattern is in an explicitly-named subdirectory.

  From Philipp Scholl:

  - Fix setting up targets if multiple Package builders are specified
    at once.



RELEASE 0.97.0d20070918 - Tue, 18 Sep 2007 10:51:27 -0500

  From Steven Knight:

  - Fix the wix Tool module to handle null entries in $PATH variables.

  - Move the documentation of Install() and InstallAs() from the list
    of functions to the list of Builders (now that they're implemented
    as such).

  - Allow env.CacheDir() to be set per construction environment.  The
    global CacheDir() function now sets an overridable global default.

  - Add an env.Decider() method and a Node.Decider() method that allow
    flexible specification of an arbitrary function to decide if a given
    dependency has changed since the last time a target was built.

  - Don't execute Configure actions (while reading SConscript files)
    when cleaning (-c) or getting help (-h or -H).

  - Add to each target an implicit dependency on the external command(s)
    used to build the target, as found by searching env['ENV']['PATH']
    for the first argument on each executed command line.

  - Add support for a $IMPLICIT_COMMAND_DEPENDENCIES construction
    variabe that can be used to disable the automatic implicit
    dependency on executed commands.

  - Add an "ensure_suffix" keyword to Builder() definitions that, when
    true, will add the configured suffix to the targets even if it looks
    like they already have a different suffix.

  - Add a Progress() function that allows for calling a function or string
    (or list of strings) to display progress while walking the DAG.

  - Allow ParseConfig(), MergeFlags() and ParseFlags() to handle output
    from a *config command with quoted path names that contain spaces.

  - Make the Return() function stop processing the SConscript file and
    return immediately.  Add a "stop=" keyword argument that can be set
    to False to preserve the old behavior.

  - Fix use of exitstatfunc on an Action.

  - Introduce all man page function examples with "Example:" or "Examples:".

  - When a file gets added to a directory, make sure the directory gets
    re-scanned for the new implicit dependency.

  - Fix handling a file that's specified multiple times in a target
    list so that it doesn't cause dependent Nodes to "disappear" from
    the dependency graph walk.

  From Carsten Koch:

  - Avoid race conditions with same-named files and directory creation
    when pushing copies of files to CacheDir().

  From Tzvetan Mikov:

  - Handle $ in Java class names.

  From Gary Oberbrunner:

  - Add support for the Intel C compiler on Windows64.

  - On SGI IRIX, have $SHCXX use $CXX by default (like other platforms).

  From Sohail Somani:

  - When Cloning a construction environment, set any variables before
    applying tools (so the tool module can access the configured settings)
    and re-set them after (so they end up matching what the user set).

  From Matthias Troffaes:

  - Make sure extra auxiliary files generated by some LaTeX packages
    and not ending in .aux also get deleted by scons -c.

  From Greg Ward:

  - Add a $JAVABOOTCLASSPATH variable for directories to be passed to the
    javac -bootclasspath option.

  From Christoph Wiedemann:

  - Add implicit dependencies on the commands used to build a target.




RELEASE 0.97.0d20070809 - Fri, 10 Aug 2007 10:51:27 -0500

  From Lars Albertsson:

  - Don't error if a #include line happens to match a directory
    somewhere on a path (like $CPPPATH, $FORTRANPATH, etc.).

  From Mark Bertoglio:

  - Fix listing multiple projects in Visual Studio 7.[01] solution files,
    including generating individual project GUIDs instead of re-using
    the solution GUID.

  From Jean Brouwers:

  - Add /opt/SUNWspro/bin to the default execution PATH on Solaris.

  From Allan Erskine:

  - Only expect the Microsoft IDL compiler to emit *_p.c and *_data.c
    files if the /proxy and /dlldata switches are used (respectively).

  From Steven Knight:

  - Have --debug=explain report if a target is being rebuilt because
    AlwaysBuild() is specified (instead of "unknown reasons").

  - Support {Get,Set}Option('help') to make it easier for SConscript
    files to tell if a help option (-h, --help, etc.) has been specified.

  - Support {Get,Set}Option('random') so random-dependency interaction
    with CacheDir() is controllable from SConscript files.

  - Add a new AddOption() function to support user-defined command-
    line flags (like --prefix=, --force, etc.).

  - Replace modified Optik version with new optparse compatibility module
    for command line processing in Scripts/SConsOptions.py

  - Push and retrieve built symlinks to/from a CacheDir() as actual
    symlinks, not by copying the file contents.

  - Fix how the Action module handles stringifying the shared library
    generator in the Tool/mingw.py module.

  - When generating a config.h file, print "#define HAVE_{FEATURE} 1"
    instad of just "#define HAVE_{FEATURE}", for more compatibility
    with Autoconf-style projects.

  - Fix expansion of $TARGET, $TARGETS, $SOURCE and $SOURCES keywords in
    Visual C/C++ PDB file names.

  - Fix locating Visual C/C++ PDB files in build directories.

  - Support an env.AddMethod() method and an AddMethod() global function
    for adding a new method, respectively, to a construction environment
    or an arbitrary object (such as a class).

  - Fix the --debug=time option when the -j option is specified and all
    files are up to date.

  - Add a $SWIGOUTDIR variable to allow setting the swig -outdir option,
    and use it to identify files created by the swig -java option.

  - Add a $SWIGPATH variable that specifies the path to be searched
    for included SWIG files, Also add related $SWIGINCPREFIX and
    $SWIGINCSUFFIX variables that specify the prefix and suffix to
    be be added to each $SWIGPATH directory when expanded on the SWIG
    command line.

  - More efficient copying of construction environments (mostly borrowed
    from copy.deepcopy() in the standard Python library).

  - When printing --tree=prune output, don't print [brackets] around
    source files, only do so for built targets with children.

  - Fix interpretation of Builder source arguments when the Builder has
    a src_suffix *and* a source_builder and the argument has no suffix.

  - Fix use of expansions like ${TARGET.dir} or ${SOURCE.dir} in the
    following construction variables:  $FORTRANMODDIR, $JARCHDIR,
    $JARFLAGS, $LEXFLAGS, $SWIGFLAGS, $SWIGOUTDIR and $YACCFLAGS.

  - Fix dependencies on Java files generated by SWIG so they can be
    detected and built in one pass.

  - Fix SWIG when used with a BuildDir().

  From Leanid Nazdrynau:

  - When applying Tool modules after a construction environment has
    already been created, don't overwrite existing $CFILESUFFIX and
    $CXXFILESUFFIX value.

  - Support passing the Java() builder a list of explicit .java files
    (not only a list of directories to be scanned for .java files).

  - Support passing .java files to the Jar() and JavaH() builders, which
    then use the builder underlying the Java() builder to turn them into
    .class files.  (That is, the Jar()-Java() chain of builders become
    multi-step, like the Program()-Object()-CFile() builders.)

  - Support passing SWIG .i files to the Java builders (Java(),
    Jar(), JavaH()), to cause intermediate .java files to be created
    automatically.

  - Add $JAVACLASSPATH and $JAVASOURCEPATH variables, that get added to
    the javac "-classpath" and "-sourcepath" options.  (Note that SCons
    does *not* currently search these paths for implicit dependencies.)

  - Commonize initialization of Java-related builders.

  From Jan Nijtmans:

  - Find Java anonymous classes when the next token after the name is
    an open parenthesis.

  From Gary Oberbrunner:

  - Fix a code example in the man page.

  From Tilo Prutz:

  - Add support for the file names that Java 1.5 (and 1.6) generates for
    nested anonymous inner classes, which are different from Java 1.4.

  From Adam Simpkins:

  - Allow worker threads to terminate gracefully when all jobs are
    finished.

  From Sohail Somani:

  - Add LaTeX scanner support for finding dependencies specified with
    the \usepackage{} directive.



RELEASE 0.97 - Thu, 17 May 2007 08:59:41 -0500

  From Steven Knight:

  - Fix a bug that would make parallel builds stop in their tracks if
    Nodes that depended on lists that contained some Nodes built together
    caused the reference count to drop below 0 if the Nodes were visited
    and commands finished in the wrong order.

  - Make sure the DirEntryScanner doesn't choke if it's handed something
    that's not a directory (Node.FS.Dir) Node.



RELEASE 0.96.96 - Thu, 12 Apr 2007 12:36:25 -0500

  NOTE:  This is (Yet) a(nother) pre-release of 0.97 for testing purposes.

  From Joe Bloggs:

  - Man page fix:  remove cut-and-paste sentence in NoCache() description.

  From Dmitry Grigorenko and Gary Oberbrunner:

  - Use the Intel C++ compiler, not $CC, to link C++ source.

  From Helmut Grohne:

  - Fix the man page example of propagating a user's external environment.

  From Steven Knight:

  - Back out (most of) the Windows registry installer patch, which
    seems to not work on some versions of Windows.

  - Don't treat Java ".class" attributes as defining an inner class.

  - Fix detecting an erroneous Java anonymous class when the first
    non-skipped token after a "new" keyword is a closing brace.

  - Fix a regression when a CPPDEFINES list contains a tuple, the second
    item of which (the option value) is a construction variable expansion
    (e.g. $VALUE) and the value of the variable isn't a string.

  - Improve the error message if an IOError (like trying to read a
    directory as a file) occurs while deciding if a node is up-to-date.

  - Fix "maximum recursion" / "unhashable type" errors in $CPPPATH
    PathList expansion if a subsidiary expansion yields a stringable,
    non-Node object.

  - Generate API documentation from the docstrings (using epydoc).

  - Fix use of --debug=presub with Actions for out-of-the-box Builders.

  - Fix handling nested lists within $CPPPATH, $LIBPATH, etc.

  - Fix a "builders_used" AttributeError that real-world Qt initialization
    triggered in the refactored suffix handling for Builders.

  - Make the reported --debug=time timings meaningful when used with -j.
    Better documentation of what the times mean.

  - User Guide updates: --random, AlwaysBuild(), --tree=,
    --debug=findlibs, --debug=presub, --debug=stacktrace,
    --taskmastertrace.

  - Document (in both man page and User's Guide) that --implicit-cache
    ignores changes in $CPPPATH, $LIBPATH, etc.

  From Jean-Baptiste Lab:

  - Remove hard-coded dependency on Python 2.2 from Debian packaging files.

  From Jeff Mahovsky:

  - Handle spaces in the build target name in Visual Studio project files.

  From Rob Managan:

  - Re-run LaTeX after BibTeX has been re-run in response to a changed
    .bib file.

  From Joel B. Mohler:

  - Make additional TeX auxiliary files (.toc, .idx and .bbl files)
    Precious so their removal doesn't affect whether the necessary
    sections are included in output PDF or PostScript files.

  From Gary Oberbrunner:

  - Fix the ability to import modules in the site_scons directory from
    a subdirectory.

  From Adam Simpkins:

  - Make sure parallel (-j) builds all targets even if they show up
    multiple times in the child list (as a source and a dependency).

  From Matthias Troffaes:

  - Don't re-run TeX if the triggering strings (\makeindex, \bibliography
    \tableofcontents) are commented out.

  From Richard Viney:

  - Fix use of custom include and lib paths with Visual Studio 8.

  - Select the default .NET Framework SDK Dir based on the version of
    Visual Studio being used.



RELEASE 0.96.95 - Mon, 12 Feb 2007 20:25:16 -0600

  From Anatoly Techtonik:

  - Add the scons.org URL and a package description to the setup.py
    arguments.

  - Have the Windows installer add a registry entry for scons.bat in the
    "App Paths" key, so scons.bat can be executed without adding the
    directory to the %PATH%.  (Python itself works this way.)

  From Anonymous:

  - Fix looking for default paths in Visual Studio 8.0 (and later).

  - Add -lm to the list of default D libraries for linking.

  From Matt Doar:

  - Provide a more complete write-your-own-Scanner example in the man page.

  From Ralf W. Grosse-Kunstleve:

  - Contributed upstream Python change to our copied subprocess.py module
    for more efficient standard input processing.

  From Steven Knight:

  - Fix the Node.FS.Base.rel_path() method when the two nodes are on
    different drive letters.  (This caused an infinite loop when
    trying to write .sconsign files.)

  - Fully support Scanners that use a dictionary to map file suffixes
    to other scanners.

  - Support delayed evaluation of the $SPAWN variable to allow selection
    of a function via ${} string expansions.

  - Add --srcdir as a synonym for -Y/--repository.

  - Document limitations of #include "file.h" with Repository().

  - Fix use of a toolpath under the source directory of a BuildDir().

  - Fix env.Install() with a file name portion that begins with '#'.

  - Fix ParseConfig()'s handling of multiple options in a string that's
    replaced a *FLAGS construction variable.

  - Have the C++ tools initialize common C compilation variables ($CCFLAGS,
    $SHCCFLAGS and $_CCCOMCOM) even if the 'cc' Tool isn't loaded.

  From Leanid Nazdrynau:

  - Fix detection of Java anonymous classes if a newline precedes the
    opening brace.

  From Gary Oberbrunner:

  - Document use of ${} to execute arbitrary Python code.

  - Add support for:
    1) automatically adding a site_scons subdirectory (in the top-level
       SConstruct directory) to sys.path (PYTHONPATH);
    2) automatically importing site_scons/site_init.py;
    3) automatically adding site_scons/site_tools to the toolpath.

  From John Pye:

  - Change ParseConfig() to preserve white space in arguments passed in
    as a list.

  From a smith:

  - Fix adding explicitly-named Java inner class files (and any
    other file names that may contain a '$') to Jar files.

  From David Vitek:

  - Add a NoCache() function to mark targets as unsuitable for propagating
    to (or retrieving from) a CacheDir().

  From Ben Webb:

  - If the swig -noproxy option is used, it won't generate a .py file,
    so don't emit it as a target that we expect to be built.



RELEASE 0.96.94 - Sun, 07 Jan 2007 18:36:20 -0600

  NOTE:  This is a pre-release of 0.97 for testing purposes.

  From Anonymous:

  - Allow arbitrary white space after a SWIG %module declaration.

  From Paul:

  - When compiling resources under MinGW, make sure there's a space
    between the --include-dir option and its argument.

  From Jay Kint:

  - Alleviate long command line issues on Windows by executing command
    lines directly via os.spawnv() if the command line doesn't need
    shell interpretation (has no pipes, redirection, etc.).

  From Walter Franzini:

  - Exclude additional Debian packaging files from the copyright check.

  From Fawad Halim:

  - Handle the conflict between the impending Python 2.6 'as' keyword
    and our Tool/as.py module name.

  From Steven Knight:

  - Speed up the Node.FS.Dir.rel_path() method used to generate path names
    that get put into the .sconsign* file(s).

  - Optimize Node.FS.Base.get_suffix() by computing the suffix once, up
    front, when we set the Node's name.  (Duh...)

  - Reduce the Memoizer's responsibilities to simply counting hits and
    misses when the --debug=memoizer option is used, not to actually
    handling the key calculation and memoization itself.  This speeds
    up some configurations significantly, and should cause no functional
    differences.

  - Add a new scons-time script with subcommands for generating
    consistent timing output from SCons configurations, extracting
    various information from those timings, and displaying them in
    different formats.

  - Reduce some unnecessary stat() calls from on-disk entry type checks.

  - Fix SideEffect() when used with -j, which was badly broken in 0.96.93.

  - Propagate TypeError exceptions when evaluating construction variable
    expansions up the stack, so users can see what's going on.

  - When disambiguating a Node.FS.Entry into a Dir or File, don't look
    in the on-disk source directory until we've confirmed there's no
    on-disk entry locally and there *is* one in the srcdir.  This avoids
    creating a phantom Node that can interfere with dependencies on
    directory contents.

  - Add an AllowSubstExceptions() function that gives the SConscript
    files control over what exceptions cause a string to expand to ''
    vs. terminating processing with an error.

  - Allow the f90.py and f95.py Tool modules to compile earlier source
    source files of earlier Fortran version.

  - Fix storing signatures of files retrieved from CacheDir() so they're
    correctly identified as up-to-date next invocation.

  - Make sure lists of computed source suffixes cached by Builder objects
    don't persist across changes to the list of source Builders (so the
    addition of suffixes like .ui by the qt.py Tool module take effect).

  - Enhance the bootstrap.py script to allow it to be used to execute
    SCons more easily from a checked-out source tree.

  From Ben Leslie:

  - Fix post-Memoizer value caching misspellings in Node.FS._doLookup().

  From Rob Managan, Dmitry Mikhin and Joel B. Mohler:

  - Handle TeX/LaTeX files in subdirectories by changing directory
    before invoking TeX/LaTeX.

  - Scan LaTeX files for \bibliography lines.

  - Support multiple file names in a "\bibliography{file1,file2}" string.

  - Handle TeX warnings about undefined citations.

  - Support re-running LaTeX if necessary due to a Table of Contents.

  From Dmitry Mikhin:

  - Return LaTeX if "Rerun to get citations correct" shows up on the next
    line after the "Warning:" string.

  From Gary Oberbrunner:

  - Add #include lines to fix portability issues in two tests.

  - Eliminate some unnecessary os.path.normpath() calls.

  - Add a $CFLAGS variable for C-specific options, leaving $CCFLAGS
    for options common to C and C++.

  From Tom Parker:

  - Have the error message print the missing file that Qt can't find.

  From John Pye:

  - Fix env.MergeFlags() appending to construction variable value of None.

  From Steve Robbins:

  - Fix the "sconsign" script when the .sconsign.dblite file is explicitly
    specified on the command line (and not intuited from the old way of
    calling it with just ".sconsign").

  From Jose Pablo Ezequiel "Pupeno" Fernandez Silva:

  - Give the 'lex' tool knowledge of the additional target files produced
    by the flex "--header-file=" and "--tables-file=" options.

  - Give the 'yacc' tool knowledge of the additional target files produced
    by the bison "-g", "--defines=" and "--graph=" options.

  - Generate intermediate files with Objective C file suffixes (.m) when
    the lex and yacc source files have appropriate suffixes (.lm and .ym).

  From Sohail Somain:

  - Have the mslink.py Tool only look for a 'link' executable on Windows
    systems.

  From Vaclav Smilauer:

  - Add support for a "srcdir" keyword argument when calling a Builder,
    which will add a srcdir prefix to all non-relative string sources.

  From Jonathan Ultis:

  - Allow Options converters to take the construction environment as
    an optional argument.



RELEASE 0.96.93 - Mon, 06 Nov 2006 00:44:11 -0600

  NOTE:  This is a pre-release of 0.97 for testing purposes.

  From Anonymous:

  - Allow Python Value Nodes to be Builder targets.

  From Matthias:

  - Only filter Visual Studio common filename prefixes on complete
    directory names.

  From Chad Austin:

  - Fix the build of the SCons documentation on systems that don't
    have "python" in the $PATH.

  From Ken Boortz:

  - Enhance ParseConfig() to recognize options that begin with '+'.

  From John Calcote, Elliot Murphy:

  - Document ways to override the CCPDBFLAGS variable to use the
    Microsoft linker's /Zi option instead of the default /Z7.

  From Christopher Drexler:

  - Make SCons aware bibtex must be called if any \include files
    cause creation of a bibliography.

  - Make SCons aware that "\bilbiography" in TeX source files means
    that related .bbl and .blg bibliography files will be created.
    (NOTE:  This still needs to search for the string in \include files.)

  From David Gruener:

  - Fix inconsistent handling of Action strfunction arguments.

  - Preserve white space in display Action strfunction strings.

  From James Y. Knight and Gerard Patel:

  - Support creation of shared object files from assembly language.

  From Steven Knight:

  - Speed up the Taskmaster significantly by avoiding unnecessary
    re-scans of Nodes to find out if there's work to be done, having it
    track the currently-executed top-level target directly and not
    through its presence on the target list, and eliminating some other
    minor list(s), method(s) and manipulation.

  - Fix the expansion of $TARGET and $SOURCE in the expansion of
    $INSTALLSTR displayed for non-environment calls to InstallAs().

  - Fix the ability to have an Alias() call refer to a directory
    name that's not identified as a directory until later.

  - Enhance runtest.py with an option to use QMTest as the harness.
    This will become the default behavior as we add more functionality
    to the QMTest side.

  - Let linking on mingw use the default function that chooses $CC (gcc)
    or $CXX (g++) depending on whether there are any C++ source files.

  - Work around a bug in early versions of the Python 2.4 profile module
    that caused the --profile= option to fail.

  - Only call Options validators and converters once when initializing a
    construction environment.

  - Fix the ability of env.Append() and env.Prepend(), in all known Python
    versions, to handle different input value types when the construction
    variable being updated is a dictionary.

  - Add a --cache-debug option for information about what files it's
    looking for in a CacheDir().

  - Document the difference in construction variable expansion between
    {Action,Builder}() and env.{Action,Builder}().

  - Change the name of env.Copy() to env.Clone(), keeping the old name
    around for backwards compatibility (with the intention of eventually
    phasing it out to avoid confusion with the Copy() Action factory).

  From Arve Knudsen:

  - Support cleaning and scanning SWIG-generated files.

  From Carsten Koch:

  - Allow selection of Visual Studio version by setting $MSVS_VERSION
    after construction environment initialization.

  From Jean-Baptiste Lab:

  - Try using zipimport if we can't import Tool or Platform modules
    using the normal "imp" module.  This allows SCons to be packaged
    using py2exe's all-in-one-zip-file approach.

  From Ben Liblit:

  - Do not re-scan files if the scanner returns no implicit dependencies.

  From Sanjoy Mahajan:

  - Change use of $SOURCES to $SOURCE in all TeX-related Tool modules.

  From Joel B. Mohler:

  - Make SCons aware that "\makeindex" in TeX source files means that
    related .ilg, .ind and .idx index files will be created.
    (NOTE:  This still needs to search for the string in \include files.)

  - Prevent scanning the TeX .aux file for additional files from
    trying to remove it twice when the -c option is used.

  From Leanid Nazdrynau:

  - Give the MSVC RES (resource) Builder a src_builder list and a .rc
    src_suffix so other builders can generate .rc files.

  From Matthew A. Nicholson:

  - Enhance Install() and InstallAs() to handle directory trees as sources.

  From Jan Nijtmans:

  - Don't use the -fPIC flag when using gcc on Windows (e.g. MinGW).

  From Greg Noel:

  - Add an env.ParseFlags() method that provides separate logic for
    parsing GNU tool chain flags into a dictionary.

  - Add an env.MergeFlags() method to apply an arbitrary dictionary
    of flags to a construction environment's variables.

  From Gary Oberbrunner:

  - Fix parsing tripartite Intel C compiler version numbers on Linux.

  - Extend the ParseConfig() function to recognize -arch and
    -isysroot options.

  - Have the error message list the known suffixes when a Builder call
    can't build a source file with an unknown suffix.

  From Karol Pietrzak:

  - Avoid recursive calls to main() in the program snippet used by the
    SConf subsystem to test linking against libraries.  This changes the
    default behavior of CheckLib() and CheckLibWithHeader() to print
    "Checking for C library foo..." instead of "Checking for main()
    in C library foo...".

  From John Pye:

  - Throw an exception if a command called by ParseConfig() or
    ParseFlags() returns an error.

  From Stefan Seefeld:

  - Initial infrastructure for running SCons tests under QMTest.

  From Sohail Somani:

  - Fix tests that fail due to gcc warnings.

  From Dobes Vandermeer:

  - In stack traces, print the full paths of SConscript files.

  From Atul Varma:

  - Fix detection of Visual C++ Express Edition.

  From Dobes Vandermeer:

  - Let the src_dir option to the SConscript() function affect all the
    the source file paths, instead of treating all source files paths
    as relative to the SConscript directory itself.

  From Nicolas Vigier:

  - Fix finding Fortran modules in build directories.

  - Fix use of BuildDir() when the source file in the source directory
    is a symlink with a relative path.

  From Edward Wang:

  - Fix the Memoizer when the SCons Python modules are executed from
    .pyo files at different locations from where they were compiled.

  From Johan Zander:

  - Fix missing os.path.join() when constructing the $FRAMEWORKSDKDIR/bin.



RELEASE 0.96.92 - Mon, 10 Apr 2006 21:08:22 -0400

  NOTE:  This was a pre-release of 0.97 for testing purposes.

  From Anonymous:

  - Fix the intelc.py Tool module to not throw an exception if the
    only installed version is something other than ia32.

  - Set $CCVERSION when using gcc.

  From Matthias:

  - Support generating project and solution files for Microsoft
    Visual Studio version 8.

  - Support generating more than one project file for a Microsoft
    Visual Studio solution file.

  - Add support for a support "runfile" parameter to Microsoft
    Visual Studio project file creation.

  - Put the project GUID, not the solution GUID, in the right spot
    in the solution file.

  From Erling Andersen:

  - Fix interpretation of Node.FS objects wrapped in Proxy instances,
    allowing expansion of things like ${File(TARGET)} in command lines.

  From Stanislav Baranov:

  - Add a separate MSVSSolution() Builder, with support for the
    following new construction variables: $MSVSBUILDCOM, $MSVSCLEANCOM,
    $MSVSENCODING, $MSVSREBUILDCOM, $MSVSSCONS, $MSVSSCONSCOM,
    $MSVSSCONSFLAGS, $MSVSSCONSCRIPT and $MSVSSOLUTIONCOM.

  From Ralph W. Grosse-Kunstleve and Patrick Mezard:

  - Remove unneceesary (and incorrect) SCons.Util strings on some function
    calls in SCons.Util.

  From Bob Halley:

  - Fix C/C++ compiler selection on AIX to not always use the external $CC
    environment variable.

  From August HÃ¶randl:

  - Add a scanner for \include and \import files, with support for
    searching a directory list in $TEXINPUTS (imported from the external
    environment).

  - Support $MAKEINDEX, $MAKEINDEXCOM, $MAKEINDEXCOMSTR and
    $MAKEINDEXFLAGS for generating indices from .idx files.

  From Steven Johnson:

  - Add a NoClean() Environment method and function to override removal
    of targets during a -c clean, including documentation and tests.

  From Steven Knight:

  - Check for whether files exist on disk by listing the directory
    contents, not calling os.path.exists() file by file.  This is
    somewhat more efficient in general, and may be significantly
    more efficient on Windows.

  - Minor speedups in the internal is_Dict(), is_List() and is_String()
    functions.

  - Fix a signature refactoring bug that caused Qt header files to
    get re-generated every time.

  - Don't fail when writing signatures if the .sconsign.dblite file is
    owned by a different user (e.g. root) from a previous run.

  - When deleting variables from stacked OverrideEnvironments, don't
    throw a KeyError if we were able to delte the variable from any
    Environment in the stack.

  - Get rid of the last indentation tabs in the SCons source files and
    add -tt to the Python invocations in the packaging build and the
    tests so they don't creep back in.

  - In Visual Studio project files, put quotes around the -C directory
    so everything works even if the path has spaces in it.

  - The Intel Fortran compiler uses -object:$TARGET, not "-o $TARGET",
    when building object files on Windows.  Have the the ifort Tool
    modify the default command lines appropriately.

  - Document the --debug=explain option in the man page.  (How did we
    miss this?)

  - Add a $LATEXRETRIES variable to allow configuration of the number of
    times LaTex can be re-called to try to resolve undefined references.

  - Change the order of the arguments to Configure.Checklib() to match
    the documentation.

  - Handle signature calculation properly when the Python function used
    for a FunctionAction is an object method.

  - On Windows, assume that absolute path names without a drive letter
    refer to the drive on which the SConstruct file lives.

  - Add /usr/ccs/bin to the end of the the default external execution
    PATH on Solaris.

  - Add $PKGCHK and $PKGINFO variables for use on Solaris when searching
    for the SunPRO C++ compiler.  Make the default value for $PKGCHK
    be /usr/sbin/pgkchk (since /usr/sbin isn't usually on the external
    execution $PATH).

  - Fix a man page example of overriding variables when calling
    SharedLibrary() to also set the $LIBSUFFIXES variable.

  - Add a --taskmastertrace=FILE option to give some insight on how
    the taskmaster decides what Node to build next.

  - Changed the names of the old $WIN32DEFPREFIX, $WIN32DEFSUFFIX,
    $WIN32DLLPREFIX and $WIN32IMPLIBPREFIX construction variables to
    new $WINDOWSDEFPREFIX, $WINDOWSDEFSUFFIX, $WINDOWSDLLPREFIX and
    $WINDOWSIMPLIBPREFIX construction variables.  The old names are now
    deprecated, but preserved for backwards compatibility.

  - Fix (?) a runtest.py hang on Windows when the --xml option is used.

  - Change the message when an error occurs trying to interact with the
    file system to report the target(s) in square brackets (as before) and
    the actual file or directory that encountered the error afterwards.

  From Chen Lee:

  - Add x64 support for Microsoft Visual Studio 8.

  From Baptiste Lepilleur:

  - Support the --debug=memory option on Windows when the Python version
    has the win32process and win32api modules.

  - Add support for Visual Studio 2005 Pro.

  - Fix portability issues in various tests: test/Case.py,
    Test/Java/{JAR,JARCHDIR,JARFLAGS,JAVAC,JAVACFLAGS,JAVAH,RMIC}.py,
    test/MSVS/vs-{6.0,7.0,7.1,8.0}-exec.py,
    test/Repository/{Java,JavaH,RMIC}.py,
    test/QT/{generated-ui,installed,up-to-date,warnings}.py,
    test/ZIP/ZIP.py.

  - Ignore pkgchk errors on Solaris when searching for the C++ compiler.

  - Speed up the SCons/EnvironmentTests.py unit tests.

  - Add a --verbose= option to runtest.py to print executed commands
    and their output at various levels.

  From Christian Maaser:

  - Add support for Visual Studio Express Editions.

  - Add support for Visual Studio 8 *.manifest files, includng
    new $WINDOWS_INSERT_MANIFEST, $WINDOWSPROGMANIFESTSUFFIX,
    $WINDOWSPROGMANIFESTPREFIX, $WINDOWSPROGMANIFESTSUFFIX,
    $WINDOWSSHLIBMANIFESTPREFIX and $WINDOWSSHLIBMANIFESTSUFFIX
    construction variables.

  From Adam MacBeth:

  - Fix detection of additional Java inner classes following use of a
    "new" keyword inside an inner class.

  From Sanjoy Mahajan:

  - Correct TeX-related command lines to just $SOURCE, not $SOURCES

  From Patrick Mezard:

  - Execute build commands for a command-line target if any of the
    files built along with the target is out of date or non-existent,
    not just if the command-line target itself is out of date.

  - Fix the -n option when used with -c to print all of the targets
    that will be removed for a multi-target Builder call.

  - If there's no file in the source directory, make sure there isn't
    one in the build directory, too, to avoid dangling files left
    over from previous runs when a source file is removed.

  - Allow AppendUnique() and PrependUnique() to append strings (and
    other atomic objects) to lists.

  From Joel B. Mohler:

  - Extend latex.py, pdflatex.py, pdftex.py and tex.py so that building
    from both TeX and LaTeX files uses the same logic to call $BIBTEX
    when it's necessary, to call $MAKEINDEX when it's necessary, and to
    call $TEX or $LATEX multiple times to handle undefined references.

  - Add an emitter to the various TeX builders so that the generated
    .aux and .log files also get deleted by the -c option.

  From Leanid Nazdrynau:

  - Fix the Qt UIC scanner to work with generated .ui files (by using
    the FindFile() function instead of checking by-hand for the file).

  From Jan Nieuwenhuizen:

  - Fix a problem with interpreting quoted argument lists on command lines.

  From Greg Noel:

  - Add /sw/bin to the default execution PATH on Mac OS X.

  From Kian Win Ong:

  - When building a .jar file and there is a $JARCHDIR, put the -C
    in front of each .class file on the command line.

  - Recognize the Java 1.5 enum keyword.

  From Asfand Yar Qazi:

  - Add /opt/bin to the default execution PATH on all POSIX platforms
    (between /usr/local/bin and /bin).

  From Jon Rafkind:

  - Fix the use of Configure() contexts from nested subsidiary
    SConscript files.

  From Christoph Schulz:

  - Add support for $CONFIGUREDIR and $CONFIGURELOG variables to control
    the directory and logs for configuration tests.

  - Add support for a $INSTALLSTR variable.

  - Add support for $RANLIBCOM and $RANLIBCOMSTR variables (which fixes
    a bug when setting $ARCOMSTR).

  From Amir Szekely:

  - Add use of $CPPDEFINES to $RCCOM (resource file compilation) on MinGW.

  From Erick Tryzelaar:

  - Fix the error message when trying to report that a given option is
    not gettable/settable from an SConscript file.

  From Dobes Vandermeer:

  - Add support for SCC and other settings in Microsoft Visual
    Studio project and solution files:  $MSVS_PROJECT_BASE_PATH,
    $MSVS_PROJECT_GUID, $MSVS_SCC_AUX_PATH, $MSVS_SCC_LOCAL_PATH,
    $MSVS_SCC_PROJECT_NAME, $MSVS_SCC_PROVIDER,

  - Add support for using a $SCONS_HOME variable (imported from the
    external environment, or settable internally) to put a shortened
    SCons execution line in the Visual Studio project file.

  From David J. Van Maren:

  - Only filter common prefixes from source files names in Visual Studio
    project files if the prefix is a complete (sub)directory name.

  From Thad Ward:

  - If $MSVSVERSIONS is already set, don't overwrite it with
    information from the registry.



RELEASE 0.96.91 - Thu, 08 Sep 2005 07:18:23 -0400

  NOTE:  This was a pre-release of 0.97 for testing purposes.

  From Chad Austin:

  - Have the environment store the toolpath and re-use it to find Tools
    modules during later Copy() or Tool() calls (unless overridden).

  - Normalize the directory path names in SConsignFile() database
    files so the same signature file can interoperate on Windows and
    non-Windows systems.

  - Make --debug=stacktrace print a stacktrace when a UserError is thrown.

  - Remove an old, erroneous cut-and-paste comment in Scanner/Dir.py.

  From Stanislav Baranov:

  - Make it possible to support with custom Alias (sub-)classes.

  - Allow Builders to take empty source lists when called.

  - Allow access to both TARGET and SOURCE in $*PATH expansions.

  - Allow SConscript files to modify BUILD_TARGETS.

  From Timothee Besset:

  - Add support for Objective C/C++ .m and .mm file suffixes (for
    Mac OS X).

  From Charles Crain

  - Fix the PharLap linkloc.py module to use target+source arguments
    when calling env.subst().

  From Bjorn Eriksson:

  - Fix an incorrect Command() keyword argument in the man page.

  - Add a $TEMPFILEPREFIX variable to control the prefix or flag used
    to pass a long-command-line-execution tempfile to a command.

  From Steven Knight:

  - Enhanced the SCons setup.py script to install man pages on
    UNIX/Linux systems.

  - Add support for an Options.FormatOptionHelpText() method that can
    be overridden to customize the format of Options help text.

  - Add a global name for the Entry class (which had already been
    documented).

  - Fix re-scanning of generated source files for implicit dependencies
    when the -j option is used.

  - Fix a dependency problem that caused $LIBS scans to not be added
    to all of the targets in a multiple-target builder call, which
    could cause out-of-order builds when the -j option is used.

  - Store the paths of source files and dependencies in the .sconsign*
    file(s) relative to the target's directory, not relative to the
    top-level SConstruct directory.  This starts to make it possible to
    subdivide the dependency tree arbitrarily by putting an SConstruct
    file in every directory and using content signatures.

  - Add support for $YACCHFILESUFFIX and $YACCHXXFILESUFFIX variables
    that accomodate parser generators that write header files to a
    different suffix than the hard-coded .hpp when the -d option is used.

  - The default behavior is now to store signature information in a
    single .sconsign.dblite file in the top-level SConstruct directory.
    The old behavior of a separate .sconsign file in each directory can
    be specified by calling SConsignFile(None).

  - Remove line number byte codes within the signature calculation
    of Python function actions, so that changing the location of an
    otherwise unmodified Python function doesn't cause rebuilds.

  - Fix AddPreAction() and AddPostAction() when an action has more than
    one target file:  attach the actions to the Executor, not the Node.

  - Allow the source directory of a BuildDir / build_dir to be outside
    of the top-level SConstruct directory tree.

  - Add a --debug=nomemoizer option that disables the Memoizer for clearer
    looks at the counts and profiles of the underlying function calls,
    not the Memoizer wrappers.

  - Print various --debug= stats even if we exit early (e.g. using -h).

  - Really only use the cached content signature value if the file
    is older than --max-drift, not just if --max-drift is set.

  - Remove support for conversion from old (pre 0.96) .sconsign formats.

  - Add support for a --diskcheck option to enable or disable various
    on-disk checks:  that File and Dir nodes match on-disk entries;
    whether an RCS file exists for a missing source file; whether an
    SCCS file exists for a missing source file.

  - Add a --raw argument to the sconsign script, so it can print a
    raw representation of each entry's NodeInfo dictionary.

  - Add the 'f90' and 'f95' tools to the list of Fortran compilers
    searched for by default.

  - Add the +Z option by default when compiling shared objects on
    HP-UX.

  From Chen Lee:

  - Handle Visual Studio project and solution files in Unicode.

  From Sanjoy Mahajan:

  - Fix a bad use of Copy() in an example in the man page, and a
    bad regular expression example in the man page and User's Guide.

  From Shannon Mann:

  - Have the Visual Studio project file(s) echo "Starting SCons" before
    executing SCons, mainly to work around a quote-stripping bug in
    (some versions of?) the Windows cmd command executor.

  From Georg Mischler:

  - Remove the space after the -o option when invoking the Borland
    BCC compiler; some versions apparently require that the file name
    argument be concatenated with the option.

  From Leanid Nazdrynau:

  - Fix the Java parser's handling of backslashes in strings.

  From Greg Noel:

  - Add construction variables to support frameworks on Mac OS X:
    $FRAMEWORKS, $FRAMEWORKPREFIX, $FRAMEWORKPATH, $FRAMEWORKPATHPREFIX.

  - Re-order link lines so the -o option always comes right after the
    command name.

  From Gary Oberbrunner:

  - Add support for Intel C++ beta 9.0 (both 32 and 64 bit versions).

  - Document the new $FRAMEWORK* variables for Mac OS X.

  From Karol Pietrzak:

  - Add $RPATH (-R) support to the Sun linker Tool (sunlink).

  - Add a description of env.subst() to the man page.

  From Chris Prince:

  - Look in the right directory, not always the local directory, for a
    same-named file or directory conflict on disk.

  - On Windows, preserve the external environment's %SYSTEMDRIVE%
    variable, too.

  From Craig Scott:

  - Have the Fortran module emitter look for Fortan modules to be created
    relative to $FORTRANMODDIR, not the top-level directory.

  - When saving Options to a file, run default values through the
    converter before comparing them with the set values.  This correctly
    suppresses Boolean Option values from getting written to the saved
    file when they're one of the many synonyms for a default True or
    False value.

  - Fix the Fortran Scanner's ability to handle a module being used
    in the same file in which it is defined.

  From Steve-o:

  - Add the -KPIC option by default when compiling shared objects on
    Solaris.

  - Change the default suffix for Solaris objects to .o, to conform to
    Sun WorkShop's expectations.  Change the profix to so_ so they can
    still be differentiated from static objects in the same directory.

  From Amir Szekely:

  - When calling the resource compiler on MinGW, add --include-dir and
    the source directory so it finds the source file.

  - Update EnsureSConsVersion() to support revision numbers.

  From Greg Ward:

  - Fix a misplaced line in the man page.



RELEASE 0.96.90 - Tue, 15 Feb 2005 21:21:12 +0000

  NOTE:  This was a pre-release of 0.97 for testing purposes.

  From Anonymous:

  - Fix Java parsing to avoid erroneously identifying a new array
    of class instances as an anonymous inner class.

  - Fix a typo in the man page description of PathIsDirCreate.

  From Chad Austin:

  - Allow Help() to be called multiple times, appending to the help
    text each call.

  - Allow Tools found on a toolpath to import Python modules from
    their local directory.

  From Steve Christensen:

  - Handle exceptions from Python functions as build actions.

  - Add a set of canned PathOption validators:  PathExists (the default),
    PathIsFile, PathIsDir and PathIsDirCreate.

  From Matthew Doar:

  - Add support for .lex and .yacc file suffixes for Lex and Yacc files.

  From Eric Frias:

  - Huge performance improvement:  wrap the tuples representing an
    include path in an object, so that the time it takes to hash the
    path doesn't grow porportionally to the length of the path.

  From Gottfried Ganssauge:

  - Fix SCons on SuSE/AMD-64 Linux by having the wrapper script also
    check for the build engine in the parent directory of the Python
    library directory (/usr/lib64 instead of /usr/lib).

  From Stephen Kennedy:

  - Speed up writing the .sconsign file at the end of a run by only
    calling sync() once at the end, not after every entry.

  From Steven Knight:

  - When compiling with Microsoft Visual Studio, don't include the ATL and
    MFC directories in the default INCLUDE and LIB environment variables.

  - Remove the following deprecated features:  the ParseConfig()
    global function (deprecated in 0.93); the misspelled "validater"
    keyword to the Options.Add() method (deprecated in 0.91); the
    SetBuildSignatureType(), SetContentSignatureType(), SetJobs() and
    GetJobs() global functions (deprecated in 0.14).

  - Fix problems with corrupting the .sconsign.dblite file when
    interrupting builds by writing to a temporary file and renaming,
    not writing the file directly.

  - Fix a 0.96 regression where when running with -k, targets built from
    walking dependencies later on the command line would not realize
    that a dependency had failed an earlier build attempt, and would
    try to rebuild the dependent targets.

  - Change the final messages when using -k and errors occur from
    "{building,cleaning} terminated because of errors" to "done
    {building,cleaning} targets (errors occurred during {build,clean})."

  - Allow Configure.CheckFunc() to take an optional header argument
    (already supported by Conftest.py) to specify text at the top of
    the compiled test file.

  - Fix the --debug=explain output when a Python function action changed
    so it prints a meaningful string, not the binary representation of
    the function contents.

  - Allow a ListOption's default value(s) to be a Python list of specified
    values, not just a string containing a comma-separated list of names.

  - Add a ParseDepends() function that will parse up a list of explicit
    dependencies from a "make depend" style file.

  - Support the ability to change directory when executing an Action
    through "chdir" keyword arguments to Action and Builder creation
    and calls.

  - Fix handling of Action ojects (and other callables that don't match
    our calling arguments) in construction variable expansions.

  - On Win32, install scons.bat in the Python directory when installing
    from setup.py.  (The bdist_wininst installer was already doing this.)

  - Fix env.SConscript() when called with a list of SConscipt files.
    (The SConscript() global function already worked properly.)

  - Add a missing newline to the end of the --debug=explain "unknown
    reasons" message.

  - Enhance ParseConfig() to work properly for spaces in between the -I,
    -L and -l options and their arguments.

  - Packaging build fix:  Rebuild the files that are use to report the
    --version of SCons whenever the development version number changes.

  - Fix the ability to specify a target_factory of Dir() to a Builder,
    which the default create-a-directory Builder was interfering with.

  - Mark a directory as built if it's created as part of the preparation
    for another target, to avoid trying to build it again when it comes
    up in the target list.

  - Allow a function with the right calling signature to be put directly
    in an Environment's BUILDERS dictionary, making for easier creation
    and use of wrappers (pseudo-Builders) that call other Builders.

  - On Python 2.x, wrap lists of Nodes returned by Builders in a UserList
    object that adds a method that makes str() object return a string
    with all of the Nodes expanded to their path names.  (Builders under
    Python 1.5.2 still return lists to avoid TypeErrors when trying
    to extend() list, so Python 1.5.2 doesn't get pretty-printing of Node
    lists, but everything should still function.)

  - Allow Aliases to have actions that will be executed whenever
    any of the expanded Alias targets are out of date.

  - Fix expansion of env.Command() overrides within target and
    source file names.

  - Support easier customization of what's displayed by various default
    actions by adding lots of new construction variables: $ARCOMSTR,
    $ASCOMSTR, $ASPPCOMSTR, $BIBTEXCOMSTR, $BITKEEPERCOMSTR, $CCCOMSTR,
    $CVSCOMSTR, $CXXCOMSTR, $DCOMSTR, $DVIPDFCOMSTR, $F77COMSTR,
    $F90COMSTR, $F95COMSTR, $FORTRANCOMSTR, $GSCOMSTR, $JARCOMSTR,
    $JAVACCOMSTR, $JAVAHCOMSTR, $LATEXCOMSTR, $LEXCOMSTR, $LINKCOMSTR,
    $M4COMSTR, $MIDLCOMSTR, $P4COMSTR, $PCHCOMSTR, $PDFLATEXCOMSTR,
    $PDFTEXCOMSTR, $PSCOMSTR, $QT_MOCFROMCXXCOMSTR, $QT_MOCFROMHCOMSTR,
    $QT_UICCOMSTR, $RCCOMSTR, $REGSVRCOMSTR, $RCS_COCOMSTR, $RMICCOMSTR,
    $SCCSCOMSTR, $SHCCCOMSTR, $SHCXXCOMSTR, $SHF77COMSTR, $SHF90COMSTR,
    $SHF95COMSTR, $SHFORTRANCOMSTR, $SHLINKCOMSTR, $SWIGCOMSTR,
    $TARCOMSTR, $TEXCOMSTR, $YACCCOMSTR and $ZIPCOMSTR.

  - Add an optional "map" keyword argument to ListOption() that takes a
    dictionary to map user-specified values to legal values from the list
    (like EnumOption() already doee).

  - Add specific exceptions to try:-except: blocks without any listed,
    so that they won't catch and mask keyboard interrupts.

  - Make --debug={tree,dtree,stree} print something even when there's
    a build failure.

  - Fix how Scanners sort the found dependencies so that it doesn't
    matter whether the dependency file is in a Repository or not.
    This may cause recompilations upon upgrade to this version.

  - Make AlwaysBuild() work with Alias and Python value Nodes (making
    it much simpler to support aliases like "clean" that just invoke
    an arbitrary action).

  - Have env.ParseConfig() use AppendUnique() by default to suppress
    duplicate entries from multiple calls.  Add a "unique" keyword
    argument to allow the old behavior to be specified.

  - Allow the library modules imported by an SConscript file to get at
    all of the normally-available global functions and variables by saying
    "from SCons.Script import *".

  - Add a --debug=memoizer option to print Memoizer hit/mass statistics.

  - Allow more than one --debug= option to be set at a time.

  - Change --debug=count to report object counts before and after
    reading SConscript files and before and after building targets.

  - Change --debug=memory output to line up the numbers and to better
    match (more or less) the headers on the --debug=count columns.

  - Speed things up when there are lists of targets and/or sources by
    getting rid of some N^2 walks of the lists involved.

  - Cache evaluation of LazyActions so we don't create a new object
    for each invocation.

  - When scanning, don't create Nodes for include files that don't
    actually exist on disk.

  - Make supported global variables CScanner, DScanner, ProgramScanner and
    SourceFileScanner.  Make SourceFileScanner.add_scanner() a supported
    part of the public interface.  Keep the old SCons.Defaults.*Scan names
    around for a while longer since some people were already using them.

  - By default, don't scan directories for on-disk files.  Add a
    DirScanner global scanner that can be used in Builders or Command()
    calls that want source directory trees scanned for on-disk changes.
    Have the Tar() and Zip() Builders use the new DirScanner to preserve
    the behavior of rebuilding a .tar or .zip file if any file or
    directory under a source tree changes.  Add Command() support for
    a source_scanner keyword argument to Command() that can be set to
    DirScanner to get this behavior.

  - Documentation changes:  Explain that $CXXFLAGS contains $CCFLAGS
    by default.  Fix a bad target_factory example in the man page.
    Add appendices to the User's Guide to cover the available Tools,
    Builders and construction variables.  Comment out the build of
    the old Python 10 paper, which doesn't build on all systems and
    is old enough at this point that it probably isn't worth the
    effort to make it do so.

  From Wayne Lee:

  - Avoid "maximum recursion limit" errors when removing $(-$) pairs
    from long command lines.

  From Clive Levinson:

  - Make ParseConfig() recognize and add -mno-cygwin to $LINKFLAGS and
    $CCFLAGS, and -mwindows to $LINKFLAGS.

  From Michael McCracken:

  - Add a new "applelink" tool to handle the things like Frameworks and
    bundles that Apple has added to gcc for linking.

  - Use more appropriate default search lists of linkers, compilers and
    and other tools for the 'darwin' platform.

  - Add a LoadableModule Builder that builds a bundle on Mac OS X (Darwin)
    and a shared library on other systems.

  - Improve SWIG tests for use on Mac OS X (Darwin).

  From Elliot Murphy:

  - Enhance the tests to guarantee persistence of ListOption
    values in saved options files.

  - Supply the help text when -h is used with the -u, -U or -D options.

  From Christian Neeb:

  - Fix the Java parser's handling of string definitions to avoid ignoring
    subsequent code.

  From Han-Wen Nienhuys:

  - Optimize variable expansion by:  using the re.sub() method (when
    possible); not using "eval" for variables for which we can fetch the
    value directory; avoiding slowing substitution logic when there's no
    '$' in the string.

  From Gary Oberbrunner:

  - Add an Environment.Dump() method to print the contents of a
    construction environment.

  - Allow $LIBS (and similar variables) to contain explicit File Nodes.

  - Change ParseConfig to add the found library names directly to the
    $LIBS variable, instead of returning them.

  - Add ParseConfig() support for the -framework GNU linker option.

  - Add a PRINT_CMD_LINE_FUNC construction variable to allow people
    to filter (or log) command-line output.

  - Print an internal Python stack trace in response to an otherwise
    unexplained error when --debug=stacktrace is specified.

  - Add a --debug=findlibs option to print what's happening when
    the scanner is searching for libraries.

  - Allow Tool specifications to be passed a dictionary of keyword
    arguments.

  - Support an Options default value of None, in which case the variable
    will not be added to the construction environment unless it's set
    explicitly by the user or from an Options file.

  - Avoid copying __builtin__ values into a construction environment's
    dictionary when evaluating construction variables.

  - Add a new cross-platform intelc.py Tool that can detect and
    configure the Intel C++ v8 compiler on both Windows, where it's
    named icl, and Linux, where it's named icc.  It also checks that
    the directory specified in the Windows registry exists, and sets a
    new $INTEL_C_COMPILER_VERSION construction variable to identify the
    version being used.  (Niall Douglas contributed an early prototype
    of parts of this module.)

  - Fix the private Conftest._Have() function so it doesn't change
    non-alphanumeric characters to underscores.

  - Supply a better error message when a construction variable expansion
    has an unknown attribute.

  - Documentation changes:  Update the man page to describe use of
    filenames or Nodes in $LIBS.

  From Chris Pawling:

  - Have the linkloc tool use $MSVS_VERSION to select the Microsoft
    Visual Studio version to use.

  From Kevin Quick:

  - Fix the Builder name returned from ListBuilders and other instances
    of subclasses of the BuilderBase class.

  - Add Builders and construction variables to support rpcgen:
    RPCGenClient(), RPCGenHeader(), RPCGenService(), RPCGenXDR(),
    $RPCGEN, $RPCGENFLAGS, $RPCGENCLIENTFLAGS, $RPCGENHEADERFLAGS,
    $RPCGENSERVICEFLAGS, $RPCGENXDRFLAGS.

  - Update the man page to document that prefix and suffix Builder
    keyword arguments can be strings, callables or dictionaries.

  - Provide more info in the error message when a user tries to build
    a target multiple ways.

  - Fix Delete() when a file doesn't exist and must_exist=1.  (We were
    unintentionally dependent on a bug in versions of the Python shutil.py
    module prior to Python 2.3, which would generate an exception for
    a nonexistent file even when ignore_errors was set.)

  - Only replace a Node's builder with a non-null source builder.

  - Fix a stack trace when a suffix selection dictionary is passed
    an empty source file list.

  - Allow optional names to be attached to Builders, for default
    Builders that don't get attached to construction environments.

  - Fix problems with Parallel Task Exception handling.

  - Build targets in an associated BuildDir even if there are targets
    or subdirectories locally in the source directory.

  - If a FunctionAction has a callable class as its underlying Python
    function, use its strfunction() method (if any) to display the
    action.

  - Fix handling when BuildDir() exists but is unwriteable.  Add
    "Stop." to those error messages for consistency.

  - Catch incidents of bad builder creation (without an action) and
    supply meaningful error messages.

  - Fix handling of src_suffix values that aren't extensions (don't
    begin with a '.').

  - Don't retrieve files from a CacheDir, but report what would happen,
    when the -n option is used.

  - Use the source_scanner from the target Node, not the source node
    itself.

  - Internal Scanners fixes:  Make sure Scanners are only passed Nodes.
    Fix how a Scanner.Selector called its base class initialization.
    Make comparisons of Scanner objects more robust.  Add a name to
    an internal default ObjSourceScanner.

  - Add a deprecated warning for use of the old "scanner" keyword argument
    to Builder creation.

  - Improve the --debug=explain message when the build action changes.

  - Test enhancements in SourceCode.py, option-n.py, midl.py.  Better
    Command() and Scanner test coverage.  Improved test infrastructure
    for -c output.

  - Refactor the interface between Action and Executor objects to treat
    Actions atomically.

  - The --debug=presub option will now report the pre-substitution
    each action seprately, instead of reporting the entire list before
    executing the actions one by one.

  - The --debug=explain option explaining a changed action will now
    (more correctly) show pre-substitution action strings, instead of
    the commands with substituted file names.

  - A Node (file) will now be rebuilt if its PreAction or PostAction
    actions change.

  - Python Function actions now have their calling signature (target,
    source, env) reported correctly when displayed.

  - Fix BuildDir()/build_dir handling when the build_dir is underneath
    the source directory and trying to use entries from the build_dir
    as sources for other targets in the build-dir.

  - Fix hard-coding of JDK path names in various Java tests.

  - Handle Python stack traces consistently (stop at the SConscript stack
    frame, by default) even if the Python source code isn't available.

  - Improve the performance of the --debug={tree,dtree} options.

  - Add --debug=objects logging of creation of OverrideWarner,
    EnvironmentCopy and EnvironmentOverride objects.

  - Fix command-line expansion of Python Value Nodes.

  - Internal cleanups:  Remove an unnecessary scan argument.  Associate
    Scanners only with Builders, not nodes.  Apply overrides once when
    a Builder is called, not in multiple places.  Cache results from the
    Node.FS.get_suffix() and Node.get_build_env() methods.  Use the Python
    md5 modules' hexdigest() method, if there is one.  Have Taskmaster
    call get_stat() once for each Node and re-use the value instead of
    calling it each time it needs the value.  Have Node.depends_on()
    re-use the list from the children() method instead of calling it
    multiple times.

  - Use the correct scanner if the same source file is used for targets in
    two different environments with the same path but different scanners.

  - Collect logic for caching values in memory in a Memoizer class,
    which cleans up a lot of special-case code in various methods and
    caches additional values to speed up most configurations.

  - Add a PathAccept validator to the list of new canned PathOption
    validators.

  From Jeff Squyres:

  - Documentation changes:  Use $CPPDEFINES instead of $CCFLAGS in man
    page examples.

  From Levi Stephen:

  - Allow $JARCHDIR to be expanded to other construction variables.

  From Christoph Wiedemann:

  - Add an Environment.SetDefault() method that only sets values if
    they aren't already set.

  - Have the qt.py Tool not override variables already set by the user.

  - Add separate $QT_BINPATH, $QT_CPPPATH and $QT_LIBPATH variables
    so these can be set individually, instead of being hard-wired
    relative to $QTDIR.

  - The %TEMP% and %TMP% external environment variables are now propagated
    automatically to the command execution environment on Windows systems.

  - A new --config= command-line option allows explicit control of
    of when the Configure() tests are run:  --config=force forces all
    checks to be run, --config=cache uses all previously cached values,
    --config=auto (the default) runs tests only when dependency analysis
    determines it's necessary.

  - The Configure() subsystem can now write a config.h file with values
    like HAVE_STDIO_H, HAVE_LIBM, etc.

  - The Configure() subsystem now executes its checks silently when the
    -Q option is specified.

  - The Configure() subsystem now reports if a test result is being
    taken from cache, and prints the standard output and error output
    of tests even when cached.

  - Configure() test results are now reported as "yes" or "no" instead of
    "ok" or "failed."

  - Fixed traceback printing when calling the env.Configure() method
    instead of the Configure() global function.

  - The Configure() subsystem now caches build failures in a .sconsign
    file in the subdirectory, not a .cache file.  This may cause
    tests to be re-executed the first time after you install 0.97.

  - Additional significant internal cleanups in the Configure() subsystem
    and its tests.

  - Have the Qt Builder make uic-generated files dependent on the .ui.h
    file, if one exists.

  - Add a test to make sure that SCons source code does not contain
    try:-except: blocks that catch all errors, which potentially catch
    and mask keyboard interrupts.

  - Fix us of TargetSignatures('content') with the SConf subsystem.

  From Russell Yanofsky:

  - Add support for the Metrowerks Codewarrior compiler and linker
    (mwcc and mwld).



RELEASE 0.96.1 - Mon, 23 Aug 2004 12:55:50 +0000

  From Craig Bachelor:

  - Handle white space in the executable Python path name within in MSVS
    project files by quoting the path.

  - Correct the format of a GUID string in a solution (.dsw) file so
    MSVS can correctly "build enable" a project.

  From Steven Knight:

  - Add a must_exist flag to Delete() to let the user control whether
    it's an error if the specified entry doesn't exist.  The default
    behavior is now to silently do nothing if it doesn't exist.

  - Package up the new Platform/darwin.py, mistakenly left out of 0.96.

  - Make the scons.bat REM statements into @REM so they aren't printed.

  - Make the SCons packaging SConscript files platform independent.

  From Anthony Roach:

  - Fix scanning of pre-compiled header (.pch) files for #includes,
    broken in 0.96.



RELEASE 0.96 - Wed, 18 Aug 2004 13:36:40 +0000

  From Chad Austin:

  - Make the CacheDir() directory if it doesn't already exist.

  - Allow construction variable substitutions in $LIBS specifications.

  - Allow the emitter argument to a Builder() to be or expand to a list
    of emitter functions, which will be called in sequence.

  - Suppress null values in construction variables like $LIBS that use
    the internal _concat() function.

  - Remove .dll files from the construction variables searched for
    libraries that can be fed to Win32 compilers.

  From Chad Austin and Christoph Wiedemann:

  - Add support for a $RPATH variable to supply a list of directories
    to search for shared libraries when linking a program.  Used by
    the GNU and IRIX linkers (gnulink and sgilink).

  From Charles Crain:

  - Restore the ability to do construction variable substitutions in all
    kinds of *PATH variables, even when the substitution returns a Node
    or other object.

  From Tom Epperly:

  - Allow the Java() Builder to take more than one source directory.

  From Ralf W. Grosse-Kunstleve:

  - Have SConsignFile() use, by default, a custom "dblite.py" that we can
    control and guarantee to work on all Python versions (or nearly so).

  From Jonathan Gurley:

  - Add support for the newer "ifort" versions of the Intel Fortran
    Compiler for Linux.

  From Bob Halley:

  - Make the new *FLAGS variable type work with copied Environments.

  From Chris Hoeppler:

  - Initialize the name of a Scanner.Classic scanner correctly.

  From James Juhasz:

  - Add support for the .dylib shared library suffix and the -dynamiclib
    linker option on Mac OS X.

  From Steven Knight:

  - Add an Execute() method for executing actions directly.

  - Support passing environment override keyword arguments to Command().

  - Fix use of $MSVS_IGNORE_IDE_PATHS, which was broken when we added
    support for $MSVS_USE_MFC_DIRS last release.

  - Make env.Append() and env.Prepend() act like the underlying Python
    behavior when the variable being appended to is a UserList object.

  - Fix a regression that prevented the Command() global function in
    0.95 from working with command-line strings as actions.

  - Fix checking out a file from a source code management system when
    the env.SourceCode() method was called with an individual file name
    or node, not a directory name or node.

  - Enhance the Task.make_ready() method to create a list of the
    out-of-date Nodes for the task for use by the wrapping interface.

  - Allow Scanners to pull the list of suffixes from the construction
    environment when the "skeys" keyword argument is a string containing
    a construction variable to be expanded.

  - Support new $CPPSUFFIXES, $DSUFFIXES $FORTRANSUFFIXES, and
    $IDLSUFFIXES.  construction variables that contain the default list
    of suffixes to be scanned by a given type of scanner, allowing these
    suffix lists to be easily added to or overridden.

  - Speed up Node creation when calling a Builder by comparing whether two
    Environments are the same object, not if their underlying dictionaries
    are equivalent.

  - Add a --debug=explain option that reports the reason(s) why SCons
    thinks it must rebuild something.

  - Add support for functions that return platform-independent Actions
    to Chmod(), Copy(), Delete(), Mkdir(), Move() and Touch() files
    and/or directories.  Like any other Actions, the returned Action
    object may be executed directly using the Execute() global function
    or env.Execute() environment method, or may be used as a Builder
    action or in an env.Command() action list.

  - Add support for the strfunction argument to all types of Actions:
    CommandAction, ListAction, and CommandGeneratorAction.

  - Speed up turning file system Nodes into strings by caching the
    values after we're finished reading the SConscript files.

  - Have ParseConfig() recognize and supporting adding the -Wa, -Wl,
    and -Wp, flags to ASFLAGS, LINKFLAGS and CPPFLAGS, respectively.

  - Change the .sconsign format and the checks for whether a Node is
    up-to-date to make dependency checks more efficient and correct.

  - Add wrapper Actions to SCons.Defaults for $ASCOM, $ASPPCOM, $LINKCOM,
    $SHLINKCOM, $ARCOM, $LEXCOM and $YACCCOM.  This makes it possible
    to replace the default print behavior with a custom strfunction()
    for each of these.

  - When a Node has been built, don't walk the whole tree back to delete
    the parents's implicit dependencies, let returning up the normal
    Taskmaster descent take care of it for us.

  - Add documented support for separate target_scanner and source_scanner
    arguments to Builder creation, which allows different scanners to
    be applied to source files

  - Don't re-install or (re-generate) .h files when a subsidiary #included
    .h file changes.  This eliminates incorrect circular dependencies
    with .h files generated from other source files.

  - Slim down the internal Sig.Calculator class by eliminating methods
    whose functionality is now covered by Node methods.

  - Document use of the target_factory and source_factory keyword
    arguments when creating Builder objects.  Enhance Dir Nodes so that
    they can be created with user-specified Builder objects.

  - Don't blow up with stack trace when the external $PATH environment
    variable isn't set.

  - Make Builder calls return lists all the time, even if there's only
    one target.  This keeps things consistent and easier to program to
    across platforms.

  - Add a Flatten() function to make it easier to deal with the Builders
    all returning lists of targets, not individual targets.

  - Performance optimizations in Node.FS.__doLookup().

  - Man page fixes:  formatting typos, misspellings, bad example.

  - User's Guide fixes: Fix the signatures of the various example
    *Options() calls.  Triple-quote properly a multi-line Split example.

  - User's Guide additions:  Chapter describing File and Directory
    Nodes.  Section describing declarative nature of SCons functions in
    SConscript files.  Better organization and clarification of points
    raised by Robert P. J. Day.  Chapter describing SConf (Autoconf-like)
    functionality.  Chapter describing how to install Python and
    SCons.  Chapter describing Java builds.

  From Chris Murray:

  - Add a .win32 attribute to force file names to expand with
    Windows backslash path separators.

  - Fix escaping file names on command lines when the expansion is
    concatenated with another string.

  - Add support for Fortran 90 and Fortran 95.  This adds $FORTRAN*
    variables that specify a default compiler, command-line, flags,
    etc. for all Fortran versions, plus separate $F90* and $F95*
    variables for when different compilers/flags/etc. must be specified
    for different Fortran versions.

  - Have individual tools that create libraries override the default
    $LIBPREFIX and $LIBSUFFIX values set by the platform.  This makes
    it easier to use Microsoft Visual Studio tools on a CygWin platform.

  From Gary Oberbrunner:

  - Add a --debug=presub option to print actions prior to substitution.

  - Add a warning upon use of the override keywords "targets" and
    "sources" when calling Builders.  These are usually mistakes which
    are otherwise silently (and confusingly) turned into construction
    variable overrides.

  - Try to find the ICL license file path name in the external environment
    and the registry before resorting to the hard-coded path name.

  - Add support for fetching command-line keyword=value arguments in
    order from an ARGLIST list.

  - Avoid stack traces when trying to read dangling symlinks.

  - Treat file "extensions" that only contain digits as part of the
    file basename.  This supports version numbers as part of shared
    library names, for example.

  - Avoid problems when there are null entries (None or '') in tool
    lists or CPPPATH.

  - Add an example and explanation of how to use "tools = ['default', ..."
    when creating a construction environment.

  - Add a section describing File and Directory Nodes and some of their
    attributes and methods.

  - Have ParseConfig() add a returned -pthread flag to both $CCFLAGS
    and $LINKFLAGS.

  - Fix some test portability issues on Mac OS X (darwin).

  From Simon Perkins:

  - Fix a bug introduced in building shared libraries under MinGW.

  From Kevin Quick:

  - Handling SCons exceptions according to Pythonic standards.

  - Fix test/chained-build.py on systems that execute within one second.

  - Fix tests on systems where 'ar' warns about archive creation.

  From Anthony Roach:

  - Fix use of the --implicit-cache option with timestamp signatures.

  - If Visual Studio is installed, assume the C/C++ compiler, the linker
    and the MIDL compiler that comes with it are available, too.

  - Better error messages when evaluating a construction variable
    expansion yields a Python syntax error.

  - Change the generation of PDB files when using Visual Studio from
    compile time to link time.

  From sam th:

  - Allow SConf.CheckLib() to search a list of libraries, like the
    Autoconf AC_SEARCH_LIBS macro.

  - Allow the env.WhereIs() method to take a "reject" argument to
    let it weed out specific path names.

  From Christoph Wiedemann:

  - Add new Moc() and Uic() Builders for more explicit control over
    Qt builds, plus new construction variables to control them:
    $QT_AUTOSCAN, $QT_DEBUG, $QT_MOCCXXPREFIX, $QT_MOCCXXSUFFIX,
    $QT_MOCHPREFIX, $QT_MOCHSUFFIX, $QT_UICDECLPREFIX, $QT_UICDECLSUFFIX,
    $QT_UICIMPLPREFIX, $QT_UICIMPLSUFFIX and $QT_UISUFFIX.

  - Add a new single_source keyword argument for Builders that enforces
    a single source file on calls to the Builder.



RELEASE 0.95 - Mon, 08 Mar 2004 06:43:20 -0600

  From Chad Austin:

  - Replace print statements with calls to sys.stdout.write() so output
    lines stay together when -j is used.

  - Add portability fixes for a number of tests.

  - Accomodate the fact that Cygwin's os.path.normcase() lies about
    the underlying system being case-sensitive.

  - Fix an incorrect _concat() call in the $RCINCFLAGS definition for
    the mingw Tool.

  - Fix a problem with the msvc tool with Python versions prior to 2.3.

  - Add support for a "toolpath" Tool() and Environment keyword that
    allows Tool modules to be found in specified local directories.

  - Work around Cygwin Python's silly fiction that it's using a
    case-sensitive file system.

  - More robust handling of data in VCComponents.dat.

  - If the "env" command is available, spawn commands with the more
    general "env -" instead of "env -i".

  From Kerim Borchaev:

  - Fix a typo in a msvc.py's registry lookup:  "VCComponents.dat", not
    "VSComponents.dat".

  From Chris Burghart:

  - Fix the ability to save/restore a PackageOption to a file.

  From Steve Christensen:

  - Update the MSVS .NET and MSVC 6.0/7.0 path detection.

  From David M. Cooke:

  - Make the Fortran scanner case-insensitive for the INCLUDE string.

  From Charles Crain:

  - If no version of MSVC is detected but the tool is specified,
    use the MSVC 6.0 paths by default.

  - Ignore any "6.1" version of MSVC found in the registry; this is a
    phony version number (created by later service packs?) and would
    throw off the logic if the user had any non-default paths configure.

  - Correctly detect if the user has independently configured the MSVC
    "include," "lib" or "path" in the registry and use the appropriate
    values.  Previously, SCons would only use the values if all three
    were set in the registry.

  - Make sure side-effect nodes are prepare()d before building their
    corresponding target.

  - Preserve the ability to call BuildDir() multiple times with the
    same target and source directory arguments.

  From Andy Friesen:

  - Add support for the Digital Mars "D" programming language.

  From Scott Lystig Fritchie:

  - Fix the ability to use a custom _concat() function in the
    construction environment when calling _stripixes().

  - Make the message about ignoring a missing SConscript file into a
    suppressable Warning, not a hard-coded sys.stderr.write().

  - If a builder can be called multiple times for a target (because
    the sources and overrides are identical, or it's a builder with the
    "multi" flag set), allow the builder to be called through multiple
    environments so long as the builders have the same signature for
    the environments in questions (that is, they're the same action).

  From Bob Halley:

  - When multiple targets are built by a single action, retrieve all
    of them from cache, not just the first target, and exec the build
    command if any of the targets isn't present in the cache.

  From Zephaniah Hull:

  - Fix command-line ARGUMENTS with multiple = in them.

  From Steven Knight:

  - Fix EnsureSConsVersion() so it checks against the SCons version,
    not the Python version, on Pythons with sys.version_info.

  - Don't swallow the AttributeError when someone uses an expansion like
    $TARGET.bak, so we can supply a more informative error message.

  - Fix an odd double-quote escape sequence in the man page.

  - Fix looking up a naked drive letter as a directory (Dir('C:')).

  - Support using File nodes in the LIBS construction variable.

  - Allow the LIBS construction variable to be a single string or File
    node, not a list, when only one library is needed.

  - Fix typos in the man page:  JAVACHDIR => JARCHDIR; add "for_signature"
    to the __call__() example in the "Variable Substitution" section.

  - Correct error message spellings of "non-existant" to "non-existent."

  - When scanning for libraries to link with, don't append $LIBPREFIXES
    or $LIBSUFFIXES values to the $LIBS values if they're already present.

  - Add a ZIPCOMPRESSION construction variable to control whether the
    internal Python action for the Zip Builder compresses the file or
    not.  The default value is zipfile.ZIP_DEFLATED, which generates
    a compressed file.

  - Refactor construction variable expansion to support recursive
    expansion of variables (e.g. CCFLAGS = "$CCFLAGS -g") without going
    into an infinite loop.  Support this in all construction variable
    overrides, as well as when copying Environments.

  - Fix calling Configure() from more than one subsidiary SConscript file.

  - Fix the env.Action() method so it returns the correct type of
    Action for its argument(s).

  - Fix specifying .class files as input to JavaH with the .class suffix
    when they weren't generated using the Java Builder.

  - Make the check for whether all of the objects going into a
    SharedLibrary() are shared work even if the object was built in a
    previous run.

  - Supply meaningful error messages, not stack traces, if we try to add
    a non-Node as a source, dependency, or ignored dependency of a Node.

  - Generate MSVS Project files that re-invoke SCons properly regardless
    of whether the file was built via scons.bat or scons.py.
    (Thanks to Niall Douglas for contributing code and testing.)

  - Fix TestCmd.py, runtest.py and specific tests to accomodate being
    run from directories whose paths include white space.

  - Provide a more useful error message if a construction variable
    expansion contains a syntax error during evaluation.

  - Fix transparent checkout of implicit dependency files from SCCS
    and RCS.

  - Added new --debug=count, --debug=memory and --debug=objects options.
    --debug=count and --debug=objects only print anything when run
    under Python 2.1 or later.

  - Deprecate the "overrides" keyword argument to Builder() creation
    in favor of using keyword argument values directly (like we do
    for builder execution and the like).

  - Always use the Builder overrides in substitutions, not just if
    there isn't a target-specific environment.

  - Add new "rsrcpath" and "rsrcdir" and attributes to $TARGET/$SOURCE,
    so Builder command lines can find things in Repository source
    directories when using BuildDir.

  - Fix the M4 Builder so that it chdirs to the Repository directory
    when the input file is in the source directory of a BuildDir.

  - Save memory at build time by allowing Nodes to delete their build
    environments after they've been built.

  - Add AppendUnique() and PrependUnique() Environment methods, which
    add values to construction variables like Append() and Prepend()
    do, but suppress any duplicate elements in the list.

  - Allow the 'qt' tool to still be used successfully from a copied
    Environment.  The include and library directories previously ended up
    having the same string re-appended to the end, yielding an incorrect
    path name.

  - Supply a more descriptive error message when the source for a target
    can't be found.

  - Initialize all *FLAGS variables with objects do the right thing with
    appending flags as strings or lists.

  - Make things like ${TARGET.dir} work in *PATH construction variables.

  - Allow a $MSVS_USE_MFC_DIRS construction variable to control whether
    ATL and MFC directories are included in the default INCLUDE and
    LIB paths.

  - Document the dbm_module argument to the SConsignFile() function.

  From Vincent Risi:

  - Add support for the bcc32, ilink32 and tlib Borland tools.

  From Anthony Roach:

  - Supply an error message if the user tries to configure a BuildDir
    for a directory that already has one.

  - Remove documentation of the still-unimplemented -e option.

  - Add -H help text listing the legal --debug values.

  - Don't choke if a construction variable is a non-string value.

  - Build Type Libraries in the target directory, not the source
    directory.

  - Add an appendix to the User's Guide showing how to accomplish
    various common tasks in Python.

  From Greg Spencer:

  - Add support for Microsoft Visual Studio 2003 (version 7.1).

  - Evaluate $MSVSPROJECTSUFFIX and $MSVSSOLUTIONSUFFIX when the Builder
    is invoked, not when the tool is initialized.

  From Christoph Wiedemann:

  - When compiling Qt, make sure the moc_*.cc files are compiled using
    the flags from the environment used to specify the target, not
    the environment that first has the Qt Builders attached.



RELEASE 0.94 - Fri, 07 Nov 2003 05:29:48 -0600

  From Hartmut Goebel:

  - Add several new types of canned functions to help create options:
    BoolOption(), EnumOption(), ListOption(), PackageOption(),
    PathOption().

  From Steven Knight:

  - Fix use of CPPDEFINES with C++ source files.

  - Fix env.Append() when the operand is an object with a __cmp__()
    method (like a Scanner instance).

  - Fix subclassing the Environment and Scanner classes.

  - Add BUILD_TARGETS, COMMAND_LINE_TARGETS and DEFAULT_TARGETS variables.

  From Steve Leblanc:

  - SGI fixes:  Fix C++ compilation, add a separate Tool/sgic++.py module.

  From Gary Oberbrunner:

  - Fix how the man page un-indents after examples in some browsers.

  From Vincent Risi:

  - Fix the C and C++ tool specifications for AIX.



RELEASE 0.93 - Thu, 23 Oct 2003 07:26:55 -0500

  From J.T. Conklin:

  - On POSIX, execute commands with the more modern os.spawnvpe()
    function, if it's available.

  - Scan .S, .spp and .SPP files for C preprocessor dependencies.

  - Refactor the Job.Parallel() class to use a thread pool without a
    condition variable.  This improves parallel build performance and
    handles keyboard interrupts properly when -j is used.

  From Charles Crain:

  - Add support for a JARCHDIR variable to control changing to a
    directory using the jar -C option.

  - Add support for detecting Java manifest files when using jar,
    and specifying them using the jar m flag.

  - Fix some Python 2.2 specific things in various tool modules.

  - Support directories as build sources, so that a rebuild of a target
    can be triggered if anything underneath the directory changes.

  - Have the scons.bat and scons.py files look for the SCons modules
    in site-packages as well.

  From Christian Engel:

  - Support more flexible inclusion of separate C and C++ compilers.

  - Use package management tools on AIX and Solaris to find where
    the comilers are installed, and what version they are.

  - Add support for CCVERSION and CXXVERSION variables for a number
    of C and C++ compilers.

  From Sergey Fogel:

  - Add test cases for the new capabilities to run bibtex and to rerun
    latex as needed.

  From Ralf W. Grosse-Kunstleve:

  - Accomodate anydbm modules that don't have a sync() method.

  - Allow SConsignFile() to take an argument specifying the DBM
    module to be used.

  From Stephen Kennedy:

  - Add support for a configurable global .sconsign.dbm file which
    can be used to avoid cluttering each directory with an individual
    .sconsign file.

  From John Johnson:

  - Fix (re-)scanning of dependencies in generated or installed
    header files.

  From Steven Knight:

  - The -Q option suppressed too many messages; fix it so that it only
    suppresses the Reading/Building messages.

  - Support #include when there's no space before the opening quote
    or angle bracket.

  - Accomodate alphanumeric version strings in EnsurePythonVersion().

  - Support arbitrary expansion of construction variables within
    file and directory arguments to Builder calls and Environment methods.

  - Add Environment-method versions of the following global functions:
    Action(), AddPostAction(), AddPreAction(), Alias(), Builder(),
    BuildDir(), CacheDir(), Clean(), Configure(), Default(),
    EnsurePythonVersion(), EnsureSConsVersion(), Environment(),
    Exit(), Export(), FindFile(), GetBuildPath(), GetOption(), Help(),
    Import(), Literal(), Local(), Platform(), Repository(), Scanner(),
    SConscriptChdir(), SConsignFile(), SetOption(), SourceSignatures(),
    Split(), TargetSignatures(), Tool(), Value().

  - Add the following global functions that correspond to the same-named
    Environment methods:  AlwaysBuild(), Command(), Depends(), Ignore(),
    Install(), InstallAs(), Precious(), SideEffect() and SourceCode().

  - Add the following global functions that correspond to the default
    Builder methods supported by SCons: CFile(), CXXFile(), DVI(), Jar(),
    Java(), JavaH(), Library(), M4(), MSVSProject(), Object(), PCH(),
    PDF(), PostScript(), Program(), RES(), RMIC(), SharedLibrary(),
    SharedObject(), StaticLibrary(), StaticObject(), Tar(), TypeLibrary()
    and Zip().

  - Rearrange the man page to show construction environment methods and
    global functions in the same list, and to explain the difference.

  - Alphabetize the explanations of the builder methods in the man page.

  - Rename the Environment.Environment class to Enviroment.Base.
    Allow the wrapping interface to extend an Environment by using its own
    subclass of Environment.Base and setting a new Environment.Environment
    variable as the calling entry point.

  - Deprecate the ParseConfig() global function in favor of a same-named
    construction environment method.

  - Allow the Environment.WhereIs() method to take explicit path and
    pathext arguments (like the underlying SCons.Util.WhereIs() function).

  - Remove the long-obsolete {Get,Set}CommandHandler() functions.

  - Enhance env.Append() to suppress null values when appropriate.

  - Fix ParseConfig() so it works regardless of initial construction
    variable values.

    Extend CheckHeader(), CheckCHeader(), CheckCXXHeader() and
    CheckLibWithHeader() to accept a list of header files that will be
    #included in the test.  The last one in the list is assumed to be
    the one being checked for.  (Prototype code contributed by Gerard
    Patel and Niall Douglas).

  - Supply a warning when -j is used and threading isn't built in to
    the current version of Python.

  - First release of the User's Guide (finally, and despite a lot
    of things still missing from it...).

  From Clark McGrew:

  - Generalize the action for .tex files so that it will decide whether
    a file is TeX or LaTeX, check the .aux output to decide if it should
    run bibtex, and check the .log output to re-run LaTeX if needed.

  From Bram Moolenaar:

  - Split the non-SCons-specific functionality from SConf.py to a new,
    re-usable Conftest.py module.

  From Gary Oberbrunner:

  - Allow a directory to be the target or source or dependency of a
    Depends(), Ignore(), Precious() or SideEffect() call.

  From Gerard Patel:

  - Use the %{_mandir} macro when building our RPM package.

  From Marko Rauhamaa:

  - Have the closing message say "...terminated because of errors" if
    there were any.

  From Anthony Roach:

  - On Win32 systems, only use "rm" to delete files if Cygwin is being
    used.   ("rm" doesn't understand Win32-format path names.)

  From Christoph Wiedemann:

  - Fix test/SWIG.py to find the Python include directory in all cases.

  - Fix a bug in detection of Qt installed on the local system.

  - Support returning Python 2.3 BooleanType values from Configure checks.

  - Provide an error message if someone mistakenly tries to call a
    Configure check from within a Builder function.

  - Support calling a Builder when a Configure context is still open.

  - Handle interrupts better by eliminating all try:-except: blocks
    which caught any and all exceptions, including KeyboardInterrupt.

  - Add a --duplicate= option to control how files are duplicated.



RELEASE 0.92 - Wed, 20 Aug 2003 03:45:28 -0500

  From Charles Crain and Gary Oberbrunner:

  - Fix Tool import problems with the Intel and PharLap linkers.

  From Steven Knight

  - Refactor the DictCmdGenerator class to be a Selector subclass.

  - Allow the DefaultEnvironment() function to take arguments and pass
    them to instantiation of the default construction environment.

  - Update the Debian package so it uses Python 2.2 and more closely
    resembles the currently official Debian packaging info.

  From Gerard Patel

  - When the yacc -d flag is used, take the .h file base name from the
    target .c file, not the source (matching what yacc does).



RELEASE 0.91 - Thu, 14 Aug 2003 13:00:44 -0500

  From Chad Austin:

  - Support specifying a list of tools when calling Environment.Copy().

  - Give a Value Nodes a timestamp of the system time when they're
    created, so they'll work when using timestamp-based signatures.

  - Add a DefaultEnvironment() function that only creates a default
    environment on-demand (for fetching source files, e.g.).

  - Portability fix for test/M4.py.

  From Steven Knight:

  - Tighten up the scons -H help output.

  - When the input yacc file ends in .yy and the -d flag is specified,
    recognize that a .hpp file (not a .h file) will be created.

  - Make builder prefixes work correctly when deducing a target
    from a source file name in another directory.

  - Documentation fixes: typo in the man page; explain up-front about
    not propagating the external environment.

  - Use "cvs co -d" instead of "cvs co -p >" when checking out something
    from CVS with a specified module name.  This avoids zero-length
    files when there is a checkout error.

  - Add an "sconsign" script to print the contents of .sconsign files.

  - Speed up maintaining the various lists of Node children by using
    dictionaries to avoid "x in list" searches.

  - Cache the computed list of Node children minus those being Ignored
    so it's only calculated once.

  - Fix use of the --cache-show option when building a Program()
    (or using any other arbitrary action) by making sure all Action
    instances have strfunction() methods.

  - Allow the source of Command() to be a directory.

  - Better error handling of things like raw TypeErrors in SConscripts.

  - When installing using "setup.py install --prefix=", suppress the
    distutils warning message about adding the (incorrect) library
    directory to your search path.

  - Correct the spelling of the "validater" option to "validator."
    Add a DeprecatedWarning when the old spelling is used.

  - Allow a Builder's emitter to be a dictionary that maps source file
    suffixes to emitter functions, using the suffix of the first file
    in the source list to pick the right one.

  - Refactor the creation of the Program, *Object and *Library Builders
    so that they're moved out of SCons.Defaults and created on demand.

  - Don't split SConscript file names on white space.

  - Document the SConscript function's "dirs" and "name" keywords.

  - Remove the internal (and superfluous) SCons.Util.argmunge() function.

  - Add /TP to the default CXXFLAGS for msvc, so it can compile all
    of the suffixes we use as C++ files.

  - Allow the "prefix" and "suffix" attributes of a Builder to be
    callable objects that return generated strings, or dictionaries
    that map a source file suffix to the right prefix/suffix.

  - Support a MAXLINELINELENGTH construction variable on Win32 systems
    to control when a temporary file is used for long command lines.

  - Make how we build .rpm packages not depend on the installation
    locations from the distutils being used.

  - When deducing a target Node, create it directly from the first
    source Node, not by trying to create the right string to pass to
    arg2nodes().

  - Add support for SWIG.

  From Bram Moolenaar:

  - Test portability fixes for FreeBSD.

  From Gary Oberbrunner:

  - Report the target being built in error messages when building
    multiple sources from different extensions, or when the target file
    extension can't be deduced, or when we don't have an action for a
    file suffix.

  - Provide helpful error messages when the arguments to env.Install()
    are incorrect.

  - Fix the value returned by the Node.prevsiginfo() method to conform
    to a previous change when checking whether a node is current.

  - Supply a stack trace if the Taskmaster catches an exception.

  - When using a temporary file for a long link line on Win32 systems,
    (also) print the command line that is being executed through the
    temporary file.

  - Initialize the LIB environment variable when using the Intel
    compiler (icl).

  - Documentation fixes:  better explain the AlwaysBuild() function.

  From Laurent Pelecq:

  - When the -debug=pdb option is specified, use pdb.Pdb().runcall() to
    call pdb directly, don't call Python recursively.

  From Ben Scott:

  - Add support for a platform-independent CPPDEFINES variable.

  From Christoph Wiedemann:

  - Have the g++ Tool actually use g++ in preference to c++.

  - Have the gcc Tool actually use gcc in preference to cc.

  - Add a gnutools.py test of the GNU tool chain.

  - Be smarter about linking: use $CC by default and $CXX only if we're
    linking with any C++ objects.

  - Avoid SCons hanging when a piped command has a lot of output to read.

  - Add QT support for preprocessing .ui files into .c files.



RELEASE 0.90 - Wed, 25 Jun 2003 14:24:52 -0500

  From Chad Austin:

  - Fix the _concat() documentation, and add a test for it.

  - Portability fixes for non-GNU versions of lex and yacc.

  From Matt Balvin:

  - Fix handling of library prefixes when the subdirectory matches
    the prefix.

  From Timothee Bessett:

  - Add an M4 Builder.

  From Charles Crain:

  - Use '.lnk' as the suffix on the temporary file for linking long
    command lines (necessary for the Phar Lap linkloc linker).

  - Save non-string Options values as their actual type.

  - Save Options string values that contain a single quote correctly.

  - Save any Options values that are changed from the default
    Environment values, not just ones changed on the command line or in
    an Options file.

  - Make closing the Options file descriptor exception-safe.

  From Steven Knight:

  - SCons now enforces (with an error) that construction variables
    must have the same form as valid Python identifiers.

  - Fix man page bugs: remove duplicate AddPostAction() description;
    document no_import_lib; mention that CPPFLAGS does not contain
    $_CPPINCFLAGS; mention that F77FLAGS does not contain $_F77INCFLAGS;
    mention that LINKFLAGS and SHLINKFLAGS contains neither $_LIBFLAGS
    nor $_LIBDIRFLAGS.

  - Eliminate a dependency on the distutils.fancy_getopt module by
    copying and pasting its wrap_text() function directly.

  - Make the Script.Options() subclass match the underlying base class
    implementation.

  - When reporting a target is up to date, quote the target like make
    (backquote-quote) instead of with double quotes.

  - Fix handling of ../* targets when using -U, -D or -u.

  From Steve Leblanc:

  - Don't update the .sconsign files when run with -n.

  From Gary Oberbrunner:

  - Add support for the Intel C Compiler (icl.exe).

  From Anthony Roach

  - Fix Import('*').

  From David Snopek

  - Fix use of SConf in paths with white space in them.

  - Add CheckFunc and CheckType functionality to SConf.

  - Fix use of SConf with Builders that return a list of nodes.

  From David Snopek and Christoph Wiedemann

  - Fix use of the SConf subsystem with SConscriptChdir().

  From Greg Spencer

  - Check for the existence of MS Visual Studio on disk before using it,
    to avoid getting fooled by leftover junk in the registry.

  - Add support for MSVC++ .NET.

  - Add support for MS Visual Studio project files (DSP, DSW,
    SLN and VCPROJ files).

  From Christoph Wiedemann

  - SConf now works correctly when the -n and -q options are used.



RELEASE 0.14 - Wed, 21 May 2003 05:16:32 -0500

  From Chad Austin:

  - Use .dll (not .so) for shared libraries on Cygwin; use -fPIC
    when compiling them.

  - Use 'rm' to remove files under Cygwin.

  - Add a PLATFORM variable to construction environments.

  - Remove the "platform" argument from tool specifications.

  - Propogate PYTHONPATH when running the regression tests so distutils
    can be found in non-standard locations.

  - Using MSVC long command-line linking when running Cygwin.

  - Portability fixes for a lot of tests.

  - Add a Value Node class for dependencies on in-core Python values.

  From Allen Bierbaum:

  - Pass an Environment to the Options validator method, and
    add an Options.Save() method.

  From Steve Christensen:

  - Add an optional sort function argument to the GenerateHelpText()
    Options function.

  - Evaluate the "varlist" variables when computing the signature of a
    function action.

  From Charles Crain:

  - Parse the source .java files for class names (including inner class
    names) to figure out the target .class files that will be created.

  - Make Java support work with Repositories and SConscriptChdir(0).

  - Pass Nodes, not strings, to Builder emitter functions.

  - Refactor command-line interpolation and signature calculation
    so we can use real Node attributes.

  From Steven Knight:

  - Add Java support (javac, javah, jar and rmic).

  - Propagate the external SYSTEMROOT environment variable into ENV on
    Win32 systems, so external commands that use sockets will work.

  - Add a .posix attribute to PathList expansions.

  - Check out CVS source files using POSIX path names (forward slashes
    as separators) even on Win32.

  - Add Node.clear() and Node.FS.Entry.clear() methods to wipe out a
    Node's state, allowing it to be re-evaluated by continuous
    integration build interfaces.

  - Change the name of the Set{Build,Content}SignatureType() functions
    to {Target,Source}Signatures().  Deprecate the old names but support
    them for backwards compatibility.

  - Add internal SCons.Node.FS.{Dir,File}.Entry() methods.

  - Interpolate the null string if an out-of-range subscript is used
    for a construction variable.

  - Fix the internal Link function so that it properly links or copies
    files in subsidiary BuildDir directories.

  - Refactor the internal representation of a single execution instance
    of an action to eliminate redundant signature calculations.

  - Eliminate redundant signature calculations for Nodes.

  - Optimize out calling hasattr() before accessing attributes.

  - Say "Cleaning targets" (not "Building...") when the -c option is
    used.

  From Damyan Pepper:

  - Quote the "Entering directory" message like Make.

  From Stefan Reichor:

  - Add support for using Ghostscript to convert Postscript to PDF files.

  From Anthony Roach:

  - Add a standalone "Alias" function (separate from an Environment).

  - Make Export() work for local variables.

  - Support passing a dictionary to Export().

  - Support Import('*') to import everything that's been Export()ed.

  - Fix an undefined exitvalmap on Win32 systems.

  - Support new SetOption() and GetOption() functions for setting
    various command-line options from with an SConscript file.

  - Deprecate the old SetJobs() and GetJobs() functions in favor of
    using the new generic {Set,Get}Option() functions.

  - Fix a number of tests that searched for a Fortran compiler using the
    external PATH instead of what SCons would use.

  - Fix the interaction of SideEffect() and BuildDir() so that (for
    example) PDB files get put correctly in a BuildDir().

  From David Snopek:

  - Contribute the "Autoscons" code for Autoconf-like checking for
    the existence of libraries, header files and the like.

  - Have the Tool() function add the tool name to the $TOOLS
    construction variable.

  From Greg Spencer:

  - Support the C preprocessor #import statement.

  - Allow the SharedLibrary() Builder on Win32 systems to be able to
    register a newly-built dll using regsvr32.

  - Add a Builder for Windows type library (.tlb) files from IDL files.

  - Add an IDL scanner.

  - Refactor the Fortran, C and IDL scanners to share common logic.

  - Add .srcpath and .srcdir attributes to $TARGET and $SOURCE.

  From Christoph Wiedemann:

  - Integrate David Snopek's "Autoscons" code as the new SConf
    configuration subsystem, including caching of values between
    runs (using normal SCons dependency mechanisms), tests, and
    documentation.



RELEASE 0.13 - Mon, 31 Mar 2003 20:22:00 -0600

  From Charles Crain:

  - Fix a bug when BuildDir(duplicate=0) is used and SConscript
    files are called from within other SConscript files.

  - Support (older) versions of Perforce which don't set the Windows
    registry.



RELEASE 0.12 - Thu, 27 Mar 2003 23:52:09 -0600

  From Charles Crain:

  - Added support for the Perforce source code management system.

  - Fix str(Node.FS) so that it returns a path relative to the calling
    SConscript file's directory, not the top-level directory.

  - Added support for a separate src_dir argument to SConscript()
    that allows explicit specification of where the source files
    for an SConscript file can be found.

  - Support more easily re-usable flavors of command generators by
    calling callable variables when strings are expanded.

  From Steven Knight:

  - Added an INSTALL construction variable that can be set to a function
    to control how the Install() and InstallAs() Builders install files.
    The default INSTALL function now copies, not links, files.

  - Remove deprecated features:  the "name" argument to Builder objects,
    and the Environment.Update() method.

  - Add an Environment.SourceCode() method to support fetching files
    from source code systems.  Add factory methods that create Builders
    to support BitKeeper, CVS, RCS, and SCCS.  Add support for fetching
    files from RCS or SCCS transparently (like GNU Make).

  - Make the internal to_String() function more efficient.

  - Make the error message the same as other build errors when there's a
    problem unlinking a target file in preparation for it being built.

  - Make TARGET, TARGETS, SOURCE and SOURCES reserved variable names and
    warn if the user tries to set them in a construction environment.

  - Add support for Tar and Zip files.

  - Better documentation of the different ways to export variables to a
    subsidiary SConscript file.  Fix documentation bugs in a tools
    example, places that still assumed SCons split strings on white
    space, and typos.

  - Support fetching arbitrary files from the TARGETS or SOURCES lists
    (e.g. ${SOURCES[2]}) when calculating the build signature of a
    command.

  - Don't silently swallow exceptions thrown by Scanners (or other
    exceptions while finding a node's dependent children).

  - Push files to CacheDir() before calling the superclass built()
    method (which may clear the build signature as part of clearing
    cached implicit dependencies, if the file has a source scanner).
    (Bug reported by Jeff Petkau.)

  - Raise an internal error if we attempt to push a file to CacheDir()
    with a build signature of None.

  - Add an explicit Exit() function for terminating early.

  - Change the documentation to correctly describe that the -f option
    doesn't change to the directory in which the specified file lives.

  - Support changing directories locally with SConscript directory
    path names relative to any SConstruct file specified with -f.
    This allows you to build in another directory by simply changing
    there and pointing at the SConstruct file in another directory.

  - Change the default SConscriptChdir() behavior to change to the
    SConscript directory while it's being read.

  - Fix an exception thrown when the -U option was used with no
    Default() target specified.

  - Fix -u so that it builds things in corresponding build directories
    when used in a source directory.

  From Lachlan O'Dea:

  - Add SharedObject() support to the masm tool.

  - Fix WhereIs() to return normalized paths.

  From Jeff Petkau:

  - Don't copy a built file to a CacheDir() if it's already there.

  - Avoid partial copies of built files in a CacheDir() by copying
    to a temporary file and renaming.

  From Anthony Roach:

  - Fix incorrect dependency-cycle errors when an Aliased source doesn't
    exist.



RELEASE 0.11 - Tue, 11 Feb 2003 05:24:33 -0600

  From Chad Austin:

  - Add support for IRIX and the SGI MIPSPro tool chain.

  - Support using the MSVC tool chain when running Cygwin Python.

  From Michael Cook:

  - Avoid losing signal bits in the exit status from a command,
    helping terminate builds on interrupt (CTRL+C).

  From Charles Crain:

  - Added new AddPreAction() and AddPostAction() functions that support
    taking additional actions before or after building specific targets.

  - Add support for the PharLap ETS tool chain.

  From Steven Knight:

  - Allow Python function Actions to specify a list of construction
    variables that should be included in the Action's signature.

  - Allow libraries in the LIBS variable to explicitly include the prefix
    and suffix, even when using the GNU linker.
    (Bug reported by Neal Becker.)

  - Use DOS-standard CR-LF line endings in the scons.bat file.
    (Bug reported by Gary Ruben.)

  - Doc changes:  Eliminate description of deprecated "name" keyword
    argument from Builder definition (reported by Gary Ruben).

  - Support using env.Append() on BUILDERS (and other dictionaries).
    (Bug reported by Bj=F6rn Bylander.)

  - Setting the BUILDERS construction variable now properly clears
    the previous Builder attributes from the construction Environment.
    (Bug reported by Bj=F6rn Bylander.)

  - Fix adding a prefix to a file when the target isn't specified.
    (Bug reported by Esa Ilari Vuokko.)

  - Clean up error messages from problems duplicating into read-only
    BuildDir directories or into read-only files.

  - Add a CommandAction.strfunction() method, and add an "env" argument
    to the FunctionAction.strfunction() method, so that all Action
    objects have strfunction() methods, and the functions for building
    and returning a string both take the same arguments.

  - Add support for new CacheDir() functionality to share derived files
    between builds, with related options --cache-disable, --cache-force,
    and --cache-show.

  - Change the default behavior when no targets are specified to build
    everything in the current directory and below (like Make).  This
    can be disabled by specifying Default(None) in an SConscript.

  - Revamp SCons installation to fix a case-sensitive installation
    on Win32 systems, and to add SCons-specific --standard-lib,
    --standalone-lib, and --version-lib options for easier user
    control of where the libraries get installed.

  - Fix the ability to directly import and use Platform and Tool modules
    that have been implicitly imported into an Environment().

  - Add support for allowing an embedding interface to annotate a node
    when it's created.

  - Extend the SConscript() function to accept build_dir and duplicate
    keyword arguments that function like a BuildDir() call.

  From Steve Leblanc:

  - Fix the output of -c -n when directories are involved, so it
    matches -c.

  From Anthony Roach:

  - Use a different shared object suffix (.os) when using gcc so shared
    and static objects can exist side-by-side in the same directory.

  - Allow the same object files on Win32 to be linked into either
    shared or static libraries.

  - Cache implicit cache values when using --implicit-cache.



RELEASE 0.10 - Thu, 16 Jan 2003 04:11:46 -0600

  From Derrick 'dman' Hudson:

  - Support Repositories on other file systems by symlinking or
    copying files when hard linking won't work.

  From Steven Knight:

  - Remove Python bytecode (*.pyc) files from the scons-local packages.

  - Have FunctionActions print a description of what they're doing
    (a representation of the Python call).

  - Fix the Install() method so that, like other actions, it prints
    what would have happened when the -n option is used.

  - Don't create duplicate source files in a BuildDir when the -n
    option is used.

  - Refactor the Scanner interface to eliminate unnecessary Scanner
    calls and make it easier to write efficient scanners.

  - Added a "recursive" flag to Scanner creation that specifies the
    Scanner should be invoked recursively on dependency files returned
    by the scanner.

  - Significant performance improvement from using a more efficient
    check, throughout the code, for whether a Node has a Builder.

  - Fix specifying only the source file to MultiStepBuilders such as
    the Program Builder.  (Bug reported by Dean Bair.)

  - Fix an exception when building from a file with the same basename as
    the subdirectory in which it lives.  (Bug reported by Gerard Patel.)

  - Fix automatic deduction of a target file name when there are
    multiple source files specified; the target is now deduced from just
    the first source file in the list.

  - Documentation fixes: better initial explanation of SConscript files;
    fix a misformatted "table" in the StaticObject explanation.

  From Steven Knight and Steve Leblanc:

  - Fix the -c option so it will remove symlinks.

  From Steve Leblanc:

  - Add a Clean() method to support removing user-specified targets
    when using the -c option.

  - Add a development script for running SCons through PyChecker.

  - Clean up things found by PyChecker (mostly unnecessary imports).

  - Add a script to use HappyDoc to create HTML class documentation.

  From Lachlan O'Dea:

  - Make the Environment.get() method return None by default.

  From Anthony Roach:

  - Add SetJobs() and GetJobs() methods to allow configuration of the
    number of default jobs (still overridden by -j).

  - Convert the .sconsign file format from ASCII to a pickled Python
    data structure.

  - Error message cleanups:  Made consistent the format of error
    messages (now all start with "scons: ***") and warning messages (now
    all start with "scons: warning:").  Caught more cases with the "Do
    not know how to build" error message.

  - Added support for the MinGW tool chain.

  - Added a --debug=includes option.



RELEASE 0.09 - Thu,  5 Dec 2002 04:48:25 -0600

  From Chad Austin:

  - Add a Prepend() method to Environments, to append values to
    the beginning of construction variables.

  From Matt Balvin:

  - Add long command-line support to the "lib" Tool (Microsoft library
    archiver), too.

  From Charles Crain:

  - Allow $$ in a string to be passed through as $.

  - Support file names with odd characters in them.

  - Add support for construction variable substition on scanner
    directories (in CPPPATH, F77PATH, LIBPATH, etc.).

  From Charles Crain and Steven Knight:

  - Add Repository() functionality, including the -Y option.

  From Steven Knight:

  - Fix auto-deduction of target names so that deduced targets end
    up in the same subdirectory as the source.

  - Don't remove source files specified on the command line!

  - Suport the Intel Fortran Compiler (ifl.exe).

  - Supply an error message if there are no command-line or
    Default() targets specified.

  - Fix the ASPPCOM values for the GNU assembler.
    (Bug reported by Brett Polivka.)

  - Fix an exception thrown when a Default() directory was specified
    when using the -U option.

  - Issue a warning when -c can't remove a target.

  - Eliminate unnecessary Scanner calls by checking for the
    existence of a file before scanning it.  (This adds a generic
    hook to check an arbitrary condition before scanning.)

  - Add explicit messages to tell when we're "Reading SConscript files
    ...," "done reading SConscript files," "Building targets," and
    "done building targets."  Add a -Q option to supress these.

  - Add separate $SHOBJPREFIX and $SHOBJSUFFIX construction variables
    (by default, the same as $OBJPREFIX and $OBJSUFFIX).

  - Add Make-like error messages when asked to build a source file,
    and before trying to build a file that doesn't have all its source
    files (including when an invalid drive letter is used on WIN32).

  - Add an scons-local-{version} package (in both .tar.gz and .zip
    flavors) to help people who want to ship SCons as a stand-alone
    build tool in their software packages.

  - Prevent SCons from unlinking files in certain situations when
    the -n option is used.

  - Change the name of Tool/lib.py to Tool/mslib.py.

  From Steven Knight and Anthony Roach:

  - Man page:  document the fact that Builder calls return Node objects.

  From Steve LeBlanc:

  - Refactor option processing to use our own version of Greg Ward's
    Optik module, modified to run under Python 1.5.2.

  - Add a ParseConfig() command to modify an environment based on
    parsing output from a *-config command.

  From Jeff Petkau:

  - Fix interpretation of '#/../foo' on Win32 systems.

  From Anthony Roach:

  - Fixed use of command lines with spaces in their arguments,
    and use of Nodes with spaces in their string representation.

  - Make access and modification times of files in a BuildDir match
    the source file, even when hard linking isn't available.

  - Make -U be case insensitive on Win32 systems.

  - Issue a warning and continue when finding a corrupt .sconsign file.

  - Fix using an alias as a dependency of a target so that if one of the
    alias' dependencies gets rebuilt, the resulting target will, too.

  - Fix differently ordered targets causing unnecessary rebuilds
    on case insensitive systems.

  - Use os.system() to execute external commands whenever the "env"
    utility is available, which is much faster than fork()/exec(),
    and fixes the -j option on several platforms.

  - Fix use of -j with multiple targets.

  - Add an Options() object for friendlier accomodation of command-
    line arguments.

  - Add support for Microsoft VC++ precompiled header (.pch) files,
    debugger (.pdb) files, and resource (.rc) files.

  - Don't compute the $_CPPINCFLAGS, $_F77INCFLAGS, $_LIBFLAGS and
    $_LIBDIRFLAGS variables each time a command is executed, define
    them so they're computed only as needed.  Add a new _concat
    function to the Environment that allows people to define their
    own similar variables.

  - Fix dependency scans when $LIBS is overridden.

  - Add EnsurePythonVersion() and EnsureSConsVersion() functions.

  - Fix the overly-verbose stack trace on ListBuilder build errors.

  - Add a SetContentSignatureType() function, allowing use of file
    timestamps instead of MD5 signatures.

  - Make -U and Default('source') fail gracefully.

  - Allow the File() and Dir() methods to take a path-name string as
    the starting directory, in addition to a Dir object.

  - Allow the command handler to be selected via the SPAWN, SHELL
    and ESCAPE construction variables.

  - Allow construction variables to be overridden when a Builder
    is called.

  From sam th:

  - Dynamically check for the existence of utilities with which to
    initialize Environments by default.



RELEASE 0.08 - Mon, 15 Jul 2002 12:08:51 -0500

  From Charles Crain:

  - Fixed a bug with relative CPPPATH dirs when using BuildDir().
    (Bug reported by Bob Summerwill.)

  - Added a warnings framework and a --warn option to enable or
    disable warnings.

  - Make the C scanner warn users if files referenced by #include
    directives cannot be found and --warn=dependency is specified.

  - The BUILDERS construction variable should now be a dictionary
    that maps builder names to actions.  Existing uses of lists,
    and the Builder name= keyword argument, generate warnings
    about use of deprecated features.

  - Removed the "shared" keyword argument from the Object and
    Library builders.

  - Added separated StaticObject, SharedObject, StaticLibrary and
    SharedLibrary builders.  Made Object and Library synonyms for
    StaticObject and StaticLibrary, respectively.

  - Add LIBS and LIBPATH dependencies for shared libraries.

  - Removed support for the prefix, suffix and src_suffix arguments
    to Builder() to be callable functions.

  - Fix handling file names with multiple dots.

  - Allow a build directory to be outside of the SConstruct tree.

  - Add a FindFile() function that searches for a file node with a
    specified name.

  - Add $CPPFLAGS to the shared-object command lines for g++ and gcc.

  From Charles Crain and Steven Knight:

  - Add a "tools=" keyword argument to Environment instantiation,
    and a separate Tools() method, for more flexible specification
    of tool-specific environment changes.

  From Steven Knight:

  - Add a "platform=" keyword argument to Environment instantiation,
    and a separate Platform() method, for more flexible specification
    of platform-specific environment changes.

  - Updated README instructions and setup.py code to catch an
    installation failure from not having distutils installed.

  - Add descriptions to the -H help text for -D, -u and -U so
    people can tell them apart.

  - Remove the old feature of automatically splitting strings
    of file names on white space.

  - Add a dependency Scanner for native Fortran "include" statements,
    using a new "F77PATH" construction variable.

  - Fix C #include scanning to detect file names with characters like
    '-' in them.

  - Add more specific version / build output to the -v option.

  - Add support for the GNU as, Microsoft masm, and nasm assemblers.

  - Allow the "target" argument to a Builder call to be omitted, in
    which case the target(s) are deduced from the source file(s) and the
    Builder's specified suffix.

  - Add a tar archive builder.

  - Add preliminary support for the OS/2 Platform, including the icc
    and ilink Tools.

  From Jeff Petkau:

  - Fix --implicit-cache if the scanner returns an empty list.

  From Anthony Roach:

  - Add a "multi" keyword argument to Builder creation that specifies
    it's okay to call the builder multiple times for a target.

  - Set a "multi" on Aliases so multiple calls will append to an Alias.

  - Fix emitter functions' use of path names when using BuildDir or
    in subdirectories.

  - Fix --implicit-cache causing redundant rebuilds when the header
    file list changed.

  - Fix --implicit-cache when a file has no implicit dependencies and
    its source is generated.

  - Make the drive letters on Windows always be the same case, so that
    changes in the case of drive letters don't cause a rebuild.

  - Fall back to importing the SCons.TimeStamp module if the SCons.MD5
    module can't be imported.

  - Fix interrupt handling to guarantee that a single interrupt will
    halt SCons both when using -j and not.

  - Fix .sconsign signature storage so that output files of one build
    can be safely used as input files to another build.

  - Added a --debug=time option to print SCons execution times.

  - Print an error message if a file can't be unlinked before being
    built, rather than just silently terminating the build.

  - Add a SideEffect() method that can be used to tell the build
    engine that a given file is created as a side effect of building
    a target.  A file can be specified as a side effect of more than
    one build comand, in which case the commands will not be executed
    simultaneously.

  - Significant performance gains from not using our own version of
    the inefficient stock os.path.splitext() method, caching source
    suffix computation, code cleanup in MultiStepBuilder.__call__(),
    and replicating some logic in scons_subst().

  - Add --implicit-deps-changed and --implicit-deps-unchanged options.

  - Add a GetLaunchDir() function.

  - Add a SetBuildSignatureType() function.

  From Zed Shaw:

  - Add an Append() method to Environments, to append values to
    construction variables.

  - Change the name of Update() to Replace().  Keep Update() as a
    deprecated synonym, at least for now.

  From Terrel Shumway:

  - Use a $PYTHON construction variable, initialized to sys.executable,
    when using Python to build parts of the SCons packages.

  - Use sys.prefix, not sys.exec_prefix, to find pdb.py.



RELEASE 0.07 - Thu,  2 May 2002 13:37:16 -0500

  From Chad Austin:

  - Changes to build SCons packages on IRIX (and other *NIces).

  - Don't create a directory Node when a file already exists there,
    and vice versa.

  - Add 'dirs' and 'names' keyword arguments to SConscript for
    easier specification of subsidiary SConscript files.

  From Charles Crain:

  - Internal cleanup of environment passing to function Actions.

  - Builders can now take arbitrary keyword arguments to create
    attributes to be passed to: command generator functions,
    FunctionAction functions, Builder emitter functions (below),
    and prefix/suffix generator functions (below).

  - Command generator functions can now return ANYTHING that can be
    converted into an Action (a function, a string, a CommandGenerator
    instance, even an ActionBase instance).

  - Actions now call get_contents() with the actual target and source
    nodes used for the build.

  - A new DictCmdGenerator class replaces CompositeBuilder to support
    more flexible Builder behavior internally.

  - Builders can now take an emitter= keyword argument.  An emitter
    is a function that takes target, source, and env argument, then
    return a 2-tuple of (new sources, new targets).  The emitter is
    called when the Builder is __call__'ed, allowing a user to modify
    source and target lists.

  - The prefix, suffix and src_suffix Builder arguments now take a
    callable as well a string.  The callable is passed the Environment
    and any extra Builder keyword arguments and is expected to return
    the appropriate prefix or suffix.

  - CommandActions can now be a string, a list of command + argument
    strings, or a list of commands (strings or lists).

  - Added shared library support.  The Object and Library Builders now
    take a "shared=1" keyword argument to specify that a shared object
    or shared library should be built.  It is an error to try to build
    static objects into a shared library or vice versa.

  - Win32 support for .def files has been added.  Added the Win32-specific
    construction variables $WIN32DEFPREFIX, $WIN32DEFSUFFIX,
    $WIN32DLLPREFIX and $WIN32IMPLIBPREFIX.  When building a .dll,
    the new construction variable $WIN32_INSERT_DEF, controls whether
    the appropriately-named .def file is inserted into the target
    list (if not already present).  A .lib file is always added to
    a Library build if not present in the list of targets.

  - ListBuilder now passes all targets to the action, not just the first.

  - Fix so that -c now deletes generated yacc .h files.

  - Builder actions and emitter functions can now be initialized, through
    construction variables, to things other than strings.

  - Make top-relative '#/dir' lookups work like '#dir'.

  - Fix for relative CPPPATH directories in subsidiary SConscript files
    (broken in 0.06).

  - Add a for_signature argument to command generators, so that
    generators that need to can return distinct values for the
    command signature and for executing the command.

  From Alex Jacques:

  - Create a better scons.bat file from a py2bat.py script on the Python
    mailing list two years ago (modeled after pl2bat.pl).

  From Steven Knight:

  - Fix so that -c -n does *not* remove the targets!

  - Man page:  Add a hierarchical libraries + Program example.

  - Support long MSVC linker command lines through a builder action
    that writes to a temporary file and uses the magic MSVC "link @file"
    argument syntax if the line is longer than 2K characters.

  - Fix F77 command-line options on Win32 (use /Fo instead of -o).

  - Use the same action to build from .c (lower case) and .C (upper
    case) files on case-insensitive systems like Win32.

  - Support building a PDF file directly from a TeX or LaTeX file
    using pdftex or pdflatex.

  - Add a -x option to runtest.py to specify the script being tested.
    A -X option indicates it's an executable, not a script to feed
    to the Python interpreter.

  - Add a Split() function (identical to SCons.Util.argmunge()) for use
    in the next release, when Builders will no longer automatically split
    strings on white space.

  From Steve Leblanc:

  - Add the SConscriptChdir() method.

  From Anthony Roach:

  - Fix --debug=tree when used with directory targets.

  - Significant internal restructuring of Scanners and Taskmaster.

  - Added new --debug=dtree option.

  - Fixes for --profile option.

  - Performance improvement in construction variable substitution.

  - Implemented caching of content signatures, plus added --max-drift
    option to control caching.

  - Implemented caching of dependency signatures, enabled by new
    --implicit-cache option.

  - Added abspath construction variable modifier.

  - Added $SOURCE variable as a synonym for $SOURCES[0].

  - Write out .sconsign files on error or interrupt so intermediate
    build results are saved.

  - Change the -U option to -D.  Make a new -U that builds just the
    targets from the local SConscript file.

  - Fixed use of sys.path so Python modules can be imported from
    the SConscript directory.

  - Fix for using Aliases with the -u, -U and -D options.

  - Fix so that Nodes can be passed to SConscript files.

  From Moshe Zadka:

  - Changes for official Debian packaging.



RELEASE 0.06 - Thu, 28 Mar 2002 01:24:29 -0600

  From Charles Crain:

  - Fix command generators to expand construction variables.

  - Make FunctionAction arguments be Nodes, not strings.

  From Stephen Kennedy:

  - Performance:  Use a dictionary, not a list, for a Node's parents.

  From Steven Knight:

  - Add .zip files to the packages we build.

  - Man page:  document LIBS, fix a typo, document ARGUMENTS.

  - Added RANLIB and RANLIBFLAGS construction variables.  Only use them
    in ARCOM if there's a "ranlib" program on the system.

  - Add a configurable CFILESUFFIX for the Builder of .l and .y files
    into C files.

  - Add a CXXFile Builder that turns .ll and .yy files into .cc files
    (configurable via a CXXFILESUFFIX construction variable).

  - Use the POSIX-standard lex -t flag, not the GNU-specific -o flag.
    (Bug reported by Russell Christensen.)

  - Fixed an exception when CPPPATH or LIBPATH is a null string.
    (Bug reported by Richard Kiss.)

  - Add a --profile=FILE option to make profiling SCons easier.

  - Modify the new DVI builder to create .dvi files from LaTeX (.ltx
    and .latex) files.

  - Add support for Aliases (phony targets).

  - Add a WhereIs() method for searching for path names to executables.

  - Add PDF and PostScript document builders.

  - Add support for compiling Fortran programs from a variety of
    suffixes (a la GNU Make):  .f, .F, .for, .FOR, .fpp and .FPP

  - Support a CPPFLAGS variable on all default commands that use the
    C preprocessor.

  From Steve Leblanc:

  - Add support for the -U option.

  - Allow CPPPATH, LIBPATH and LIBS to be specified as white-space
    separated strings.

  - Add a document builder to create .dvi files from TeX (.tex) files.

  From Anthony Roach:

  - Fix:  Construction variables with values of 0 were incorrectly
    interpolated as ''.

  - Support env['VAR'] to fetch construction variable values.

  - Man page:  document Precious().



RELEASE 0.05 - Thu, 21 Feb 2002 16:50:03 -0600

  From Chad Austin:

  - Set PROGSUFFIX to .exe under Cygwin.

  From Charles Crain:

  - Allow a library to specified as a command-line source file, not just
    in the LIBS construction variable.

  - Compensate for a bug in os.path.normpath() that returns '' for './'
    on WIN32.

  - More performance optimizations:  cache #include lines from files,
    eliminate unnecessary calls.

  - If a prefix or suffix contains white space, treat the resulting
    concatenation as separate arguments.

  - Fix irregularities in the way we fetch DevStudio information from
    the Windows registry, and in our registry error handling.

  From Steven Knight:

  - Flush stdout after print so it intermixes correctly with stderr
    when redirected.

  - Allow Scanners to return a list of strings, and document how to
    write your own Scanners.

  - Look up implicit (scanned) dependencies relative to the directory
    of file being scanned.

  - Make writing .sconsign files more robust by first trying to write
    to a temp file that gets renamed.

  - Create all of the directories for a list of targets before trying
    to build any of the targets.

  - WIN32 portability fixes in tests.

  - Allow the list of variables exported to an SConscript file to be
    a UserList, too.

  - Document the overlooked LIBPATH construction variable.
    (Bug reported by Eicke Godehardt.)

  - Fix so that Ignore() ignores indirect, implicit dependencies
    (included files), not just direct dependencies.

  - Put the man page in the Debian distribution.

  - Run HTML docs through tidy to clean up the HTML (for Konqueror).

  - Add preliminary support for Unicode strings.

  - Efficiency:  don't scan dependencies more than once during the
    walk of a tree.

  - Fix the -c option so it doesn't stop removing targets if one doesn't
    already exist.
    (Bug reported by Paul Connell.)

  - Fix the --debug=pdb option when run on Windows NT.
    (Bug reported by Paul Connell.)

  - Add support for the -q option.

  From Steve Leblanc:

  - Add support for the -u option.

  - Add .cc and .hh file suffixes to the C Scanner.

  From Anthony Roach:

  - Make the scons script return an error code on failures.

  - Add support for using code to generate a command to build a target.



RELEASE 0.04 - Wed, 30 Jan 2002 11:09:42 -0600

  From Charles Crain:

  - Significant performance improvements in the Node.FS and
    Scanner subsystems.

  - Fix signatures of binary files on Win32 systems.

  - Allow LIBS and LIBPATH to be strings, not just arrays.

  - Print a traceback if a Python-function builder throws an exception.

  From Steven Knight:

  - Fix using a directory as a Default(), and allow Default() to
    support white space in file names for strings in arrays.

  - Man page updates:  corrected some mistakes, documented various
    missing Environment methods, alphabetized the construction
    variables and other functions, defined begin and end macros for
    the example sections, regularized white space separation, fixed
    the use of Export() in the Multiple Variants example.

  - Function action fixes:  None is now a successful return value.
    Exceptions are now reported.  Document function actions.

  - Add 'Action' and 'Scanner' to the global keywords so SConscript
    files can use them too.

  - Removed the Wrapper class between Nodes and Walkers.

  - Add examples using Library, LIBS, and LIBPATH.

  - The C Scanner now always returns a sorted list of dependencies
    so order changes don't cause unnecessary rebuilds.

  - Strip $(-$) bracketed text from command lines.  Use this to
    surround $_INCDIRS and $_LIBDIRS so we don't rebuild in response
    to changes to -I or -L options.

  - Add the Ignore() method to ignore dependencies.

  - Provide an error message when a nonexistent target is specified
    on the command line.

  - Remove targets before building them, and add an Environment
    Precious() method to override that.

  - Eliminate redundant calls to the same builder when the target is a
    list of targets:  Add a ListBuilder class that wraps Builders to
    handle lists atomically.  Extend the Task class to support building
    and updating multiple targets in a single Task.  Simplify the
    interface between Task and Taskmaster.

  - Add a --debug=pdb option to re-run SCons under the Python debugger.

  - Only compute a build signature once for each node.

  - Changes to our sys.path[] manipulation to support installation into
    an arbitrary --prefix value.

  From Steve Leblanc:

  - Add var=value command-line arguments.



RELEASE 0.03 - Fri, 11 Jan 2002 01:09:30 -0600

  From Charles Crain:

  - Performance improvements in the Node.FS and Sig.Calculator classes.

  - Add the InstallAs() method.

  - Execute commands through an external interpreter (sh, cmd.exe, or
    command.com) to handle redirection metacharacters.

  - Allow the user to supply a command handler.

  From Steven Knight:

  - Search both /usr/lib and /usr/local/lib for scons directories by
    adding them both to sys.path, with whichever is in sys.prefix first.

  - Fix interpreting strings of multiple white-space separated file names
    as separate file names, allowing prefixes and suffixes to be appended
    to each individually.

  - Refactor to move CompositeBuilder initialization logic from the
    factory wrapper to the __init__() method, and allow a Builder to
    have both an action and a src_builder (or array of them).

  - Refactor BuilderBase.__call__() to separate Node creation/lookup
    from initialization of the Node's builder information.

  - Add a CFile Builder object that supports turning lex (.l) and
    yacc (.y) files into .c files.

  - Document: variable interpretation attributes; how to propogate
    the user's environment variables to executed commands; how to
    build variants in multiple BuildDirs.

  - Collect String, Dict, and List type-checking in common utility
    routines so we can accept User{String,Dict,List}s all over.

  - Put the Action factory and classes into their own module.

  - Use one CPlusPlusAction in the Object Builder's action dictionary,
    instead of letting it create multiple identical instances.

  - Document the Install() and InstallAs() methods.

  From Steve Leblanc:

  - Require that a Builder be given a name argument, supplying a
    useful error message when it isn't.

  From Anthony Roach:

  - Add a "duplicate" keyword argument to BuildDir() that can be set
    to prevent linking/copying source files into build directories.

  - Add a "--debug=tree" option to print an ASCII dependency tree.

  - Fetch the location of the Microsoft Visual C++ compiler(s) from
    the Registry, instead of hard-coding the location.

  - Made Scanner objects take Nodes, not path names.

  - Have the C Scanner cache the #include file names instead of
    (re-)scanning the file each time it's called.

  - Created a separate class for parent "nodes" of file system roots,
    eliminating the need for separate is-parent-null checks everywhere.

  - Removed defined __hash__() and __cmp() methods from FS.Entry, in
    favor of Python's more efficient built-in identity comparisons.



RELEASE 0.02 - Sun, 23 Dec 2001 19:05:09 -0600

  From Charles Crain:

  - Added the Install(), BuildDir(), and Export() methods.

  - Fix the -C option by delaying setting the top of the FS tree.

  - Avoid putting the directory path on the libraries in the LIBS
    construction variable.

  - Added a GetBuildPath() method to return the full path to the
    Node for a specified string.

  - Fixed variable substitution in CPPPATH and LIBPATH.

  From Steven Knight:

  - Fixed the version comment in the scons.bat (the UNIX geek used
    # instead of @rem).

  - Fix to setup.py so it doesn't require a sys.argv[1] argument.

  - Provide make-like warning message for "command not found" and
    similar errors.

  - Added an EXAMPLES section to the man page.

  - Make Default() targets properly relative to their SConscript
    file's subdirectory.

  From Anthony Roach:

  - Documented CXXFLAGS, CXXCOM, and CPPPATH.

  - Fixed SCONS_LIB_DIR to work as documented.

  - Made Default() accept Nodes as arguments.

  - Changed Export() to make it easier to use.

  - Added the Import() and Return() methods.



RELEASE 0.01 - Thu Dec 13 19:25:23 CST 2001

A brief overview of important functionality available in release 0.01:

  - C and C++ compilation on POSIX and Windows NT.

  - Automatic scanning of C/C++ source files for #include dependencies.

  - Support for building libraries; setting construction variables
    allows creation of shared libraries.

  - Library and C preprocessor search paths.

  - File changes detected using MD5 signatures.

  - User-definable Builder objects for building files.

  - User-definable Scanner objects for scanning for dependencies.

  - Parallel build (-j) support.

  - Dependency cycles detected.

  - Linux packages available in RPM and Debian format.

  - Windows installer available.



__COPYRIGHT__
__FILE__ __REVISION__ __DATE__ __DEVELOPER__<|MERGE_RESOLUTION|>--- conflicted
+++ resolved
@@ -7,13 +7,11 @@
 
 RELEASE 3.1.0.alpha.yyyymmdd - NEW DATE WILL BE INSERTED HERE
 
-<<<<<<< HEAD
   From Mats Wichmann:
     - Updated manpage scons.xml to fix a nested list problem
-=======
+    
   From Andrew Featherstone
     - Removed unused --warn options from the man page and source code. 
->>>>>>> 62fe0485
 
   From Daniel Moody:
     - Updated Jar builder to handle nodes and directories better
