--- conflicted
+++ resolved
@@ -8,7 +8,6 @@
 RELEASE  VERSION/DATE TO BE FILLED IN LATER
 
   From William Deegan:
-<<<<<<< HEAD
     - Enhanced --debug=explain output. Now the separate components of the dependency list are split up
       as follows:
       
@@ -22,7 +21,6 @@
            ->Implicit
            Old:/usr/bin/python	New:/usr/bin/python
     - Fix Issue #3350 - SCons Exception EnvironmentError is conflicting with Python's EnvironmentError.
-=======
     - Fix spurious rebuilds on second build for cases where builder has > 1 target and the source file
       is generated. This was causing the > 1th target to not have it's implicit list cleared when the source
       file was actually built, leaving an implicit list similar to follows for 2nd and higher target
@@ -33,7 +31,6 @@
       The fix involved added logic to mark all shared targets as peers and then ensure they're implicit
       list is all cleared together.
     - Fix Issue #3349 - SCons Exception EnvironmentError is conflicting with Python's EnvironmentError.
->>>>>>> 19a1b888
       Renamed to SConsEnvironmentError
     - Fix Issue #3350 - mslink failing when too many objects.  This is resolved by adding TEMPFILEARGJOIN variable
       which specifies what character to join all the argements output into the tempfile. The default remains a space
