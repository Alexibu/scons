

                 SCons - a software construction tool

                            Change Log

RELEASE  VERSION/DATE TO BE FILLED IN LATER

  From Mathew Robinson:

    - Improved threading performance by ensuring NodeInfo is shared
      across threads. Results in ~13% improvement for parallel builds
      (-j# > 1) with many shared nodes.

  From Mats Wichmann
    - Replace instances of string find method with "in" checks where
      the index from find() was not used.
    - CmdStringHolder fix from issue #3428
    - Turn previously deprecated debug options into failures:
      --debug=tree, --debug=dtree, --debug=stree, --debug=nomemoizer.

<<<<<<< HEAD
  From Edoardo Bezzeccheri
    - Added debug option "action_timestamps" which outputs to stdout the absolute start and end time for each target.

=======
  From Jacek Kuczera:
    - Fix CheckFunc detection code for Visual 2019. Some functions
      (e.g. memmove) were incorrectly recognized as not available.

  From Jakub Kulik
    - Fix subprocess result bytes not being decoded in SunOS/Solaris related tools.
>>>>>>> 0ad7620c

RELEASE 3.1.1 - Mon, 07 Aug 2019 20:09:12 -0500

  From William Deegan:
    - Remove obsoleted references to DeciderNeedsNode which could cause crash when using --debug=explain

  From Jason Kenny
    - Add Fix and test for crash in 3.1.0 when using Decider('MD5-timestamp') and --debug=explain

  From Ben Reed:
    - Added -fmerge-all-constants to flags that get included in both CCFLAGS and LINKFLAGS.

  From Mathew Robinson:
    - Fix issue #3415 - Update remaining usages of EnvironmentError to SConsEnvironmentError
      this patch fixes issues introduced in 3.1.0 where any of the
      following would cause SCons to error and exit:
        - CacheDir not write-able
        - JSON encoding errors for CacheDir config
        - JSON decoding errors for CacheDir config


RELEASE 3.1.0 - Mon, 20 Jul 2019 16:59:23 -0700

  From Joseph Brill:
    - Code to supply correct version-specifier argument to vswhere for
      VS version selection.

  From William Deegan:
    - Enhanced --debug=explain output. Now the separate components of the dependency list are split up
      as follows:

      scons: rebuilding `file3' because:
           the dependency order changed:
           ->Sources
           Old:xxx	New:zzz
           Old:yyy	New:yyy
           Old:zzz	New:xxx
           ->Depends
           ->Implicit
           Old:/usr/bin/python	New:/usr/bin/python
    - Fix Issue #3350 - SCons Exception EnvironmentError is conflicting with Python's EnvironmentError.
    - Fix spurious rebuilds on second build for cases where builder has > 1 target and the source file
      is generated. This was causing the > 1th target to not have it's implicit list cleared when the source
      file was actually built, leaving an implicit list similar to follows for 2nd and higher target
              ['/usr/bin/python', 'xxx', 'yyy', 'zzz']
      This was getting persisted to SConsign and on rebuild it would be corrected to be similar to this
              ['zzz', 'yyy', 'xxx', '/usr/bin/python']
      Which would trigger a rebuild because the order changed.
      The fix involved added logic to mark all shared targets as peers and then ensure they're implicit
      list is all cleared together.
    - Fix Issue #3349 - SCons Exception EnvironmentError is conflicting with Python's EnvironmentError.
      Renamed to SConsEnvironmentError
    - Fix Issue #3350 - mslink failing when too many objects.  This is resolved by adding TEMPFILEARGJOIN variable
      which specifies what character to join all the argements output into the tempfile. The default remains a space
      when mslink, msvc, or mslib tools are loaded they change the TEMPFILEARGJOIN to be a line separator (\r\n on win32)
    - Fix performance degradation for MD5-timestamp decider.  NOTE: This changes the Decider() function arguments.
      From:
          def my_decider(dependency, target, prev_ni):
      To:
          def my_decider(dependency, target, prev_ni, repo_node):
      Where repo_node is the repository (or other) node to use to check if the node is out of date instead of dependency.

  From Peter Diener:
    - Additional fix to issue #3135 - Also handle 'pure' and 'elemental' type bound procedures
    - Fix issue #3135 - Handle Fortran submodules and type bound procedures

  From Adam Gross:
    - Upgraded and improved Visual Studio solution/project generation code using the MSVSProject builder.
      - Added support for Visual Studio 2017 and 2019.
      - Added support for the following per-variant parameters to the builder:
        - cpppaths: Provides per-variant include paths.
        - cppdefines: Provides per-variant preprocessor definitions.

  From Michael Hartmann:
    - Fix handling of Visual Studio Compilers to properly reject any unknown HOST_PLATFORM or TARGET_PLATFORM

  From Bert Huijben:
    - Added support for Visual Studio 2019 toolset.

  From Mathew Robinson:
    - Update cache debug output to include cache hit rate.
    - No longer unintentionally hide exceptions in Action.py
    - Allow builders and pseudo-builders to inherit from OverrideEnvironments

  From Leonard de Ruijter:
    - Add logic to derive correct version argument to vswhere

  From Lukas Schrangl:
    - Enable LaTeX scanner to find more than one include per line

  From Mats Wichmann:
    - scons-time takes more care closing files and uses safer mkdtemp to avoid
      possible races on multi-job runs.
    - Use importlib to dynamically load tool and platform modules instead of imp module
    - sconsign: default to .sconsign.dblite if no filename is specified.
      Be more informative in case of unsupported pickle protocol (py2 only).
    - Fix issue #3336 - on Windows, paths were being added to PATH even if
      tools were not found in those paths.
    - More fixes for newer Java versions (since 9): handle new jdk directory
      naming (jdk-X.Y instead of jdkX.Y) on Windows; handle two-digit major
      version. Docstrings improved.
    - Fixups for pylint: exception types, redefined functions,
      globals, etc.  Some old code removed to resolve issues (hashlib is
      always present on modern Pythons; no longer need the code for
      2.5-and-earlier optparse). cmp is not a builtin function in Py3,
      drop one (unused) use; replace one.  Fix another instance of
      renaming to SConsEnvironmentError. Trailing whitespace.
      Consistently use not is/in (if not x is y -> if x is not y).
    - Add a PY3-only function for setting up the cachedir that should be less
      prone to races. Add a hack to the PY2 version (from Issue #3351) to
      be less prone to a race in the check for old-style cache.
    - Fix coding error in docbook tool only exercised when using python lxml
    - Recognize two additional GNU compiler header directory options in
      ParseFlags: -iquote and -idirafter.
    - Fix more re patterns that contain \ but not specified as raw strings
      (affects scanners for D, LaTeX, swig)


RELEASE 3.0.5 - Mon, 26 Mar 2019 15:04:42 -0700

  From William Deegan:

    - Fix Issue #3283 - Handle using --config=force in combination with Decider('MD5-timestamp').
      3.0.2 in fix for issue #2980 added that deciders can throw DeciderNeedsNode exception.
      The Configure logic directly calls the decider when using --config=force but wasn't handling
      that exception.  This would yield minimally configure tests using TryLink() not running and
      leaving TypeError Nonetype exception in config.log
    - Fix Issue #3303 - Handle --config=force overwriting the Environment passed into Configure()'s
      Decider and not clearing it when the configure context is completed.
    - Add default paths for yacc tool on windows to include cygwin, mingw, and chocolatey
    - Fix issue #2799 - Fix mingw tool to respect SHCCCOMSTR, SHLINKCOMSTR and LDMODULECOMSTR
    - Fix Issue #3329 - Add support for MS SDK V10.0A (which is commonly installed with VS2017)
    - Fix Issue #3333 - Add support for finding vswhere under 32 bit windows installs.

  From Maciej Kumorek:
    - Update the MSVC tool to include the nologo flag by default in RCFLAGS

From Daniel Moody:
    - Change the default for AppendENVPath to delete_existing=0, so path
      order will not be changed, unless explicitly set (Issue #3276)
    - Fixed bug which threw error when running SCons on windows system with no MSVC installed.
    - Update link tool to convert target to node before accessing node member
    - Update mingw tool to remove MSVC like nologo CCFLAG
    - Add default paths for lex tool on windows to include cygwin, mingw, and chocolatey
    - Add lex construction variable LEXUNISTD for turning off unix headers on windows
    - Update lex tool to use win_flex on windows if available

  From Mats Wichmann:
    - Quiet open file ResourceWarnings on Python >= 3.6 caused by
      not using a context manager around Popen.stdout
    - Add the textfile tool to the default tool list
    - Fix syntax on is/is not clauses: should not use with a literal
    - Properly retrieve exit code when catching SystemExit
    - scons-time now uses context managers around file opens
    - Fix regex patterns that were not specified as raw strings

  From Bernhard M. Wiedemann:
    - Do not store build host+user name if reproducible builds are wanted


RELEASE 3.0.4 - Mon, 20 Jan 2019 22:49:27 +0000

  From Mats Wichmann:
    - Improve finding of Microsoft compiler: add a 'products' wildcard
      in case 2017 Build Tools only is installed as it is considered a separate
      product from the default Visual Studio
    - Add TEMPFILESUFFIX to allow a customizable filename extension, as
      described in the patch attached to issue #2431.
    - scons.py and sconsign.py stopped working if script called as a symlink
      to location in scons-local location.
    - Fix issue running scons using a symlink to scons.py in an scons-local dir
    - Doc updates around Default(), and the various *TARGETS variables.

  From Daniel Moody:
    - Improved support for VC14.1 and Visual Studio 2017, as well as arm and arm64 targets.
      Issues #3268 & Issue #3222
    - Initial support for ARM targets with Visual Studio 2017 - Issue #3182 (You must set TARGET_ARCH for this to work)
    - Update TempFileMunge class to use PRINT_CMD_LINE_FUNC

  From Tobias Herzog
    - Enhance cpp scanner regex logic to detect if/elif expressions without whitespaces but
      parenthesis like "#if(defined FOO)" or "#elif!(BAR)" correctly.


RELEASE 3.0.3 - Mon, 07 Jan 2019 20:05:22 -0400
  NOTE: 3.0.2 release was dropped because there was a packaging bug. Please consider all 3.0.2
        content.

  From William Deegan:
    - Fixes to packaging logic.  Ensuring the SCons.Tool.clangCommon module is added
      to the release packages.
    - Modify scons.bat script to check for scons python script without .py extension if no file
      scons.py exists. This enables an all platform wheel to work.

  From Mats Wichmann:
    - Update doc examples to work with Python 3.5+:  map() now returns an iterable instead of a list.


RELEASE 3.0.2 - Mon, 31 Dec 2018 16:00:12 -0700

  From Bernard Blackham:
    - Fixed handling of side-effects in task master (fixes #3013).

  From William Deegan:
    - Remove long deprecated SCons.Options code and tests.  This removes BoolOption,EnumOption,
      ListOption,PackageOption, and PathOption which have been replaced by *Variable() many years ago.
    - Re-Enable parallel SCons (-j) when running via Pypy
    - Move SCons test framework files to testing/framework and remove all references to QMtest.
      QMTest has not been used by SCons for some time now.
    - Updated logic for mingw and clang on win32 to search default tool install paths if not
      found in normal SCons PATH.  If the user specifies PATH or tool specific paths they
      will be used and the default paths below will be ignored.
      - Default path for clang/clangxx : C:\Program Files\LLVM\bin
      - Default path for mingw         : C:\MinGW\bin and/or  C:\mingw-w64\*\mingw64\bin
      - Key program to locate mingw    : mingw32-make (as the gcc with mingw prefix has no fixed name)
    - Fixed issue causing stack trace when python Action function contains a unicode string when being
      run with Python 2.7
    - Add alternate path to QT install for Centos in qt tool: /usr/lib64/qt-3.3/bin
    - Fix Java tools to search reasonable default paths for Win32, Linux, macOS.  Add required paths
      for swig and java native interface to JAVAINCLUDES.  You should add these to your CPPPATH if you need
      to compile with them.  This handles spaces in paths in default Java paths on windows.
    - Added more java paths to match install for Centos 7 of openjdk
    - Fix new logic which populates JAVAINCLUDES to handle the case where javac is not found.
    - Fix GH Issue #2580 - # in FRAMEWORKPATH doesn't get properly expanded. The # is left in the
      command line.
    - Fix issue #2980 with credit to Piotr Bartosik (and William Blevins).  This is an issue where using
      TimeStamp-MD5 Decider and CacheDir can yield incorrect md5's being written into the .sconsign.
      The difference between Piotr Bartosik's patch and the current code is that the more complicated
      creation of file to csig map is only done when the count of children for the current node doesn't
      match the previous count which is loaded from the sconsign.
    - Fix issue # 3106 MSVC if using MSVC_BATCH and target dir had a space would fail due to quirk in
      MSVC's handling of escaped targetdirs when batch compiling.
    - Fix GH Issue #3141 unicode string in a TryAction() with python 2.7 crashes.
    - Fix GH Issue #3212 - Use of Py3 and CacheDir + Configure's TryCompile (or likely and Python Value Nodes)
      yielded trying to combine strings and bytes which threw exception.
    - Fix GH Issue #3225 SCons.Util.Flatten() doesn't handle MappingView's produced by dictionary as return
      values from dict().{items(), keys(), values()}.
    - Fix GH Issue #3241 - Properly support versioned shared libraries for MacOS.  We've also introduced two
      new env variables APPLELINK_CURRENT_VERSION and APPLELINK_COMPATIBILITY_VERSION which will specify
      what is passed to the linkers -current_version and -compatibility_version flags.  If not specified
      they will be derived from SHLIBVERSION as such:
      - APPLELINK_CURRENT_VERSION = SHLIBVERSION
      - APPLELINK_COMPATIBILITY_VERSION = all but the last digit in SHLIBVERSION with .0 appended.
      Note that the values of the above will be validated. Valid format for either APPLELINK variable is
      X[.Y[.Z]] where 0 <= X <= 65535, 0 <= Y <= 255, 0 <= Z <= 255.
      The new variables have been added to the documents and should show up in user guide and manpage.
    - Fix GH Issue #3136 no longer wrap io.{BufferedReader,BufferedWriter,BufferedRWPair,BufferedRandom,TextIOWrapper
      with logic to set HANDLE_FLAG_INHERIT flag on the file handle.  Python 3.4+ automatically sets this according
      to Python docs: https://docs.python.org/3/library/os.html#fd-inheritance

  From Ray Donnelly:
    - Fix the PATH created by scons.bat (and other .bat files) to provide a normalized
      PATH.  Some pythons in the 3.6 series are no longer able to handle paths which
      have ".." in them and end up crashing.  This is done by cd'ing into the directory
      we want to add to the path and then using %CD% to give us the normalized directory
      See bug filed under Python 3.6: https://bugs.python.org/issue32457.
      Note: On Win32 PATH's which have not been normalized may cause undefined behavior
      by other executables being run by SCons (or any subprocesses of executables being run by SCons).
      Resolving this issue should eliminate that possibility going forward.

  From Andrew Featherstone
    - Removed unused --warn options from the man page and source code.

  From Arda Fu
    - Fix cpp scanner regex logic to treat ifndef for py3.5+. Previously it was
      not properly differentiating between if, ifdef, and ifndef.

  From Philipp Maierhöfer
    - Added a __hash__ method to the class Scons.Subst.Literal. Required when substituting Literal
      objects when SCons runs with Python 3.
    - Added missing FORTRANMODDIRPREFIX to the gfortran tool.

  From Matthew Marinets:
    - Fixed an issue that caused the Java emitter to incorrectly parse arguments to constructors that
      implemented a class.

  From Fredrik Medley:
    - Fix exception when printing of EnviromentError messages.
      Specifically, this fixes error reporting of the race condition when
      initializing the cache which error previously was hidden.

  From Daniel Moody:
    - Updated Jar builder to handle nodes and directories better
    - Updated Jar builder to flatten source list which could contain embedded lists
    - Removed some magic numbers from jar.py on behalf of Mats Wichmann (mats@linux.com)
    - Set the pickling protocal back to highest which was causing issues
      with variant dir tests. This will cause issues if reading sconsigns
      pickled with the previous lower protocal.
    - Updated swig to setup default paths for windows
    - Updated gettext tools to setup default paths for windows with Cygwin/MinGW setups
    - Add common location for default paths for cygwin and mingw in Platform modules
    - Updated YACC tool to work on windows with Cygwin/MinGW setups
    - Set the pickling protocal back to highest which was causing issues
      with variant dir tests. This will cause issues if reading sconsigns
      pickled with the previous lower protocal.
    - Updated FS.py to handle removal of splitunc function from python 3.7
    - Updated the vc.py to ignore MSVS versions where not compiler could be found

  From Gary Oberbrunner:
    - Fix bug when Installing multiple subdirs outside the source tree
    - fix to_str to handle None without raising exception
    - Fix -jN for python 3.7

  From Jonathon Reinhart:
    - Replace all instances of `int main()` in C code with `int main(void)`.
      Specifically, this fixes the test cases use by Configure.CheckCC() which
      would fail when using -Wstrict-prototypes.

  From Zachary Tessler:
    - Fix calculation of signatures for FunctionActions that contain list (or set,...)
      comprehensions whose expressions involve constant literals. Those constants had
      been ignored in signatures, so changing them did not cause targets to be rebuilt.

  From Paweł Tomulik:
    - In the testing framework, module TestCommon, fixed must_contain(),
      must_not_contain(), and related methods of TestCommon class to work with
      substrings located at zero offset.
    - Added virtualenv support. A new function Virtualenv() determines whether
      SCons runs in a virtualenv. The search PATH may also be extended to
      prefer executables from the current virtualenv over the ones provided by
      base environment. New option --enable-virtualenv provided to import some
      virtualenv-related variables to SCons and extend every env['ENV']['PATH']
      automatically. New option --ignore-virtualenv disables this. Two
      environment variables, SCONS_ENABLE_VIRTUALENV and
      SCONS_IGNORE_VIRTUALENV are supported for the same purpose.

  From Richard West:
    - Add SConstruct.py, Sconstruct.py, sconstruct.py to the search path for the root SConstruct file.
      Allows easier debugging within Visual Studio
    - Change setup.py to change the install directory (via  pip, or setup.py install) from scons-#.#.#
      to scons (Yielding <pythondir>/lib/scons/SCons/ instead of <pythondir>/lib/scons/SCons-#.#.#/).
      This changes SCons to better comply with normal Python installation practices.

  From Mats Wichmann:
    - Recognize new java 9, 10, 11 (as 9.0 and 10.0, 11.0)
    - Updated manpage scons.xml to fix a nested list problem
    - Updated doc terminiology: use prepend instead of append as appropriate
    - XML validity fixes from SConstruct.py change
    - Update wiki links to new github location
    - Update bug links to new github location
    - Make it easier for SConscript() call to fail on missing script.
      It was possible to call SCons.Warnings.warningAsException
      (not documented as a user API) to make all warnings fail. Now
      SConscript can take an optional must_exist flag which if true fails
      if the script does not exist.  Not failing on missing script is
      now considered deprecated, and the first instance will print a
      deprecation message.  It is now also possible to flip the scons
      behavior (which still defaults to warn, not fail) by calling
      SCons.Script.set_missing_sconscript_error, which is also not a
      documented interface at the moment.
    - Convert TestCmd.read to use with statement on open (quiets 17 py3 warnings)
    - Quiet py3 warning in UtilTests.py
    - Fix tests specifying octal constants for py3
    - Fix must_contain tests for py3
    - RPM package generation:
       - Fix supplying a build architecture
       - Disable auto debug package generation on certain rpmbuild versions
       - Adjust some tests to only supply build-id file on certain rpmbuild versions
       - Tests now use a file fixture for the repeated (trivial) main.c program.
       - Document and comment cleanup.
       - Added new Environment Value X_RPM_EXTRADEFS to supply custom settings
         to the specfile without adding specific logic for each one to scons.
    - The test for Python.h needed by swig tests is moved to get_python_platform
      so it does not have to be repeated in every test; picks up one failure
      which did not make the (previously needed) check. Windows version
      of get_python_platform needed some rework in case running in virtualenv.
    - If test opens os.devnull, register with atexit so file opens do not leak.
    - Fix bugs in Win32 process spawn logic to handle OSError exception correctly.
    - Use time.perf_counter instead of time.clock if it exists.
      time.clock deprecated since py3.3, due to remove in 3.8. deprecation
      warnings from py3.7 were failing a bunch of tests on Windows since they
      mess up expected stderr.
    - Prefer Py3's inspect.getfullargspec over deprecated inspect.getargspec.
      Switched to "new" (standard in Py2.7) usage of receiving a namedtuple -
      we were unpacking to a four-tuple, two of the items of which were unused;
      getfullargspec returns a named tuple with seven elements so it is a
      cleaner drop-in replacement using the namedtuple.
    - Updated the test-framework.rst documentation.
    - Remove obsoleted internal implementaiton of OrderedDict.
    - Test for tar packaging fixups
    - Stop using deprecated unittest asserts
    - messages in strip-install-dir test now os-neutral
    - Add xz compression format to packaging choices.
    - Syntax cleanups - trailing blanks, use "is" to compare with None, etc.
      Three uses of variables not defined are changed.
    - Some script changes in trying to find scons engine
    - Update (pep8) configure-cache script, add a --show option.
    - Fix for a couple of "what if tool not found" exceptions in framework.
    - Add Textfile/Substfile to default environment. (issue #3147)
    - sconsign: a couple of python3 fixes; be more tolerant of implicit
      entries which have no signatures; minor PEP8 changes.
    - Fix a couple of type mistakes (list-> string, filter type -> list)
    - Fix a couple of type mistakes in packaging tools: list-> string in msi,
      filter type -> list in ipk

  From Bernhard M. Wiedemann:
    - Update SCons' internal scons build logic to allow overriding build date
      with SOURCE_DATE_EPOCH for SCons itself.
    - Change the datestamps in SCons' docs and embedded in code use ISO 8601 format and UTC

  From Hao Wu
    - Typo in customized decider example in user guide
    - Replace usage of unittest.TestSuite with unittest.main() (fix #3113)

RELEASE 3.0.1 - Mon, 12 Nov 2017 15:31:33 -0700

  From Daniel Moody:
    - Jar can take multiple targets, and will make a duplicate jar from the sources for each target
    - Added some warnings in case the Jar builder makes an implicit target
    - Added Jar method and changed jar build to be more specific. Jar method will take in
      directories or classes as source. Added more tests to JAR to ensure the jar was
      packaged with the correct compiled class files.
    - Added a No result test case to handle bug which seems unrelated to java in the
      swig-dependencies.py test, more info here: http://scons.tigris.org/issues/show_bug.cgi?id=2907
    - Added a travis script to test on ubuntu trusty now that the project is on github
      so that Continuus Integration tests can be run automatically. It tests most case and considers
      no result a pass as well. Improving this script can install more dependincies allowing for more
      tests to be run.

  From Daniel Moody:
    - Updated the Jar Builder tool in Tool/__init__.py so that is doesn't force class files as
      sources, allowing directories to be passed, which was causing test/Java/JAR.py to fail.

  From William Deegan:
    - Fix issue where code in utility routine to_String_for_subst() had code whose result was never
      properly returned.
      (Found by: James Rinkevich https://pairlist4.pair.net/pipermail/scons-users/2017-October/006358.html )
    - Fixed Variables.GenerateHelpText() to now use the sort parameter. Due to incorrect 2to3 fixer changes
      8 years ago it was being used as a boolean parameter.  Now you can specify sort to be a callable, or boolean
      value. (True = normal sort). Manpage also updated.
    - Fixed Tool loading logic from exploding sys.path with many site_scons/site_tools prepended on py3.
    - Added additional output with time to process each SConscript file when using --debug=time.

  From Thomas Berg:
    - Fixed a regression in scons-3.0.0 where "from __future__ import print_function" was imposed
      on the scope where SConstruct is executed, breaking existing builds using PY 2.7.

  From William Deegan:
    - Fix broken subst logic where a string with "$$(abc)" was being treated as "$(abc) and the
      logic for removing the signature escapes was then failing because there was no closing "$)".
      This was introduced by a pull request to allow recursive variable evaluations to yield a string
      such as "$( $( some stuff $) $)".

  From Zachary Tessler:
    - Fix incorrect warning for repeated identical builder calls that use overrides


RELEASE 3.0.0 - Mon, 18 Sep 2017 08:32:04 -0700

NOTE: This is a major release.  You should expect that some targets may rebuild when upgrading.
Significant changes in some python action signatures. Also switching between PY 2.7 and PY 3.5, 3.6
will cause rebuilds.


  From William Blevins:
    - Updated D language scanner support to latest: 2.071.1. (PR #1924)
      https://dlang.org/spec/module.html accessed 11 August 2016
      - Enhancements:
        - Added support for selective imports: "import A : B, C;" -> A
        - Added support for renamed imports. "import B = A;" -> A
        - Supports valid combinations: "import A, B, CCC = C, DDD = D : EEE = FFF;" -> A, B, C, D
      - Notes:
        - May find new (previously missed) Dlang dependencies.
        - May cause rebuild after upgrade due to dependency changes.
    - Updated Fortran-related tests to pass under GCC 5/6.
    - Fixed SCons.Tool.Packaging.rpm.package source nondeterminism across builds.

  From William Deegan:
    - Removed deprecated tools CVS, Perforce, BitKeeper, RCS, SCCS, Subversion.
    - Removed deprecated module SCons.Sig
    - Added prioritized list of xsltproc tools to docbook. The order will now be as
      follows: xsltproc, saxon, saxon-xslt, xalan  (with first being highest priority, first
      tool found is used)
    - Fixed MSVSProject example code (http://scons.tigris.org/issues/show_bug.cgi?id=2979)
    - Defined MS SDK 10.0 and Changed VS 2015 to use SDK 10.0
    - Changes to Action Function and Action Class signiture creation.  NOTE: This will cause rebuilds
      for many builds when upgrading to SCons 3.0
    - Fixed Bug #3027 - "Cross Compiling issue: cannot override ranlib"
    - Fixed Bug #3020 - "Download link in user guide wrong. python setup.py install --version-lib broken"
    - Fixed Bug #2486 - Added SetOption('silent',True) - Previously this value was not allowed to be set.
    - Fixed Bug #3040 - Non-unicode character in CHANGES.txt
    - Fixed Bug #2622 - AlwaysBuild + MSVC regression.
    - Fixed Bug #3025 - (Credit to Florian : User flow86 on tigris) - Fix typo JAVACLASSSUFIX should have been
                        JAVACLASSSUFFIX


  From Ibrahim Esmat:
    - Added the capability to build Windows Store Compatible libraries that can be used
      with Universal Windows Platform (UWP) Apps and published to the store

  From Daniel Holth:
    - Add basic support for PyPy (by deleting __slots__ from Node with a
      metaclass on PyPy); wrap most-used open() calls in 'with' statements to
      avoid too many open files.
    - Add __main__.py for `python -m SCons` in case it is on PYTHONPATH.
    - Always use highest available pickle protocol for efficiency.
    - Remove unused command line fallback for the zip tool.

  From Gaurav Juvekar:
    - Fix issue #2832: Expand construction variables in 'chdir' argument of builders. (PR #463)
    - Fix issue #2910: Make --tree=all handle Unicode. (PR #427)
    - Fix issue #2788: Fix typo in documentation example for sconf. (PR #388)

  From Alexey Klimkin:
    - Use memoization to optimize PATH evaluation across all dependencies per
      node. (PR #345)
    - Use set() where it is applicable (PR #344)

  From M. Limber:
    - Fixed msvs.py for Visual Studio Express editions that would report
      "Error  : ValueError: invalid literal for float(): 10.0Exp".

  From Rick Lupton:
    - Update LaTeX scanner to understand \import and related commands

  From Steve Robinson:
    - Add support for Visual Studio 2017.  This support requires vswhere.exe a helper
      tool installed with newer installs of 2017. SCons expects it to be located at
      "C:\Program Files (x86)\Microsoft Visual Studio\Installer\vswhere.exe"
      It can be downloaded separately at
      https://github.com/Microsoft/vswhere

  From Tom Tanner:
    - Allow nested $( ... $) sections

  From Paweł Tomulik:
    - Fixed the issue with LDMODULEVERSIONFLAGS reported by Tim Jenness
      (https://pairlist4.pair.net/pipermail/scons-users/2016-May/004893.html).
      An error was causing "-Wl,Bsymbolic" being added to linker's command-line
      even when there was no specified value in LDMODULEVERSION and thus no
      need for the flags to be specified.
    - Added LoadableModule to the list of global functions (DefaultEnvironment
      builders).

  From Manish Vachharajani:
    - Update debian rules, compat, and control to not use features
      deprecated or obsolete in later versions of debhelpers
    - Update python version to 2.7 in debian/control

  From Richard Viney:
    - Fixed PCHPDBFLAGS causing a deprecation warning on MSVC v8 and later when
      using PCHs and PDBs together.


  From Richard West:
    - Added nested / namespace tool support
    - Added a small fix to the python3 tool loader when loading a tool as a package
    - Added additional documentation to the user manual on using toolpaths with the environment
      This includes the use of sys.path to search for tools installed via pip or package managers
    - Added support for a PyPackageDir function for use with the toolpath

  From Russel Winder:
    - Reordered the default D tools from "dmd, gdc, ldc" to "dmd, ldc, gdc".
    - Add a ProgramAllAtOnce builder to the dmd, ldc, and gdc tools. (PR #448)
    - Remove a file name exception for very old Fedora LDC installation.
    - gdc can now handle building shared objects (tested for version 6.3.0).
    - Remove establishing the SharedLibrary builder in the dmd, ldc, and gdc
      tools, must now include the ar tool to get this builder as is required for
      other compiler tools.
    - Add clang and clang++ tools based on Paweł Tomulik's work.

RELEASE 2.5.1 - Mon, 03 Nov 2016 13:37:42 -0400

  From William Deegan:
    - Add scons-configure-cache.py to packaging. It was omitted

  From Alexey Klimkin:
    - Use memoization to optimize PATH evaluation across all dependencies per
      node. (PR #345)

RELEASE 2.5.0 - Mon, 09 Apr 2016 11:27:42 -0700

  From Dirk Baechle:
    - Removed a lot of compatibility methods and workarounds
      for Python versions < 2.7, in order to prepare the work
      towards a combined 2.7/3.x version. (PR #284)
      Also fixed the default arguments for the print_tree and
      render_tree methods. (PR #284, too)

  From William Blevins:
    - Added support for cross-language dependency scanning;
      SCons now respects scanner keys for implicit dependencies.
      - Notes for SCons users with heterogeneous systems.
        - May find new (previously missed) dependencies.
        - May cause rebuild after upgrade due to dependency changes.
        - May find new dependency errors (EG. cycles).
          - Discovered in some of the SCons QT tests.
    - Resolved missing cross-language dependencies for
      SWIG bindings (fixes #2264).
    - Corrected typo in User Guide for Scanner keyword. (PR #2959)
    - Install builder interacts with scanner found in SCANNERS differently.
      - Previous: Install builder recursively scanned implicit dependencies
        for scanners from SCANNER, but not for built-in (default) scanners.
      - Current: Install builder will not scan for implicit dependencies via
        either scanner source. This optimizes some Install builder behavior
        and brings orthogonality to Install builder scanning behavior.

  From William Deegan:
    - Add better messaging when two environments have
      different actions for the same target (Bug #2024)
    - Fix issue only with MSVC and Always build where targets
      marked AlwaysBuild wouldn't make it into CHANGED_SOURCES
      and thus yield an empty compile command line. (Bug #2622)
    - Fix posix platform escaping logic to properly handle paths
      with parens in them "()".  (Bug #2225)

  From Jakub Pola:
    - Intel Compiler 2016 (Linux/Mac) update for tool directories.

  From Adarsh Sanjeev:
    - Fix for issue #2494: Added string support for Chmod function.

  From Tom Tanner:
    - change cache to use 2 character subdirectories, rather than one character,
      so as not to give huge directories for large caches, a situation which
      causes issues for NFS.
      For existing caches, you will need to run the scons-configure-cache.py
      script to update them to the new format. You will get a warning every time
      you build until you co this.
    - Fix a bunch of unit tests on windows

RELEASE 2.4.1 - Mon, 07 Nov 2015 10:37:21 -0700

  From Arfrever Frehtes Taifersar Arahesis:
    - Fix for Bug # 2791 - Setup.py fails unnecessarily under Jython.

  From Dirk Baechle:
    - Fixed license of SVG titlepage files in the context of Debian
      packaging, such that they allow for commercial use too (#2985).

  From William Blevins:
    - InstallVersionedLib now available in the DefaultEnvironment context.
    - Improves orthogonality of use cases between different Install functions.

  From Carnë Draug:
    - Added new configure check, CheckProg, to check for
      existence of a program.

  From Andrew Featherstone:
    - Fix for issue #2840 - Fix for two environments specifying same target with different
      actions not throwing hard error. Instead SCons was incorrectly issuing a warning
      and continuing.

  From Hiroaki Itoh :
    - Add support `Microsoft Visual C++ Compiler for Python 2.7'
      Compiler can be obtained at: https://www.microsoft.com/en-us/download/details.aspx?id=44266

  From Florian Miedniak:
    - Fixed tigris issue #3011: Glob() excludes didn't work when used with VariantDir(duplicate=0)

  From William Roberts:
    - Fix bug 2831 and allow Help() text to be appended to AddOption() help.

  From Paweł Tomulik:
    - Reimplemented versioning for shared libraries, with the following effects
    - Fixed tigris issues #3001, #3006.
    - Fixed several other issues not reported to tigris, including:
      issues with versioned libraries in subdirectories with tricky names,
      issues with versioned libraries and variant directories,
      issue with soname not being injected to library when using D linkers,
    - Switched to direct symlinks instead of daisy-chained ones -- soname and
      development symlinks point directly to the versioned shared library now),
      for rationale see:
      https://www.debian.org/doc/debian-policy/ch-sharedlibs.html
      https://fedoraproject.org/wiki/Packaging:Guidelines#Devel_Packages
      https://bitbucket.org/scons/scons/pull-requests/247/new-versioned-libraries-gnulink-cyglink/diff#comment-10063929
    - New construction variables to allow override default behavior: SONAME,
      SHLIBVERSIONFLAGS, _SHLIBVERSIONFLAGS, SHLIBNOVERSIONSYMLINKS,
      LDMODULEVERSION, LDMODULEVERSIONFLAGS, _LDMODULEVERSIONFLAGS,
      LDMODULENOVERSIONSYMLINKS.
    - Changed logic used to configure the versioning machinery from
      platform-centric to linker-oriented.
    - The SHLIBVERSION/LDMODULEVERSION variables are no longer validated by
      SCons (more freedom to users).
    - InstallVersionedLib() doesn't use SHLIBVERSION anymore.
    - Enchanced docs for the library versioning stuff.
    - New tests for versioned libraries.
    - Library versioning is currently implemented for the following linker
      tools: 'cyglink', 'gnulink', 'sunlink'.
    - Fix to swig tool - pick-up 'swig', 'swig3.0' and 'swig2.0' (in order).
    - Fix to swig tool - respect env['SWIG'] provided by user.



RELEASE 2.4.0 - Mon, 21 Sep 2015 08:56:00 -0700

  From Dirk Baechle:
    - Switched several core classes to use "slots", to
      reduce the overall memory consumption in large
      projects (fixes #2180, #2178, #2198)
    - Memoizer counting uses decorators now, instead of
      the old metaclasses approach.

  From Andrew Featherstone
    - Fixed typo in SWIGPATH description

RELEASE 2.3.6 - Mon, 31 Jul 2015 14:35:03 -0700

  From Rob Smith:
    - Added support for Visual Studio 2015

RELEASE 2.3.5 - Mon, 17 Jun 2015 21:07:32 -0700

  From Stephen Pollard:
    - Documentation fixes for libraries.xml and
      builders-writing.xml (#2989 and #2990)

  From William Deegan:
    - Extended docs for InstallVersionedLib/SharedLibrary,
      and added SKIP_WIN_PACKAGES argument to build script
      bootstrap.py (PR #230, #3002).

  From William Blevins:
    - Fixed symlink support (PR #227, #2395).
    - Updated debug-count test case (PR #229).

  From Alexey Klimkin:
    - Fixed incomplete LIBS flattening and substitution in
      Program scanner(PR #205, #2954).

  From Dirk Baechle:
    - Added new method rentry_exists_on_disk to Node.FS (PR #193).

  From Russel Winder:
    - Fixed several D tests under the different OS.
    - Add support for f08 file extensions for Fortran 2008 code.

  From Anatoly Techtonik:
    - Show --config choices if no argument is specified (PR #202).
    - Fixed build crash when XML toolchain isn't installed, and
      activated compression for ZIP archives.

  From Alexandre Feblot:
    - Fix for VersionedSharedLibrary under 'sunos' platform.
    - Fixed dll link with precompiled headers on MSVC 2012
    - Added an 'exclude' parameter to Glob()

  From Laurent Marchelli:
    - Support for multiple cmdargs (one per variant) in VS project files.
    - Various improvements for TempFileMunge class.
    - Added an implementation for Visual Studio users files (PR #209).

  From Dan Pidcock:
    - Added support for the 'PlatformToolset' tag in VS project files (#2978).

  From James McCoy:
    - Added support for '-isystem' to ParseFlags.

RELEASE 2.3.4 - Mon, 27 Sep 2014 12:50:35 -0400

  From Bernhard Walle and Dirk Baechle:
    - Fixed the interactive mode, in connection with
      Configure contexts (#2971).

  From Anatoly Techtonik:
    - Fix EnsureSConsVersion warning when running packaged version

  From Russel Winder:
    - Fix D tools for building shared libraries

RELEASE 2.3.3 - Sun, 24 Aug 2014 21:08:33 -0400

  From Roland Stark:
    - Fixed false line length calculation in the TempFileMunge class (#2970).

  From Gary Oberbrunner:
    - Improve SWIG detection

  From Russel Winder:
    - Fix regression on Windows in D language update

  From Neal Becker and Stefan Zimmermann:
    - Python 3 port and compatibility

  From Anatoly Techtonik:
    - Do not fail on EnsureSConsVersion when running from checkout

  From Kendrick Boyd and Rob Managan:
    - Fixed the newglossary action to work with VariantDir (LaTeX).

  From Manuel Francisco Naranjo:
    - Added a default for the BUILDERS environment variable,
      to prevent not defined exception on a Clone().

  From Andrew Featherstone:
    - Added description of CheckTypeSize method (#1991).
    - Fixed handling of CPPDEFINE var in Append()
      for several list-dict combinations (#2900).

  From William Blevins:
    - Added test for Java derived-source dependency tree generation.
    - Added Copy Action symlink soft-copy support (#2395).
    - Various contributions to the documentation (UserGuide).

RELEASE 2.3.2

  From Dirk Baechle:
    - Update XML doc editor configuration
    - Fix: Allow varlist to be specified as list of strings for Actions (#2754)

  From veon on bitbucket:
    - Fixed handling of nested ifs in CPP scanner PreProcessor class.

  From Shane Gannon:
    - Support for Visual Studio 2013 (12.0)

  From Michael Haubenwallner:
    - Respect user's CC/CXX values; don't always overwrite in generate()
    - Delegate linker Tool.exists() to CC/CXX Tool.exists().

  From Rob Managan:
    - Updated the TeX builder to support use of the -synctex=1
      option and the files it creates.
    - Updated the TeX builder to correctly clean auxiliary files when
      the biblatex package is used.

  From Gary Oberbrunner:
    - get default RPM architecture more robustly when building RPMs

  From Amir Szekely:
    - Fixed NoClean() for multi-target builders (#2353).

  From Paweł Tomulik:
    - Fix SConf tests that write output

  From Russel Winder:
    - Revamp of the D language support. Tools for DMD, GDC and LDC provided
      and integrated with the C and C++ linking. NOTE: This is only tested
      with D v2. Support for D v1 is now deprecated.

  From Anatoly Techtonik:
    - Several improvements for running scons.py from source:
      * engine files form source directory take priority over all other
        importable versions
      * message about scons.py running from source is removed to fix tests
        that were failing because of this extra line in the output
      * error message when SCons import fails now lists lookup paths
    - Remove support for QMTest harness from runtest.py
    - Remove RPM and m4 from default tools on Windows
    - BitKeeper, CVS, Perforce, RCS, SCCS are deprecated from default
      tools and will be removed in future SCons versions to speed up
      SCons initialization (it will still be possible to use these tools
      explicitly)

  From Sye van der Veen:
    - Support for Visual Studio 12.0Exp, and fixes for earlier MSVS
      versions.


RELEASE 2.3.1

  From Andrew Featherstone:
    - Added support for EPUB output format to the DocBook tool.

  From Tom Tanner:
    - Stop leaking file handles to subprocesses by switching to using subprocess
      always.
    - Allow multiple options to be specified with --debug=a,b,c
    - Add support for a readonly cache (--cache-readonly)
    - Always print stats if requested
    - Generally try harder to print out a message on build errors
    - Adds a switch to warn on missing targets
    - Add Pseudo command to mark targets which should not exist after
      they are built.

  From Bogdan Tenea:
    - Check for 8.3 filenames on cygwin as well as win32 to make variant_dir work properly.

  From Alexandre Feblot:
    - Make sure SharedLibrary depends on all dependent libs (by depending on SHLINKCOM)

  From Stefan Sperling:
    - Fixed the setup of linker flags for a versioned SharedLibrary
      under OpenBSD (#2916).

  From Antonio Cavallo:
    - Improve error if Visual Studio bat file not found.

  From Manuel Francisco Naranjo:
    - Allow Subst.Literal string objects to be compared with each other,
      so they work better in AddUnique() and Remove().

  From David Rothenberger:
    - Added cyglink linker that uses Cygwin naming conventions for
      shared libraries and automatically generates import libraries.

  From Dirk Baechle:
    - Update bootstrap.py so it can be used from any dir, to run
      SCons from a source (non-installed) dir.
    - Count statistics of instances are now collected only when
      the --debug=count command-line option is used (#2922).
    - Added release_target_info() to File nodes, which helps to
      reduce memory consumption in clean builds and update runs
      of large projects.
    - Fixed the handling of long options in the command-line
      parsing (#2929).
    - Fixed misspelled variable in intelc.py (#2928).

  From Gary Oberbrunner:
    - Test harness: fail_test() can now print a message to help debugging.

  From Anatoly Techtonik:
    - Require rpmbuild when building SCons package.
    - Print full stack on certain errors, for debugging.
    - Improve documentation for Textfile builder.

  From William Deegan:
    - VS2012 & VS2010 Resolve initialization issues by adding path to reg.exe
      in shell used to run batch files.
    - MSVC Support fixed defaulting TARGET_ARCH to HOST_ARCH. It should be
      None if not explicitly set.
    - MSVC Fixed issue where if more than one Architectures compilers are
      detected, it would take the last one found, and not the first.

  From Philipp Kraus:
    - Added optional ZIPROOT to Zip tool.

  From Dirk Baechle:
    - Replaced old SGML-based documentation toolchain with a more modern
      approach, that also requires less external dependencies (programs and
      Python packages). Added a customized Docbook XSD for strict validation of
      all input XML files.

  From Luca Falavigna:
    - Fixed spelling errors in MAN pages (#2897).

  From Michael McDougall:
    - Fixed description of ignore_case for EnumVariable in the
      MAN page (#2774).

RELEASE 2.3.0 - Mon, 02 Mar 2013 13:22:29 -0400

  From Anatoly Techtonik:
    - Added ability to run scripts/scons.py directly from source checkout
    - Hide deprecated --debug={dtree,stree,tree} from --help output
    - Error messages from option parser now include hints about valid choices
    - Cleaned up some Python 1.5 and pre-2.3 code, so don't expect SCons
      to run on anything less than Python 2.4 anymore
    - Several fixes for runtest.py:
      * exit with an error if no tests were found
      * removed --noqmtest option - this behavior is by default
      * replaced `-o FILE --xml` combination with `--xml FILE`
      * changed `-o, --output FILE` option to capture stdout/stderr output
        from runtest.py
    - Remove os_spawnv_fix.diff patch required to enable parallel builds
      support prior to Python 2.2

  From Juan Lang:
    - Fix WiX Tool to use .wixobj rather than .wxiobj for compiler output
    - Support building with WiX releases after 2.0

  From Alexey Klimkin:
    - Fix nested LIBPATH expansion by flattening sequences in subst_path.

  From eyan on Bitbucket:
    - Print target name with command execution time with --debug=time

  From Thomas Berg and Evgeny Podjachev:
    - Fix subprocess spawning on Windows.  Work around a Windows
      bug that can crash python occasionally when using -jN. (#2449)

  From Dirk Baechle:
    - Updated test framework to support dir and file fixtures and
      added ability to test external (out-of-tree) tools (#2862).
      See doc in QMTest/test-framework.rst.
    - Fixed several errors in the test suite (Java paths, MSVS version
      detection, Tool import), additionally
      * provided MinGW command-line support for the CXX, AS and
        Fortran tests,
      * refactored the detection of the gcc version and the according
        Fortran startup library,
      * provided a new module rpmutils.py, wrapping the RPM naming rules
        for target files and further hardware-dependent info (compatibility,
        compiler flags, ...),
      * added new test methods must_exist_one_of() and
        must_not_exist_any_of() and
      * removed Aegis support from runtest.py. (#2872)

  From Gary Oberbrunner:
    - Add -jN support to runtest.py to run tests in parallel
    - Add MSVC10 and MSVC11 support to get_output low-level bat script runner.
    - Fix MSVS solution generation for VS11, and fixed tests.

  From Rob Managan:
    - Updated the TeX builder to support the \newglossary command
      in LaTeX's glossaries package and the files it creates.
    - Improve support for new versions of biblatex in the TeX builder
      so biber is called automatically if biblatex requires it.
    - Add SHLIBVERSION as an option that tells SharedLibrary to build
      a versioned shared library and create the required symlinks.
      Add builder InstallVersionedLib to create the required symlinks
      installing a versioned shared library.

RELEASE 2.2.0 - Mon, 05 Aug 2012 15:37:48 +0000

  From dubcanada on Bitbucket:
    - Fix 32-bit Visual Express C++ on 64-bit Windows (generate 32-bit code)

  From Paweł Tomulik:
    - Added gettext toolset
    - Fixed FindSourceFiles to find final sources (leaf nodes).

  From Greg Ward:
    - Allow Node objects in Java path (#2825)

  From Joshua Hughes:
    - Make Windows not redefine builtin file as un-inheritable (#2857)
    - Fix WINDOWS_INSERT_DEF on MinGW (Windows) (#2856)

  From smallbub on Bitbucket:
    - Fix LINKCOMSTR, SHLINKCOMSTR, and LDMODULECOMSTR on Windows (#2833).

  From Mortoray:
    - Make -s (silent mode) be silent about entering subdirs (#2976).
    - Fix cloning of builders when cloning environment (#2821).

  From Gary Oberbrunner:
    - Show valid Visual Studio architectures in error message
       when user passes invalid arch.

  From Alexey Petruchik:
    - Support for Microsoft Visual Studio 11 (both using it
      and generating MSVS11 solution files).

  From Alexey Klimkin:
    - Fixed the Taskmaster, curing spurious build failures in
      multi-threaded runs (#2720).

  From Dirk Baechle:
    - Improved documentation of command-line variables (#2809).
    - Fixed scons-doc.py to properly convert main XML files (#2812).

  From Rob Managan:
    - Updated the TeX builder to support LaTeX's multibib package.
    - Updated the TeX builder to support LaTeX's biblatex package.
    - Added support for using biber instead of bibtex by setting
      env['BIBTEX'] = 'biber'

  From Arve Knudsen:
    - Test for FORTRANPPFILESUFFIXES (#2129).


RELEASE 2.1.0 - Mon, 09 Sep 2011 20:54:57 -0700

  From Anton Lazarev:
    - Fix Windows resource compiler scanner to accept DOS line endings.

  From Matthias:
    - Update MSVS documents to remove note indicating that only one
      project is currently supported per solution file.

  From Grzegorz Bizoń:
    - Fix long compile lines in batch mode by using TEMPFILE
    - Fix MSVC_BATCH=False (was treating it as true)

  From Justin Gullingsrud:
    - support -std=c++0x and related CXXFLAGS in pkgconfig (ParseFlags)

  From Vincent Beffara:
    - Support -dylib_file in pkgconfig (ParseFlags)

  From Gary Oberbrunner and Sohail Somani:
    - new construction variable WINDOWS_EMBED_MANIFEST to automatically
      embed manifests in Windows EXEs and DLLs.

  From Gary Oberbrunner:
    - Fix Visual Studio project generation when CPPPATH contains Dir nodes
    - Ensure Visual Studio project is regenerated when CPPPATH or CPPDEFINES change
    - Fix unicode error when using non-ASCII filenames with Copy or Install
    - Put RPATH in LINKCOM rather than LINKFLAGS so resetting
      LINKFLAGS doesn't kill RPATH
    - Fix precompiled headers on Windows when variant dir name has spaces.
    - Adding None to an Action no longer fails (just returns original action)
    - New --debug=prepare option to show each target as it's being
      prepared, whether or not anything needs to be done for it.
    - New debug option --debug=duplicate to print a line for each
      unlink/relink (or copy) of a variant file from its source file.
    - Improve error message for EnumVariables to show legal values.
    - Fix Intel compiler to sort versions >9 correctly (esp. on Linux)
    - Fix Install() when the source and target are directories and the
      target directory exists.

  From David Garcia Garzon:
    - Fix Delete to be able to delete broken symlinks and dir
      symlinks.

  From Imran Fanaswala and Robert Lehr:
    - Handle .output file generated by bison/yacc properly. Cleaning it
      when necessary.

  From Antoine Dechaume:
    - Handle SWIG file where there is whitespace after the module name
      properly. Previously the generated files would include
      the whitespace.

  From Dmitry R.:
    - Handle Environment in case __semi_deepcopy is None

  From Benoit Belley:

    - Much improved support for Windows UNC paths (\\SERVERNAME).

  From Jean-Baptiste Lab:

    - Fix problems with appending CPPDEFINES that contain
      dictionaries, and related issues with Parse/MergeFlags and
      CPPDEFINES.

  From Allen Weeks:

    - Fix for an issue with implicit-cache with multiple targets
      when dependencies are removed on disk.

  From Evgeny Podjachev and Alexey Petruchick:

    - Support generation of Microsoft Visual Studio 2008 (9.0)
      and 2010 (10.0) project and solution files.

  From Ken Deeter:

    - Fix a problem when FS Entries which are actually Dirs have builders.

  From Luca Falavigna:

    - Support Fortran 03

  From Gary Oberbrunner:

    - Print the path to the SCons package in scons --version

  From Jean-Franï¿½ois Colson:

    - Improve Microsoft Visual Studio Solution generation, and fix
      various errors in the generated solutions especially when using
      MSVS_SCC_PROVIDER, and when generating multiple projects.  The
      construction variable MSVS_SCC_PROJECT_BASE_PATH, which never
      worked properly, is removed.  Users can use the new variable
      MSVS_SCC_CONNECTION_ROOT instead if desired.

  From Anatoly Techtonik:

    - Use subprocess in bootstrap.py instead of os.execve to avoid
      losing output control on Windows (http://bugs.python.org/issue9148)

    - Revert patch for adding SCons to App Paths, because standard cmd
      shell doesn't search there. This is confusing, because `scons` can
      be executed from explorer, but fail to start from console.

    - Fix broken installation with easy_install on Windows (issue #2051)
      SCons traditionally installed in a way that allowed to run multiple
      versions side by side. This custom logic was incompatible with
      easy_install way of doing things.

    - Use epydoc module for generating API docs in HTML if command line
      utility is not found in PATH. Actual for Windows.

  From Alexander Goomenyuk:

    - Add .sx to assembly source scanner list so .sx files
      get their header file dependencies detected.

  From Arve Knudsen:

    - Set module metadata when loading site_scons/site_init.py
      so it is treated as a proper module; __doc__, __file__ and
      __name__ now refer to the site_init.py file.

  From Russel Winder:

    - Users Guide updates explaining that Tools can be packages as
      well as python modules.

  From Gary Oberbrunner:

    - New systemwide and per-user site_scons dirs.

  From Dirk Baechle:

    - XML fixes in User's Guide.
    - Fixed the detection of 'jar' and 'rmic' during
      the initialization of the respective Tools (#2730).
    - Improved docs for custom Decider functions and
      custom Scanner objects (#2711, #2713).
    - Corrected SWIG module names for generated *.i files (#2707).

  From Joe Zuntz:

    - Fixed a case-sensitivity problem with Fortran modules.

  From Bauke Conijn:

    - Added Users Guide example for auto-generated source code

  From Steven Knight:

    - Fix explicit dependencies (Depends()) on Nodes that don't have
      attached Builders.

    - Fix use of the global Alias() function with command actions.

  From Matt Hughes:

    - Fix the ability to append to default $*FLAGS values (which are
      implemented as CLVar instances) in a copied construction environment
      without affecting the original construction environment's value.

  From Rob Managan:

    - Updated the TeX command strings to include a /D on Windows in
      case the new directory is on a different drive letter.

    - Fixed the LaTeX scanner so dependencies are found in commands that
      are broken across lines with a comment or have embedded spaces.

    - The TeX builders should now work with tex files that are generated
      by another program. Thanks to Hans-Martin von Gaudecker for
      isolating the cause of this bug.

    - Added support for INDEXSTYLE environment variable so makeindex can
      find style files.

    - Added support for the bibunits package so we call bibtex on all
      the bu*.aux files.

    - Add support of finding path information on OSX for TeX applications
      MacPorts and Fink paths need to be added by the user

  From Russel Winder:

    - Add support for DMD version 2 (the phobos2 library).

  From William Deegan:

    - Add initial support for VS/VC 2010 (express and non-express versions)
    - Remove warning for not finding MS VC/VS install.
      "scons: warning: No version of Visual Studio compiler found
        - C/C++ compilers most likely not set correctly"
    - Add support for Linux 3.0


RELEASE 2.0.1 - Mon, 15 Aug 2010 15:46:32 -0700

  From Dirk Baechle:

    - Fix XML in documentation.

  From Joe Zuntz:

    - Fixed a case-sensitivity problem with Fortran modules.

  From Bauke Conijn:

    - Added Users Guide example for auto-generated source code

  From Steven Knight:

    - Fix explicit dependencies (Depends()) on Nodes that don't have
      attached Builders.

  From Matt Hughes:

    - Fix the ability to append to default $*FLAGS values (which are
      implemented as CLVar instances) in a copied construction environment
      without affecting the original construction environment's value.

  From Rob Managan:

    - Updated the TeX command strings to include a /D on Windows in
      case the new directory is on a different drive letter.

    - Fixed the LaTeX scanner so dependencies are found in commands that
      are broken across lines with a comment or have embedded spaces.


RELEASE 2.0.0.final.0 - Mon, 14 Jun 2010 22:01:37 -0700

  From Dirk Baechle:

    - Fix XML in documentation.

  From Steven Knight:

    - Provide forward compatibility for the 'profile' module.

    - Provide forward compatibility for the 'pickle' module.

    - Provide forward compatibility for the 'io' module.

    - Provide forward compatibility for the 'queue' module.

    - Provide forward compatibility for the 'collections' module.

    - Provide forward compatibility for the 'builtins' module.

    - Provide forward compatibility for 'sys.intern()'.

    - Convert to os.walk() from of os.path.walk().

    - Remove compatibility logic no longer needed.

    - Add a '-3' option to runtest to print 3.x incompatibility warnings.

    - Convert old-style classes into new-style classes.

    - Fix "Ignoring corrupt sconsign entry" warnings when building
      in a tree with a pre-2.0 .sconsign file.

    - Fix propagation from environment of VS*COMNTOOLS to resolve issues
      initializing MSVC/MSVS/SDK issues.

    - Handle detecting Visual C++ on Python verions with upper-case
      platform architectures like 'AMD64'.

  From W. Trevor King:

    - Revisions to README.

  From Greg Noel:

    - Apply numerous Python fixers to update code to more modern idioms.
      Find where fixers should be applied to code in test strings and
      apply the fixers there, too.

    - Write a fixer to convert string functions to string methods.

    - Modify the 'dict' fixer to be less conservative.

    - Modify the 'apply' fixer to handle more cases.

    - Create a modified 'types' fixer that converts types to 2.x
      equivalents rather than 3.x equivalents.

    - Write a 'division' fixer to highlight uses of the old-style
      division operator.  Correct usage where needed.

    - Add forward compatibility for the new 'memoryview' function
      (which replaces the 'buffer' function).

    - Add forward compatibility for the 'winreg' module.

    - Remove no-longer-needed 'platform' module.

    - Run tests with the '-3' option to Python 2.6 and clear up
      various reported incompatibilities.

    - Comb out code paths specialized to Pythons older than 2.4.

    - Update deprecation warnings; most now become mandatory.

    - Start deprecation cycle for BuildDir() and build_dir.

    - Start deprecation cycle for SourceCode() and related factories

    - Fixed a problem with is_Dict() not identifying some objects derived
      from UserDict.

  From Jim Randall:

    - Document the AllowSubstExceptions() function in the User's Guide.

  From William Deegan:

    - Migrate MSVC/MSVS/SDK improvements from 1.3 branch.


RELEASE 1.3.0 - Tue, 23 Mar 2010 21:44:19 -0400

  From Steven Knight:

    - Update man page and documentation.

  From William Deegan (plus minor patch from Gary Oberbrunner):

    - Support Visual Studio 8.0 Express

RELEASE 1.2.0.d20100306 - Sat, 06 Mar 2010 16:18:33 -0800

  From Luca Falavigna:

    - Fix typos in the man page.

  From Gottfried Ganssauge:

    - Support execution when SCons is installed via easy_install.

  From Steven Knight:

    - Make the messages for Configure checks of compilers consistent.

    - Issue an error message if a BUILDERS entry is not a Builder
      object or a callable wrapper.

  From Rob Managan:

    - Update tex builder to handle the case where a \input{foo}
      command tries to work with a directory named foo instead of the
      file foo.tex. The builder now ignores a directory and continues
      searching to find the correct file. Thanks to Lennart Sauerbeck
      for the test case and initial patch

      Also allow the \include of files in subdirectories when variantDir
      is used with duplicate=0. Previously latex would crash since
      the directory in which the .aux file is written was not created.
      Thanks to Stefan Hepp for finding this and part of the solution.

  From James Teh:
    - Patches to fix some issues using MS SDK V7.0

  From William Deegan:
    - Lots of testing and minor patches to handle mixed MS VC and SDK
      installations, as well as having only the SDK installed.


RELEASE 1.2.0.d20100117 - Sun, 17 Jan 2010 14:26:59 -0800

  From Jim Randall:
    - Fixed temp filename race condition on Windows with long cmd lines.

  From David Cournapeau:
    - Fixed tryRun when sconf directory is in a variant dir.
    - Do not add -fPIC for ifort tool on non-posix platforms (darwin and
      windows).
    - Fix bug 2294 (spurious CheckCC failures).
    - Fix scons bootstrap process on windows 64 (wrong wininst name)

  From William Deegan:
    - Final merge from vs_revamp branch to main

    - Added definition and usage of HOST_OS, HOST_ARCH, TARGET_OS,
      TARGET_ARCH, currently only defined/used by Visual Studio
      Compilers. This will be rolled out to other platforms/tools
      in the future.

    - Add check for python >= 3.0.0 and exit gracefully.
      For 1.3 python >= 1.5.2 and < 3.0.0 are supported

    - Fix bug 1944 - Handle non-existent .i file in swig emitter, previously
      it would crash with an IOError exception. Now it will try to make an
      educated guess on the module name based on the filename.

  From Lukas Erlinghagen:

    - Have AddOption() remove variables from the list of
      seen-but-unknown variables (which are reported later).

    - An option name and aliases can now be specified as a tuple.

  From Hartmut Goebel:

    - Textfile builder.

  From Jared Grubb:

    - use "is/is not" in comparisons with None instead of "==" or "!=".

  From Jim Hunziker:

    - Avoid adding -gphobos to a command line multiple times
      when initializing use of the DMD compiler.

  From Jason Kenney:

    - Sugguested HOST/TARGET OS/ARCH separation.

  From Steven Knight:

    - Fix the -n option when used with VariantDir(duplicate=1)
      and the variant directory doesn't already exist.

    - Fix scanning of Unicode files for both UTF-16 endian flavors.

    - Fix a TypeError on #include of file names with Unicode characters.

    - Fix an exception if a null command-line argument is passed in.

    - Evaluate Requires() prerequisites before a Node's direct children
      (sources and dependencies).

  From Greg Noel:

    - Remove redundant __metaclass__ initializations in Environment.py.

    - Correct the documentation of text returned by sconf.Result().

    - Document that filenames with '.' as the first character are
      ignored by Glob() by default (matching UNIX glob semantics).

    - Fix SWIG testing infrastructure to work on Mac OS X.

    - Restructure a test that occasionally hung so that the test would
      detect when it was stuck and fail instead.

    - Substfile builder.

  From Gary Oberbrunner:

    - When reporting a target that SCons doesn't know how to make,
      specify whether it's a File, Dir, etc.

  From Ben Webb:

    - Fix use of $SWIGOUTDIR when generating Python wrappers.

    - Add $SWIGDIRECTORSUFFIX and $SWIGVERSION construction variables.

  From Rob Managan:

    - Add -recorder flag to Latex commands and updated internals to
      use the output to find files TeX creates. This allows the MiKTeX
      installations to find the created files

    - Notify user of Latex errors that would get buried in the
      Latex output

    - Remove LATEXSUFFIXES from environments that don't initialize Tex.

    - Add support for the glossaries package for glossaries and acronyms

    - Fix problem that pdftex, latex, and pdflatex tools by themselves did
      not create the actions for bibtex, makeindex,... by creating them
      and other environment settings in one routine called by all four
      tex tools.

    - Fix problem with filenames of sideeffects when the user changes
      the name of the output file from the latex default

    - Add scanning of files included in Latex by means of \lstinputlisting{}
      Patch from Stefan Hepp.

    - Change command line for epstopdf to use --outfile= instead of -o
      since this works on all platforms.
      Patch from Stefan Hepp.

    - Change scanner to properly search for included file from the
      directory of the main file instead of the file it is included from.
      Also update the emitter to add the .aux file associated with
      \include{filename} commands. This makes sure the required directories
      if any are created for variantdir cases.
      Half of the patch from Stefan Hepp.

RELEASE 1.2.0.d20090223 - Mon, 23 Feb 2009 08:41:06 -0800

  From Stanislav Baranov:

    - Make suffix-matching for scanners case-insensitive on Windows.

  From David Cournapeau:

    - Change the way SCons finds versions of Visual C/C++ and Visual
      Studio to find and use the Microsoft v*vars.bat files.

  From Robert P. J. Day:

    - User's Guide updates.

  From Dan Eaton:

    - Fix generation of Visual Studio 8 project files on x64 platforms.

  From Allan Erskine:

    - Set IncludeSearchPath and PreprocessorDefinitions in generated
      Visual Studio 8 project files, to help IntelliSense work.

  From Mateusz Gruca:

    - Fix deletion of broken symlinks by the --clean option.

  From Steven Knight:

    - Fix the error message when use of a non-existent drive on Windows
      is detected.

    - Add sources for files whose targets don't exist in $CHANGED_SOURCES.

    - Detect implicit dependencies on commands even when the command is
      quoted.

    - Fix interaction of $CHANGED_SOURCES with the --config=force option.

    - Fix finding #include files when the string contains escaped
      backslashes like "C:\\some\\include.h".

    - Pass $CCFLAGS to Visual C/C++ precompiled header compilation.

    - Remove unnecessary nested $( $) around $_LIBDIRFLAGS on link lines
      for the Microsoft linker, the OS/2 ilink linker and the Phar Lap
      linkloc linker.

    - Spell the Windows environment variables consistently "SystemDrive"
      and "SystemRoot" instead of "SYSTEMDRIVE" and "SYSTEMROOT".



RELEASE 1.2.0.d20090113 - Tue, 13 Jan 2009 02:50:30 -0800

  From Stanislav Baranov, Ted Johnson and Steven Knight:

    - Add support for batch compilation of Visual Studio C/C++ source
      files, controlled by a new $MSVC_BATCH construction variable.

  From Steven Knight:

    - Print the message, "scons: Build interrupted." on error output,
      not standard output.

    - Add a --warn=future-deprecated option for advance warnings about
      deprecated features that still have warnings hidden by default.

    - Fix use of $SOURCE and $SOURCES attributes when there are no
      sources specified in the Builder call.

    - Add support for new $CHANGED_SOURCES, $CHANGED_TARGETS,
      $UNCHANGED_SOURCES and $UNCHANGED_TARGETS variables.

    - Add general support for batch builds through new batch_key= and
      targets= keywords to Action object creation.

  From Arve Knudsen:

    - Make linker tools differentiate properly between SharedLibrary
      and LoadableModule.

    - Document TestCommon.shobj_prefix variable.

    - Support $SWIGOUTDIR values with spaces.

  From Rob Managan:

    - Don't automatically try to build .pdf graphics files for
      .eps files in \includegraphics{} calls in TeX/LaTeX files
      when building with the PDF builder (and thus using pdflatex).

  From Gary Oberbrunner:

    - Allow AppendENVPath() and PrependENVPath() to interpret '#'
      for paths relative to the top-level SConstruct directory.

    - Use the Borland ilink -e option to specify the output file name.

    - Document that the msvc Tool module uses $PCH, $PCHSTOP and $PDB.

    - Allow WINDOWS_INSERT_DEF=0 to disable --output-def when linking
      under MinGW.

  From Zia Sobhani:

    - Fix typos in the User's Guide.

  From Greg Spencer:

    - Support implicit dependency scanning of files encoded in utf-8
      and utf-16.

  From Roberto de Vecchi:

    - Remove $CCFLAGS from the the default definitions of $CXXFLAGS for
      Visual C/C++ and MIPSpro C++ on SGI so, they match other tools
      and avoid flag duplication on C++ command lines.

  From Ben Webb:

    - Handle quoted module names in SWIG source files.

    - Emit *_wrap.h when SWIG generates header file for directors

  From Matthew Wesley:

    - Copy file attributes so we identify, and can link a shared library
      from, shared object files in a Repository.



RELEASE 1.2.0 - Sat, 20 Dec 2008 22:47:29 -0800

  From Steven Knight:

    - Don't fail if can't import a _subprocess module on Windows.

    - Add warnings for use of the deprecated Options object.



RELEASE 1.1.0.d20081207 - Sun, 07 Dec 2008 19:17:23 -0800

  From Benoit Belley:

    - Improve the robustness of GetBuildFailures() by refactoring
      SCons exception handling (especially BuildError exceptions).

    - Have the --taskmastertrace= option print information about
      individual Task methods, not just the Taskmaster control flow.

    - Eliminate some spurious dependency cycles by being more aggressive
      about pruning pending children from the Taskmaster walk.

    - Suppress mistaken reports of a dependency cycle when a child
      left on the pending list is a single Node in EXECUTED state.

  From David Cournapeau:

    - Fix $FORTRANMODDIRPREFIX for the ifort (Intel Fortran) tool.

  From Brad Fitzpatrick:

    - Don't pre-generate an exception message (which will likely be
      ignored anyway) when an EntryProxy re-raises an AttributeError.

  From Jared Grubb:

    - Clean up coding style and white space in Node/FS.py.

    - Fix a typo in the documentation for $_CPPDEFFLAGS.

    - Issue 2401: Fix usage of comparisons with None.

  From Ludwig Hï¿½hne:

    - Handle Java inner classes declared within a method.

  From Steven Knight:

    - Fix label placement by the "scons-time.py func" subcommand
      when a profile value was close to (or equal to) 0.0.

    - Fix env.Append() and env.Prepend()'s ability to add a string to
      list-like variables like $CCFLAGS under Python 2.6.

    - Other Python2.6 portability:  don't use "as" (a Python 2.6 keyword).
      Don't use the deprecated Exception.message attribute.

    - Support using the -f option to search for a different top-level
      file name when walking up with the -D, -U or -u options.

    - Fix use of VariantDir when the -n option is used and doesn't,
      therefore, actually create the variant directory.

    - Fix a stack trace from the --debug=includes option when passed a
      static or shared library as an argument.

    - Speed up the internal find_file() function (used for searching
      CPPPATH, LIBPATH, etc.).

    - Add support for using the Python "in" keyword on construction
      environments (for example, if "CPPPATH" in env: ...).

    - Fix use of Glob() when a repository or source directory contains
      an in-memory Node without a corresponding on-disk file or directory.

    - Add a warning about future reservation of $CHANGED_SOURCES,
      $CHANGED_TARGETS, $UNCHANGED_SOURCES and $UNCHANGED_TARGETS.

    - Enable by default the existing warnings about setting the resource
      $SOURCE, $SOURCES, $TARGET and $TARGETS variable.

  From Rob Managan:

    - Scan for TeX files in the paths specified in the $TEXINPUTS
      construction variable and the $TEXINPUTS environment variable.

    - Configure the PDF() and PostScript() Builders as single_source so
      they know each source file generates a separate target file.

    - Add $EPSTOPDF, $EPSTOPDFFLAGS and $EPSTOPDFCOM

    - Add .tex as a valid extension for the PDF() builder.

    - Add regular expressions to find \input, \include and
      \includegraphics.

    - Support generating a .pdf file from a .eps source.

    - Recursive scan included input TeX files.

    - Handle requiring searched-for TeX input graphics files to have
      extensions (to avoid trying to build a .eps from itself, e.g.).

  From Greg Noel:

    - Make the Action() function handle positional parameters consistently.

    - Clarify use of Configure.CheckType().

    - Make the File.{Dir,Entry,File}() methods create their entries
      relative to the calling File's directory, not the SConscript
      directory.

    - Use the Python os.devnull variable to discard error output when
      looking for the $CC or $CXX version.

    - Mention LoadableModule() in the SharedLibrary() documentation.

  From Gary Oberbrunner:

    - Update the User's Guide to clarify use of the site_scons/
      directory and the site_init.py module.

    - Make env.AppendUnique() and env.PrependUnique remove duplicates
      within a passed-in list being added, too.

  From Randall Spangler:

    - Fix Glob() so an on-disk file or directory beginning with '#'
      doesn't throw an exception.



RELEASE 1.1.0 - Thu, 09 Oct 2008 08:33:47 -0700

  From Chris AtLee

    - Use the specified environment when checking for the GCC compiler
      version.

  From Ian P. Cardenas:

    - Fix Glob() polluting LIBPATH by returning copy of list

  From David Cournapeau:

    - Add CheckCC, CheckCXX, CheckSHCC and CheckSHCXX tests to
      configuration contexts.

    - Have the --profile= argument use the much faster cProfile module
      (if it's available in the running Python version).

    - Reorder MSVC compilation arguments so the /Fo is first.

  From Bill Deegan:

    - Add scanning Windows resource (.rc) files for implicit dependencies.

  From John Gozde:

    - When scanning for a #include file, don't use a directory that
      has the same name as the file.

  From Ralf W. Grosse-Kunstleve

    - Suppress error output when checking for the GCC compiler version.

  From Jared Grubb:

    - Fix VariantDir duplication of #included files in subdirectories.

  From Ludwig Hï¿½hne:

    - Reduce memory usage when a directory is used as a dependency of
      another Node (such as an Alias) by returning a concatenation
      of the children's signatures + names, not the children's contents,
      as the directory contents.

    - Raise AttributeError, not KeyError, when a Builder can't be found.

    - Invalidate cached Node information (such as the contenst returned
      by the get_contents() method) when calling actions with Execute().

    - Avoid object reference cycles from frame objects.

    - Reduce memory usage from Null Executor objects.

    - Compute MD5 checksums of large files without reading the entire
      file contents into memory.  Add a new --md5-chunksize option to
      control the size of each chunk read into memory.

  From Steven Knight:

    - Fix the ability of the add_src_builder() method to add a new
      source builder to any other builder.

    - Avoid an infinite loop on non-Windows systems trying to find the
      SCons library directory if the Python library directory does not
      begin with the string "python".

    - Search for the SCons library directory in "scons-local" (with
      no version number) after "scons-local-{VERSION}".

  From Rob Managan:

    - Fix the user's ability to interrupt the TeX build chain.

    - Fix the TeX builder's allowing the user to specify the target name,
      instead of always using its default output name based on the source.

    - Iterate building TeX output files until all warning are gone
      and the auxiliary files stop changing, or until we reach the
      (configurable) maximum number of retries.

    - Add TeX scanner support for:  glossaries, nomenclatures, lists of
      figures, lists of tables, hyperref and beamer.

    - Use the $BIBINPUTS, $BSTINPUTS, $TEXINPUTS and $TEXPICTS construction
      variables as search paths for the relevant types of input file.

    - Fix building TeX with VariantDir(duplicate=0) in effect.

    - Fix the LaTeX scanner to search for graphics on the TEXINPUTS path.

    - Have the PDFLaTeX scanner search for .gif files as well.

  From Greg Noel:

    - Fix typos and format bugs in the man page.

    - Add a first draft of a wrapper module for Python's subprocess
      module.

    - Refactor use of the SCons.compat module so other modules don't
      have to import it individually.

    - Add .sx as a suffix for assembly language files that use the
      C preprocessor.

  From Gary Oberbrunner:

    - Make Glob() sort the returned list of Files or Nodes
      to prevent spurious rebuilds.

    - Add a delete_existing keyword argument to the AppendENVPath()
      and PrependENVPath() Environment methods.

    - Add ability to use "$SOURCE" when specifying a target to a builder

  From Damyan Pepper:

    - Add a test case to verify that SConsignFile() files can be
      created in previously non-existent subdirectories.

  From Jim Randall:

    - Make the subdirectory in which the SConsignFile() file will
      live, if the subdirectory doesn't already exist.

  From Ali Tofigh:

    - Add a test to verify duplication of files in VariantDir subdirectories.



RELEASE 1.0.1 - Sat, 06 Sep 2008 07:29:34 -0700

  From Greg Noel:

    - Add a FindFile() section to the User's Guide.

    - Fix the FindFile() documentation in the man page.

    - Fix formatting errors in the Package() description in the man page.

    - Escape parentheses that appear within variable names when spawning
      command lines using os.system().



RELEASE 1.0.0 - XXX

  From Jared Grubb:

    - Clear the Node state when turning a generic Entry into a Dir.

  From Ludwig Hï¿½hne:

    - Fix sporadic output-order failures in test/GetBuildFailures/parallel.py.

    - Document the ParseDepends() function in the User's Guide.

  From khomenko:

    - Create a separate description and long_description for RPM packages.

  From Steven Knight:

    - Document the GetLaunchDir() function in the User's Guide.

    - Have the env.Execute() method print an error message if the
      executed command fails.

    - Add a script for creating a standard SCons development system on
      Ubuntu Hardy.  Rewrite subsidiary scripts for install Python and
      SCons versions in Python (from shell).

  From Greg Noel:

    - Handle yacc/bison on newer Mac OS X versions creating file.hpp,
      not file.cpp.h.

    - In RPCGEN tests, ignore stderr messages from older versions of
      rpcgen on some versions of Mac OS X.

    - Fix typos in man page descriptions of Tag() and Package(), and in
      the scons-time man page.

    - Fix documentation of SConf.CheckLibWithHeader and other SConf methods.

    - Update documentation of SConscript(variant_dir) usage.

    - Fix SWIG tests for (some versions of) Mac OS X.

  From Jonas Olsson:

    - Print the warning about -j on Windows being potentially unreliable if
      the pywin32 extensions are unavailable or lack file handle operations.

  From Jim Randall:

    - Fix the env.WhereIs() method to expand construction variables.

  From Rogier Schouten:

    - Enable building of shared libraries with the Bordand ilink32 linker.



RELEASE 1.0.0 - Sat, 09 Aug 2008 12:19:44 -0700

  From Luca Falavigna:

    - Fix SCons man page indentation under Debian's man page macros.

  From Steven Knight:

    - Clarify the man page description of the SConscript(src_dir) argument.

    - User's Guide updates:

       -  Document the BUILD_TARGETS, COMMAND_LINE_TARGETS and
          DEFAULT_TARGETS variables.

       -  Document the AddOption(), GetOption() and SetOption() functions.

       -  Document the Requires() function; convert to the Variables
          object, its UnknownOptions() method, and its associated
          BoolVariable(), EnumVariable(), ListVariable(), PackageVariable()
          and PathVariable() functions.

       -  Document the Progress() function.

       -  Reorganize the chapter and sections describing the different
          types of environments and how they interact.  Document the
          SetDefault() method.  Document the PrependENVPath() and
          AppendENVPath() functions.

       -  Reorganize the command-line arguments chapter.  Document the
          ARGLIST variable.

       -  Collect some miscellaneous sections into a chapter about
          configuring build output.

    - Man page updates:

       -  Document suggested use of the Visual C/C++ /FC option to fix
          the ability to double-click on file names in compilation error
          messages.

       -  Document the need to use Clean() for any SideEffect() files that
          must be explicitly removed when their targets are removed.

       -  Explicitly document use of Node lists as input to Dependency().

  From Greg Noel:

    - Document MergeFlags(), ParseConfig(), ParseFlags() and SideEffect()
      in the User's Guide.

  From Gary Oberbrunner:

    - Document use of the GetBuildFailures() function in the User's Guide.

  From Adam Simpkins:

    - Add man page text clarifying the behavior of AddPreAction() and
      AddPostAction() when called with multiple targets.

  From Alexey Zezukin:

    - Fix incorrectly swapped man page descriptions of the --warn= options
      for duplicate-environment and missing-sconscript.



RELEASE 0.98.5 - Sat, 07 Jun 2008 08:20:35 -0700

  From Benoit Belley:

  - Fix the Intel C++ compiler ABI specification for EMT64 processors.

  From David Cournapeau:

  - Issue a (suppressable) warning, not an error, when trying to link
    C++ and Fortran object files into the same executable.

  From Steven Knight:

  - Update the scons.bat file so that it returns the real exit status
    from SCons, even though it uses setlocal + endlocal.

  - Fix the --interactive post-build messages so it doesn't get stuck
    mistakenly reporting failures after any individual build fails.

  - Fix calling File() as a File object method in some circumstances.

  - Fix setup.py installation on Mac OS X so SCons gets installed
    under /usr/lcoal by default, not in the Mac OS X Python framework.



RELEASE 0.98.4 - Sat, 17 May 2008 22:14:46 -0700

  From Benoit Belley:

  - Fix calculation of signatures for Python function actions with
    closures in Python versions before 2.5.

  From David Cournapeau:

  - Fix the initialization of $SHF77FLAGS so it includes $F77FLAGS.

  From Jonas Olsson:

  - Fix a syntax error in the Intel C compiler support on Windows.

  From Steven Knight:

  - Change how we represent Python Value Nodes when printing and when
    stored in .sconsign files (to avoid blowing out memory by storing
    huge strings in .sconsign files after multiple runs using Configure
    contexts cause the Value strings to be re-escaped each time).

  - Fix a regression in not executing configuration checks after failure
    of any configuration check that used the same compiler or other tool.

  - Handle multiple destinations in Visual Studio 8 settings for the
    analogues to the INCLUDE, LIBRARY and PATH variables.

  From Greg Noel:

  - Update man page text for VariantDir().



RELEASE 0.98.3 - Tue, 29 Apr 2008 22:40:12 -0700

  From Greg Noel:

  - Fix use of $CXXFLAGS when building C++ shared object files.

  From Steven Knight:

  - Fix a regression when a Builder's source_scanner doesn't select
    a more specific scanner for the suffix of a specified source file.

  - Fix the Options object backwards compatibility so people can still
    "import SCons.Options.{Bool,Enum,List,Package,Path}Option" submodules.

  - Fix searching for implicit dependencies when an Entry Node shows up
    in the search path list.

  From Stefano:

  - Fix expansion of $FORTRANMODDIR in the default Fortran command line(s)
    when it's set to something like ${TARGET.dir}.



RELEASE 0.98.2 - Sun, 20 Apr 2008 23:38:56 -0700

  From Steven Knight:

  - Fix a bug in Fortran suffix computation that would cause SCons to
    run out of memory on Windows systems.

  - Fix being able to specify --interactive mode command lines with
    \ (backslash) path name separators on Windows.

  From Gary Oberbrunner:

  - Document Glob() in the User's Guide.



RELEASE 0.98.1 - Fri, 18 Apr 2008 19:11:58 -0700

  From Benoit Belley:

  - Speed up the SCons.Util.to_string*() functions.

  - Optimize various Node intialization and calculations.

  - Optimize Executor scanning code.

  - Optimize Taskmaster execution, including dependency-cycle checking.

  - Fix the --debug=stree option so it prints its tree once, not twice.

  From Johan Boulï¿½:

  - Fix the ability to use LoadableModule() under MinGW.

  From David Cournapeau:

  - Various missing Fortran-related construction variables have been added.

  - SCons now uses the program specified in the $FORTRAN construction
    variable to link Fortran object files.

  - Fortran compilers on Linux (Intel, g77 and gfortran) now add the -fPIC
    option by default when compilling shared objects.

  - New 'sunf77', 'sunf90' and 'sunf95' Tool modules have been added to
    support Sun Fortran compilers.  On Solaris, the Sun Fortran compilers
    are used in preference to other compilers by default.

  - Fortran support now uses gfortran in preference to g77.

  - Fortran file suffixes are now configurable through the
    $F77FILESUFFIXES, $F90FILESUFFIXES, $F95FILESUFFIXES and
    $FORTRANFILESUFFIXES variables.

  From Steven Knight:

  - Make the -d, -e, -w and --no-print-directory options "Ignored for
    compatibility."  (We're not going to implement them.)

  - Fix a serious inefficiency in how SCons checks for whether any source
    files are missing when a Builder call creates many targets from many
    input source files.

  - In Java projects, make the target .class files depend only on the
    specific source .java files where the individual classes are defined.

  - Don't store duplicate source file entries  in the .sconsign file so
    we don't endlessly rebuild the target(s) for no reason.

  - Add a Variables object as the first step towards deprecating the
    Options object name.  Similarly, add BoolVariable(), EnumVariable(),
    ListVariable(), PackageVariable() and PathVariable() functions
    as first steps towards replacing BoolOption(), EnumOption(),
    ListOption(), PackageOption() and PathOption().

  - Change the options= keyword argument to the Environment() function
    to variables=, to avoid confusion with SCons command-line options.
    Continue supporting the options= keyword for backwards compatibility.

  - When $SWIGFLAGS contains the -python flag, expect the generated .py
    file to be in the same (sub)directory as the target.

  - When compiling C++ files, allow $CCFLAGS settings to show up on the
    command line even when $CXXFLAGS has been redefined.

  - Fix --interactive with -u/-U/-D when a VariantDir() is used.

  From Anatoly Techtonik:

  - Have the scons.bat file add the script execution directory to its
    local %PATH% on Windows, so the Python executable can be found.

  From Mike Wake:

  - Fix passing variable names as a list to the Return() function.

  From Matthew Wesley:

  - Add support for the GDC 'D' language compiler.



RELEASE 0.98 - Sun, 30 Mar 2008 23:33:05 -0700

  From Benoit Belley:

  - Fix the --keep-going flag so it builds all possible targets even when
    a later top-level target depends on a child that failed its build.

  - Fix being able to use $PDB and $WINDWOWS_INSERT_MANIFEST together.

  - Don't crash if un-installing the Intel C compiler leaves left-over,
    dangling entries in the Windows registry.

  - Improve support for non-standard library prefixes and suffixes by
    stripping all prefixes/suffixes from file name string as appropriate.

  - Reduce the default stack size for -j worker threads to 256 Kbytes.
    Provide user control over this value by adding --stack-size and
    --warn=stack-size options, and a SetOption('stack_size') function.

  - Fix a crash on Linux systems when trying to use the Intel C compiler
    and no /opt/intel_cc_* directories are found.

  - Improve using Python functions as actions by incorporating into
    a FunctionAction's signature:
      - literal values referenced by the byte code.
      - values of default arguments
      - code of nested functions
      - values of variables captured by closures
      - names of referenced global variables and functions

  - Fix the closing message when --clean and --keep-going are both
    used and no errors occur.

  - Add support for the Intel C compiler on Mac OS X.

  - Speed up reading SConscript files by about 20% (for some
    configurations) by:  1) optimizing the SCons.Util.is_*() and
    SCons.Util.flatten() functions; 2) avoiding unnecessary os.stat()
    calls by using a File's .suffix attribute directly instead of
    stringifying it.

  From JÃ©rÃ´me Berger:

  - Have the D language scanner search for .di files as well as .d files.

  - Add a find_include_names() method to the Scanner.Classic class to
    abstract out how included names can be generated by subclasses.

  - Allow the D language scanner to detect multiple modules imported by
    a single statement.

  From Konstantin Bozhikov:

  - Support expansion of construction variables that contain or refer
    to lists of other variables or Nodes within expansions like $CPPPATH.

  - Change variable substitution (the env.subst() method) so that an
    input sequence (list or tuple) is preserved as a list in the output.

  From David Cournapeau:

  - Add a CheckDeclaration() call to configure contexts.

  - Improve the CheckTypeSize() code.

  - Add a Define() call to configure contexts, to add arbitrary #define
    lines to a generated configure header file.

  - Add a "gfortran" Tool module for the GNU F95/F2003 compiler.

  - Avoid use of -rpath with the Mac OS X linker.

  - Add comment lines to the generated config.h file to describe what
    the various #define/#undef lines are doing.

  From Steven Knight:

  - Support the ability to subclass the new-style "str" class as input
    to Builders.

  - Improve the performance of our type-checking by using isinstance()
    with new-style classes.

  - Fix #include (and other $*PATH variables searches) of files with
    absolute path names.  Don't die if they don't exist (due to being
    #ifdef'ed out or the like).

  - Fix --interactive mode when Default(None) is used.

  - Fix --debug=memoizer to work around a bug in base Python 2.2 metaclass
    initialization (by just not allowing Memoization in Python versions
    that have the bug).

  - Have the "scons-time time" subcommand handle empty log files, and
    log files that contain no results specified by the --which option.

  - Fix the max Y of vertical bars drawn by "scons-time --fmt=gnuplot".

  - On Mac OS X, account for the fact that the header file generated
    from a C++ file will be named (e.g.) file.cpp.h, not file.hpp.

  - Fix floating-point numbers confusing the Java parser about
    generated .class file names in some configurations.

  - Document (nearly) all the values you can now fetch with GetOption().

  - Fix use of file names containing strings of multiple spaces when
    using ActionFactory instances like the Copy() or Move() function.

  - Fix a 0.97 regression when using a variable expansion (like
    $OBJSUFFIX) in a source file name to a builder with attached source
    builders that match suffix (like Program()+Object()).

  - Have the Java parser recognize generics (surrounded by angle brackets)
    so they don't interfere with identifying anonymous inner classes.

  - Avoid an infinite loop when trying to use saved copies of the
    env.Install() or env.InstallAs() after replacing the method
    attributes.

  - Improve the performance of setting construction variables.

  - When cloning a construction environment, avoid over-writing an
    attribute for an added method if the user explicitly replaced it.

  - Add a warning about deprecated support for Python 1.5, 2.0 and 2.1.

  - Fix being able to SetOption('warn', ...) in SConscript files.

  - Add a warning about env.Copy() being deprecated.

  - Add warnings about the --debug={dtree,stree,tree} options
    being deprecated.

  - Add VariantDir() as the first step towards deprecating BuildDir().
    Add the keyword argument "variant_dir" as the replacement for
    "build_dir".

  - Add warnings about the {Target,Source}Signatures() methods and
    functions being deprecated.

  From Rob Managan:

  - Enhance TeX and LaTeX support to work with BuildDir(duplicate=0).

  - Re-run LaTeX when it issues a package warning that it must be re-run.

  From Leanid Nazdrynau:

  - Have the Copy() action factory preserve file modes and times
    when copying individual files.

  From Jan Nijtmans:

  - If $JARCHDIR isn't set explicitly, use the .java_classdir attribute
    that was set when the Java() Builder built the .class files.

  From Greg Noel:

  - Document the Dir(), File() and Entry() methods of Dir and File Nodes.

  - Add the parse_flags option when creating Environments

  From Gary Oberbrunner:

  - Make File(), Dir() and Entry() return a list of Nodes when passed
    a list of names, instead of trying to make a string from the name
    list and making a Node from that string.

  - Fix the ability to build an Alias in --interactive mode.

  - Fix the ability to hash the contents of actions for nested Python
    functions on Python versions where the inability to pickle them
    returns a TypeError (instead of the documented PicklingError).

  From Jonas Olsson:

  - Fix use of the Intel C compiler when the top compiler directory,
    but not the compiler version, is specified.

  - Handle Intel C compiler network license files (port@system).

  From Jim Randall:

  - Fix how Python Value Nodes are printed in --debug=explain output.

  From Adam Simpkins:

  - Add a --interactive option that starts a session for building (or
    cleaning) targets without re-reading the SConscript files every time.

  - Fix use of readline command-line editing in --interactive mode.

  - Have the --interactive mode "build" command with no arguments
    build the specified Default() targets.

  - Fix the Chmod(), Delete(), Mkdir() and Touch() Action factories to
    take a list (of Nodes or strings) as arguments.

  From Vaclav Smilauer:

  - Fix saving and restoring an Options value of 'all' on Python
    versions where all() is a builtin function.

  From Daniel Svensson:

  - Code correction in SCons.Util.is_List().

  From Ben Webb:

  - Support the SWIG %module statement with following modifiers in
    parenthese (e.g., '%module(directors="1")').



RELEASE 0.97.0d20071212 - Wed, 12 Dec 2007 09:29:32 -0600

  From Benoit Belley:

  - Fix occasional spurious rebuilds and inefficiency when using
    --implicit-cache and Builders that produce multiple targets.

  - Allow SCons to not have to know about the builders of generated
    files when BuildDir(duplicate=0) is used, potentially allowing some
    SConscript files to be ignored for smaller builds.

  From David Cournapeau:

  - Add a CheckTypeSize() call to configure contexts.

  From Ken Deeter:

  - Make the "contents" of Alias Nodes a concatenation of the children's
    content signatures (MD5 checksums), not a concatenation of the
    children's contents, to avoid using large amounts of memory during
    signature calculation.

  From Malte Helmert:

  - Fix a lot of typos in the man page and User's Guide.

  From Geoffrey Irving:

  - Speed up conversion of paths in .sconsign files to File or Dir Nodes.

  From Steven Knight:

  - Add an Options.UnknownOptions() method that returns any settings
    (from the command line, or whatever dictionary was passed in)
    that aren't known to the Options object.

  - Add a Glob() function.

  - When removing targets with the -c option, use the absolute path (to
    avoid problems interpreting BuildDir() when the top-level directory
    is the source directory).

  - Fix problems with Install() and InstallAs() when called through a
    clone (of a clone, ...) of a cloned construction environment.

  - When executing a file containing Options() settings, add the file's
    directory to sys.path (so modules can be imported from there) and
    explicity set __name__ to the name of the file so the statement's
    in the file can deduce the location if they need to.

  - Fix an O(n^2) performance problem when adding sources to a target
    through calls to a multi Builder (including Aliases).

  - Redefine the $WINDOWSPROGMANIFESTSUFFIX and
    $WINDOWSSHLIBMANIFESTSUFFIX variables so they pick up changes to
    the underlying $SHLIBSUFFIX and $PROGSUFFIX variables.

  - Add a GetBuildFailures() function that can be called from functions
    registered with the Python atexit module to print summary information
    about any failures encountered while building.

  - Return a NodeList object, not a Python list, when a single_source
    Builder like Object() is called with more than one file.

  - When searching for implicit dependency files in the directories
    in a $*PATH list, don't create Dir Nodes for directories that
    don't actually exist on-disk.

  - Add a Requires() function to allow the specification of order-only
    prerequisites, which will be updated before specified "downstream"
    targets but which don't actually cause the target to be rebuilt.

  - Restore the FS.{Dir,File,Entry}.rel_path() method.

  - Make the default behavior of {Source,Target}Signatures('timestamp')
    be equivalent to 'timestamp-match', not 'timestamp-newer'.

  - Fix use of CacheDir with Decider('timestamp-newer') by updating
    the modification time when copying files from the cache.

  - Fix random issues with parallel (-j) builds on Windows when Python
    holds open file handles (especially for SCons temporary files,
    or targets built by Python function actions) across process creation.

  From Maxim Kartashev:

  - Fix test scripts when run on Solaris.

  From Gary Oberbrunner:

  - Fix Glob() when a pattern is in an explicitly-named subdirectory.

  From Philipp Scholl:

  - Fix setting up targets if multiple Package builders are specified
    at once.



RELEASE 0.97.0d20070918 - Tue, 18 Sep 2007 10:51:27 -0500

  From Steven Knight:

  - Fix the wix Tool module to handle null entries in $PATH variables.

  - Move the documentation of Install() and InstallAs() from the list
    of functions to the list of Builders (now that they're implemented
    as such).

  - Allow env.CacheDir() to be set per construction environment.  The
    global CacheDir() function now sets an overridable global default.

  - Add an env.Decider() method and a Node.Decider() method that allow
    flexible specification of an arbitrary function to decide if a given
    dependency has changed since the last time a target was built.

  - Don't execute Configure actions (while reading SConscript files)
    when cleaning (-c) or getting help (-h or -H).

  - Add to each target an implicit dependency on the external command(s)
    used to build the target, as found by searching env['ENV']['PATH']
    for the first argument on each executed command line.

  - Add support for a $IMPLICIT_COMMAND_DEPENDENCIES construction
    variabe that can be used to disable the automatic implicit
    dependency on executed commands.

  - Add an "ensure_suffix" keyword to Builder() definitions that, when
    true, will add the configured suffix to the targets even if it looks
    like they already have a different suffix.

  - Add a Progress() function that allows for calling a function or string
    (or list of strings) to display progress while walking the DAG.

  - Allow ParseConfig(), MergeFlags() and ParseFlags() to handle output
    from a *config command with quoted path names that contain spaces.

  - Make the Return() function stop processing the SConscript file and
    return immediately.  Add a "stop=" keyword argument that can be set
    to False to preserve the old behavior.

  - Fix use of exitstatfunc on an Action.

  - Introduce all man page function examples with "Example:" or "Examples:".

  - When a file gets added to a directory, make sure the directory gets
    re-scanned for the new implicit dependency.

  - Fix handling a file that's specified multiple times in a target
    list so that it doesn't cause dependent Nodes to "disappear" from
    the dependency graph walk.

  From Carsten Koch:

  - Avoid race conditions with same-named files and directory creation
    when pushing copies of files to CacheDir().

  From Tzvetan Mikov:

  - Handle $ in Java class names.

  From Gary Oberbrunner:

  - Add support for the Intel C compiler on Windows64.

  - On SGI IRIX, have $SHCXX use $CXX by default (like other platforms).

  From Sohail Somani:

  - When Cloning a construction environment, set any variables before
    applying tools (so the tool module can access the configured settings)
    and re-set them after (so they end up matching what the user set).

  From Matthias Troffaes:

  - Make sure extra auxiliary files generated by some LaTeX packages
    and not ending in .aux also get deleted by scons -c.

  From Greg Ward:

  - Add a $JAVABOOTCLASSPATH variable for directories to be passed to the
    javac -bootclasspath option.

  From Christoph Wiedemann:

  - Add implicit dependencies on the commands used to build a target.




RELEASE 0.97.0d20070809 - Fri, 10 Aug 2007 10:51:27 -0500

  From Lars Albertsson:

  - Don't error if a #include line happens to match a directory
    somewhere on a path (like $CPPPATH, $FORTRANPATH, etc.).

  From Mark Bertoglio:

  - Fix listing multiple projects in Visual Studio 7.[01] solution files,
    including generating individual project GUIDs instead of re-using
    the solution GUID.

  From Jean Brouwers:

  - Add /opt/SUNWspro/bin to the default execution PATH on Solaris.

  From Allan Erskine:

  - Only expect the Microsoft IDL compiler to emit *_p.c and *_data.c
    files if the /proxy and /dlldata switches are used (respectively).

  From Steven Knight:

  - Have --debug=explain report if a target is being rebuilt because
    AlwaysBuild() is specified (instead of "unknown reasons").

  - Support {Get,Set}Option('help') to make it easier for SConscript
    files to tell if a help option (-h, --help, etc.) has been specified.

  - Support {Get,Set}Option('random') so random-dependency interaction
    with CacheDir() is controllable from SConscript files.

  - Add a new AddOption() function to support user-defined command-
    line flags (like --prefix=, --force, etc.).

  - Replace modified Optik version with new optparse compatibility module
    for command line processing in Scripts/SConsOptions.py

  - Push and retrieve built symlinks to/from a CacheDir() as actual
    symlinks, not by copying the file contents.

  - Fix how the Action module handles stringifying the shared library
    generator in the Tool/mingw.py module.

  - When generating a config.h file, print "#define HAVE_{FEATURE} 1"
    instad of just "#define HAVE_{FEATURE}", for more compatibility
    with Autoconf-style projects.

  - Fix expansion of $TARGET, $TARGETS, $SOURCE and $SOURCES keywords in
    Visual C/C++ PDB file names.

  - Fix locating Visual C/C++ PDB files in build directories.

  - Support an env.AddMethod() method and an AddMethod() global function
    for adding a new method, respectively, to a construction environment
    or an arbitrary object (such as a class).

  - Fix the --debug=time option when the -j option is specified and all
    files are up to date.

  - Add a $SWIGOUTDIR variable to allow setting the swig -outdir option,
    and use it to identify files created by the swig -java option.

  - Add a $SWIGPATH variable that specifies the path to be searched
    for included SWIG files, Also add related $SWIGINCPREFIX and
    $SWIGINCSUFFIX variables that specify the prefix and suffix to
    be be added to each $SWIGPATH directory when expanded on the SWIG
    command line.

  - More efficient copying of construction environments (mostly borrowed
    from copy.deepcopy() in the standard Python library).

  - When printing --tree=prune output, don't print [brackets] around
    source files, only do so for built targets with children.

  - Fix interpretation of Builder source arguments when the Builder has
    a src_suffix *and* a source_builder and the argument has no suffix.

  - Fix use of expansions like ${TARGET.dir} or ${SOURCE.dir} in the
    following construction variables:  $FORTRANMODDIR, $JARCHDIR,
    $JARFLAGS, $LEXFLAGS, $SWIGFLAGS, $SWIGOUTDIR and $YACCFLAGS.

  - Fix dependencies on Java files generated by SWIG so they can be
    detected and built in one pass.

  - Fix SWIG when used with a BuildDir().

  From Leanid Nazdrynau:

  - When applying Tool modules after a construction environment has
    already been created, don't overwrite existing $CFILESUFFIX and
    $CXXFILESUFFIX value.

  - Support passing the Java() builder a list of explicit .java files
    (not only a list of directories to be scanned for .java files).

  - Support passing .java files to the Jar() and JavaH() builders, which
    then use the builder underlying the Java() builder to turn them into
    .class files.  (That is, the Jar()-Java() chain of builders become
    multi-step, like the Program()-Object()-CFile() builders.)

  - Support passing SWIG .i files to the Java builders (Java(),
    Jar(), JavaH()), to cause intermediate .java files to be created
    automatically.

  - Add $JAVACLASSPATH and $JAVASOURCEPATH variables, that get added to
    the javac "-classpath" and "-sourcepath" options.  (Note that SCons
    does *not* currently search these paths for implicit dependencies.)

  - Commonize initialization of Java-related builders.

  From Jan Nijtmans:

  - Find Java anonymous classes when the next token after the name is
    an open parenthesis.

  From Gary Oberbrunner:

  - Fix a code example in the man page.

  From Tilo Prutz:

  - Add support for the file names that Java 1.5 (and 1.6) generates for
    nested anonymous inner classes, which are different from Java 1.4.

  From Adam Simpkins:

  - Allow worker threads to terminate gracefully when all jobs are
    finished.

  From Sohail Somani:

  - Add LaTeX scanner support for finding dependencies specified with
    the \usepackage{} directive.



RELEASE 0.97 - Thu, 17 May 2007 08:59:41 -0500

  From Steven Knight:

  - Fix a bug that would make parallel builds stop in their tracks if
    Nodes that depended on lists that contained some Nodes built together
    caused the reference count to drop below 0 if the Nodes were visited
    and commands finished in the wrong order.

  - Make sure the DirEntryScanner doesn't choke if it's handed something
    that's not a directory (Node.FS.Dir) Node.



RELEASE 0.96.96 - Thu, 12 Apr 2007 12:36:25 -0500

  NOTE:  This is (Yet) a(nother) pre-release of 0.97 for testing purposes.

  From Joe Bloggs:

  - Man page fix:  remove cut-and-paste sentence in NoCache() description.

  From Dmitry Grigorenko and Gary Oberbrunner:

  - Use the Intel C++ compiler, not $CC, to link C++ source.

  From Helmut Grohne:

  - Fix the man page example of propagating a user's external environment.

  From Steven Knight:

  - Back out (most of) the Windows registry installer patch, which
    seems to not work on some versions of Windows.

  - Don't treat Java ".class" attributes as defining an inner class.

  - Fix detecting an erroneous Java anonymous class when the first
    non-skipped token after a "new" keyword is a closing brace.

  - Fix a regression when a CPPDEFINES list contains a tuple, the second
    item of which (the option value) is a construction variable expansion
    (e.g. $VALUE) and the value of the variable isn't a string.

  - Improve the error message if an IOError (like trying to read a
    directory as a file) occurs while deciding if a node is up-to-date.

  - Fix "maximum recursion" / "unhashable type" errors in $CPPPATH
    PathList expansion if a subsidiary expansion yields a stringable,
    non-Node object.

  - Generate API documentation from the docstrings (using epydoc).

  - Fix use of --debug=presub with Actions for out-of-the-box Builders.

  - Fix handling nested lists within $CPPPATH, $LIBPATH, etc.

  - Fix a "builders_used" AttributeError that real-world Qt initialization
    triggered in the refactored suffix handling for Builders.

  - Make the reported --debug=time timings meaningful when used with -j.
    Better documentation of what the times mean.

  - User Guide updates: --random, AlwaysBuild(), --tree=,
    --debug=findlibs, --debug=presub, --debug=stacktrace,
    --taskmastertrace.

  - Document (in both man page and User's Guide) that --implicit-cache
    ignores changes in $CPPPATH, $LIBPATH, etc.

  From Jean-Baptiste Lab:

  - Remove hard-coded dependency on Python 2.2 from Debian packaging files.

  From Jeff Mahovsky:

  - Handle spaces in the build target name in Visual Studio project files.

  From Rob Managan:

  - Re-run LaTeX after BibTeX has been re-run in response to a changed
    .bib file.

  From Joel B. Mohler:

  - Make additional TeX auxiliary files (.toc, .idx and .bbl files)
    Precious so their removal doesn't affect whether the necessary
    sections are included in output PDF or PostScript files.

  From Gary Oberbrunner:

  - Fix the ability to import modules in the site_scons directory from
    a subdirectory.

  From Adam Simpkins:

  - Make sure parallel (-j) builds all targets even if they show up
    multiple times in the child list (as a source and a dependency).

  From Matthias Troffaes:

  - Don't re-run TeX if the triggering strings (\makeindex, \bibliography
    \tableofcontents) are commented out.

  From Richard Viney:

  - Fix use of custom include and lib paths with Visual Studio 8.

  - Select the default .NET Framework SDK Dir based on the version of
    Visual Studio being used.



RELEASE 0.96.95 - Mon, 12 Feb 2007 20:25:16 -0600

  From Anatoly Techtonik:

  - Add the scons.org URL and a package description to the setup.py
    arguments.

  - Have the Windows installer add a registry entry for scons.bat in the
    "App Paths" key, so scons.bat can be executed without adding the
    directory to the %PATH%.  (Python itself works this way.)

  From Anonymous:

  - Fix looking for default paths in Visual Studio 8.0 (and later).

  - Add -lm to the list of default D libraries for linking.

  From Matt Doar:

  - Provide a more complete write-your-own-Scanner example in the man page.

  From Ralf W. Grosse-Kunstleve:

  - Contributed upstream Python change to our copied subprocess.py module
    for more efficient standard input processing.

  From Steven Knight:

  - Fix the Node.FS.Base.rel_path() method when the two nodes are on
    different drive letters.  (This caused an infinite loop when
    trying to write .sconsign files.)

  - Fully support Scanners that use a dictionary to map file suffixes
    to other scanners.

  - Support delayed evaluation of the $SPAWN variable to allow selection
    of a function via ${} string expansions.

  - Add --srcdir as a synonym for -Y/--repository.

  - Document limitations of #include "file.h" with Repository().

  - Fix use of a toolpath under the source directory of a BuildDir().

  - Fix env.Install() with a file name portion that begins with '#'.

  - Fix ParseConfig()'s handling of multiple options in a string that's
    replaced a *FLAGS construction variable.

  - Have the C++ tools initialize common C compilation variables ($CCFLAGS,
    $SHCCFLAGS and $_CCCOMCOM) even if the 'cc' Tool isn't loaded.

  From Leanid Nazdrynau:

  - Fix detection of Java anonymous classes if a newline precedes the
    opening brace.

  From Gary Oberbrunner:

  - Document use of ${} to execute arbitrary Python code.

  - Add support for:
    1) automatically adding a site_scons subdirectory (in the top-level
       SConstruct directory) to sys.path (PYTHONPATH);
    2) automatically importing site_scons/site_init.py;
    3) automatically adding site_scons/site_tools to the toolpath.

  From John Pye:

  - Change ParseConfig() to preserve white space in arguments passed in
    as a list.

  From a smith:

  - Fix adding explicitly-named Java inner class files (and any
    other file names that may contain a '$') to Jar files.

  From David Vitek:

  - Add a NoCache() function to mark targets as unsuitable for propagating
    to (or retrieving from) a CacheDir().

  From Ben Webb:

  - If the swig -noproxy option is used, it won't generate a .py file,
    so don't emit it as a target that we expect to be built.



RELEASE 0.96.94 - Sun, 07 Jan 2007 18:36:20 -0600

  NOTE:  This is a pre-release of 0.97 for testing purposes.

  From Anonymous:

  - Allow arbitrary white space after a SWIG %module declaration.

  From Paul:

  - When compiling resources under MinGW, make sure there's a space
    between the --include-dir option and its argument.

  From Jay Kint:

  - Alleviate long command line issues on Windows by executing command
    lines directly via os.spawnv() if the command line doesn't need
    shell interpretation (has no pipes, redirection, etc.).

  From Walter Franzini:

  - Exclude additional Debian packaging files from the copyright check.

  From Fawad Halim:

  - Handle the conflict between the impending Python 2.6 'as' keyword
    and our Tool/as.py module name.

  From Steven Knight:

  - Speed up the Node.FS.Dir.rel_path() method used to generate path names
    that get put into the .sconsign* file(s).

  - Optimize Node.FS.Base.get_suffix() by computing the suffix once, up
    front, when we set the Node's name.  (Duh...)

  - Reduce the Memoizer's responsibilities to simply counting hits and
    misses when the --debug=memoizer option is used, not to actually
    handling the key calculation and memoization itself.  This speeds
    up some configurations significantly, and should cause no functional
    differences.

  - Add a new scons-time script with subcommands for generating
    consistent timing output from SCons configurations, extracting
    various information from those timings, and displaying them in
    different formats.

  - Reduce some unnecessary stat() calls from on-disk entry type checks.

  - Fix SideEffect() when used with -j, which was badly broken in 0.96.93.

  - Propagate TypeError exceptions when evaluating construction variable
    expansions up the stack, so users can see what's going on.

  - When disambiguating a Node.FS.Entry into a Dir or File, don't look
    in the on-disk source directory until we've confirmed there's no
    on-disk entry locally and there *is* one in the srcdir.  This avoids
    creating a phantom Node that can interfere with dependencies on
    directory contents.

  - Add an AllowSubstExceptions() function that gives the SConscript
    files control over what exceptions cause a string to expand to ''
    vs. terminating processing with an error.

  - Allow the f90.py and f95.py Tool modules to compile earlier source
    source files of earlier Fortran version.

  - Fix storing signatures of files retrieved from CacheDir() so they're
    correctly identified as up-to-date next invocation.

  - Make sure lists of computed source suffixes cached by Builder objects
    don't persist across changes to the list of source Builders (so the
    addition of suffixes like .ui by the qt.py Tool module take effect).

  - Enhance the bootstrap.py script to allow it to be used to execute
    SCons more easily from a checked-out source tree.

  From Ben Leslie:

  - Fix post-Memoizer value caching misspellings in Node.FS._doLookup().

  From Rob Managan, Dmitry Mikhin and Joel B. Mohler:

  - Handle TeX/LaTeX files in subdirectories by changing directory
    before invoking TeX/LaTeX.

  - Scan LaTeX files for \bibliography lines.

  - Support multiple file names in a "\bibliography{file1,file2}" string.

  - Handle TeX warnings about undefined citations.

  - Support re-running LaTeX if necessary due to a Table of Contents.

  From Dmitry Mikhin:

  - Return LaTeX if "Rerun to get citations correct" shows up on the next
    line after the "Warning:" string.

  From Gary Oberbrunner:

  - Add #include lines to fix portability issues in two tests.

  - Eliminate some unnecessary os.path.normpath() calls.

  - Add a $CFLAGS variable for C-specific options, leaving $CCFLAGS
    for options common to C and C++.

  From Tom Parker:

  - Have the error message print the missing file that Qt can't find.

  From John Pye:

  - Fix env.MergeFlags() appending to construction variable value of None.

  From Steve Robbins:

  - Fix the "sconsign" script when the .sconsign.dblite file is explicitly
    specified on the command line (and not intuited from the old way of
    calling it with just ".sconsign").

  From Jose Pablo Ezequiel "Pupeno" Fernandez Silva:

  - Give the 'lex' tool knowledge of the additional target files produced
    by the flex "--header-file=" and "--tables-file=" options.

  - Give the 'yacc' tool knowledge of the additional target files produced
    by the bison "-g", "--defines=" and "--graph=" options.

  - Generate intermediate files with Objective C file suffixes (.m) when
    the lex and yacc source files have appropriate suffixes (.lm and .ym).

  From Sohail Somain:

  - Have the mslink.py Tool only look for a 'link' executable on Windows
    systems.

  From Vaclav Smilauer:

  - Add support for a "srcdir" keyword argument when calling a Builder,
    which will add a srcdir prefix to all non-relative string sources.

  From Jonathan Ultis:

  - Allow Options converters to take the construction environment as
    an optional argument.



RELEASE 0.96.93 - Mon, 06 Nov 2006 00:44:11 -0600

  NOTE:  This is a pre-release of 0.97 for testing purposes.

  From Anonymous:

  - Allow Python Value Nodes to be Builder targets.

  From Matthias:

  - Only filter Visual Studio common filename prefixes on complete
    directory names.

  From Chad Austin:

  - Fix the build of the SCons documentation on systems that don't
    have "python" in the $PATH.

  From Ken Boortz:

  - Enhance ParseConfig() to recognize options that begin with '+'.

  From John Calcote, Elliot Murphy:

  - Document ways to override the CCPDBFLAGS variable to use the
    Microsoft linker's /Zi option instead of the default /Z7.

  From Christopher Drexler:

  - Make SCons aware bibtex must be called if any \include files
    cause creation of a bibliography.

  - Make SCons aware that "\bilbiography" in TeX source files means
    that related .bbl and .blg bibliography files will be created.
    (NOTE:  This still needs to search for the string in \include files.)

  From David Gruener:

  - Fix inconsistent handling of Action strfunction arguments.

  - Preserve white space in display Action strfunction strings.

  From James Y. Knight and Gerard Patel:

  - Support creation of shared object files from assembly language.

  From Steven Knight:

  - Speed up the Taskmaster significantly by avoiding unnecessary
    re-scans of Nodes to find out if there's work to be done, having it
    track the currently-executed top-level target directly and not
    through its presence on the target list, and eliminating some other
    minor list(s), method(s) and manipulation.

  - Fix the expansion of $TARGET and $SOURCE in the expansion of
    $INSTALLSTR displayed for non-environment calls to InstallAs().

  - Fix the ability to have an Alias() call refer to a directory
    name that's not identified as a directory until later.

  - Enhance runtest.py with an option to use QMTest as the harness.
    This will become the default behavior as we add more functionality
    to the QMTest side.

  - Let linking on mingw use the default function that chooses $CC (gcc)
    or $CXX (g++) depending on whether there are any C++ source files.

  - Work around a bug in early versions of the Python 2.4 profile module
    that caused the --profile= option to fail.

  - Only call Options validators and converters once when initializing a
    construction environment.

  - Fix the ability of env.Append() and env.Prepend(), in all known Python
    versions, to handle different input value types when the construction
    variable being updated is a dictionary.

  - Add a --cache-debug option for information about what files it's
    looking for in a CacheDir().

  - Document the difference in construction variable expansion between
    {Action,Builder}() and env.{Action,Builder}().

  - Change the name of env.Copy() to env.Clone(), keeping the old name
    around for backwards compatibility (with the intention of eventually
    phasing it out to avoid confusion with the Copy() Action factory).

  From Arve Knudsen:

  - Support cleaning and scanning SWIG-generated files.

  From Carsten Koch:

  - Allow selection of Visual Studio version by setting $MSVS_VERSION
    after construction environment initialization.

  From Jean-Baptiste Lab:

  - Try using zipimport if we can't import Tool or Platform modules
    using the normal "imp" module.  This allows SCons to be packaged
    using py2exe's all-in-one-zip-file approach.

  From Ben Liblit:

  - Do not re-scan files if the scanner returns no implicit dependencies.

  From Sanjoy Mahajan:

  - Change use of $SOURCES to $SOURCE in all TeX-related Tool modules.

  From Joel B. Mohler:

  - Make SCons aware that "\makeindex" in TeX source files means that
    related .ilg, .ind and .idx index files will be created.
    (NOTE:  This still needs to search for the string in \include files.)

  - Prevent scanning the TeX .aux file for additional files from
    trying to remove it twice when the -c option is used.

  From Leanid Nazdrynau:

  - Give the MSVC RES (resource) Builder a src_builder list and a .rc
    src_suffix so other builders can generate .rc files.

  From Matthew A. Nicholson:

  - Enhance Install() and InstallAs() to handle directory trees as sources.

  From Jan Nijtmans:

  - Don't use the -fPIC flag when using gcc on Windows (e.g. MinGW).

  From Greg Noel:

  - Add an env.ParseFlags() method that provides separate logic for
    parsing GNU tool chain flags into a dictionary.

  - Add an env.MergeFlags() method to apply an arbitrary dictionary
    of flags to a construction environment's variables.

  From Gary Oberbrunner:

  - Fix parsing tripartite Intel C compiler version numbers on Linux.

  - Extend the ParseConfig() function to recognize -arch and
    -isysroot options.

  - Have the error message list the known suffixes when a Builder call
    can't build a source file with an unknown suffix.

  From Karol Pietrzak:

  - Avoid recursive calls to main() in the program snippet used by the
    SConf subsystem to test linking against libraries.  This changes the
    default behavior of CheckLib() and CheckLibWithHeader() to print
    "Checking for C library foo..." instead of "Checking for main()
    in C library foo...".

  From John Pye:

  - Throw an exception if a command called by ParseConfig() or
    ParseFlags() returns an error.

  From Stefan Seefeld:

  - Initial infrastructure for running SCons tests under QMTest.

  From Sohail Somani:

  - Fix tests that fail due to gcc warnings.

  From Dobes Vandermeer:

  - In stack traces, print the full paths of SConscript files.

  From Atul Varma:

  - Fix detection of Visual C++ Express Edition.

  From Dobes Vandermeer:

  - Let the src_dir option to the SConscript() function affect all the
    the source file paths, instead of treating all source files paths
    as relative to the SConscript directory itself.

  From Nicolas Vigier:

  - Fix finding Fortran modules in build directories.

  - Fix use of BuildDir() when the source file in the source directory
    is a symlink with a relative path.

  From Edward Wang:

  - Fix the Memoizer when the SCons Python modules are executed from
    .pyo files at different locations from where they were compiled.

  From Johan Zander:

  - Fix missing os.path.join() when constructing the $FRAMEWORKSDKDIR/bin.



RELEASE 0.96.92 - Mon, 10 Apr 2006 21:08:22 -0400

  NOTE:  This was a pre-release of 0.97 for testing purposes.

  From Anonymous:

  - Fix the intelc.py Tool module to not throw an exception if the
    only installed version is something other than ia32.

  - Set $CCVERSION when using gcc.

  From Matthias:

  - Support generating project and solution files for Microsoft
    Visual Studio version 8.

  - Support generating more than one project file for a Microsoft
    Visual Studio solution file.

  - Add support for a support "runfile" parameter to Microsoft
    Visual Studio project file creation.

  - Put the project GUID, not the solution GUID, in the right spot
    in the solution file.

  From Erling Andersen:

  - Fix interpretation of Node.FS objects wrapped in Proxy instances,
    allowing expansion of things like ${File(TARGET)} in command lines.

  From Stanislav Baranov:

  - Add a separate MSVSSolution() Builder, with support for the
    following new construction variables: $MSVSBUILDCOM, $MSVSCLEANCOM,
    $MSVSENCODING, $MSVSREBUILDCOM, $MSVSSCONS, $MSVSSCONSCOM,
    $MSVSSCONSFLAGS, $MSVSSCONSCRIPT and $MSVSSOLUTIONCOM.

  From Ralph W. Grosse-Kunstleve and Patrick Mezard:

  - Remove unneceesary (and incorrect) SCons.Util strings on some function
    calls in SCons.Util.

  From Bob Halley:

  - Fix C/C++ compiler selection on AIX to not always use the external $CC
    environment variable.

  From August HÃ¶randl:

  - Add a scanner for \include and \import files, with support for
    searching a directory list in $TEXINPUTS (imported from the external
    environment).

  - Support $MAKEINDEX, $MAKEINDEXCOM, $MAKEINDEXCOMSTR and
    $MAKEINDEXFLAGS for generating indices from .idx files.

  From Steven Johnson:

  - Add a NoClean() Environment method and function to override removal
    of targets during a -c clean, including documentation and tests.

  From Steven Knight:

  - Check for whether files exist on disk by listing the directory
    contents, not calling os.path.exists() file by file.  This is
    somewhat more efficient in general, and may be significantly
    more efficient on Windows.

  - Minor speedups in the internal is_Dict(), is_List() and is_String()
    functions.

  - Fix a signature refactoring bug that caused Qt header files to
    get re-generated every time.

  - Don't fail when writing signatures if the .sconsign.dblite file is
    owned by a different user (e.g. root) from a previous run.

  - When deleting variables from stacked OverrideEnvironments, don't
    throw a KeyError if we were able to delte the variable from any
    Environment in the stack.

  - Get rid of the last indentation tabs in the SCons source files and
    add -tt to the Python invocations in the packaging build and the
    tests so they don't creep back in.

  - In Visual Studio project files, put quotes around the -C directory
    so everything works even if the path has spaces in it.

  - The Intel Fortran compiler uses -object:$TARGET, not "-o $TARGET",
    when building object files on Windows.  Have the the ifort Tool
    modify the default command lines appropriately.

  - Document the --debug=explain option in the man page.  (How did we
    miss this?)

  - Add a $LATEXRETRIES variable to allow configuration of the number of
    times LaTex can be re-called to try to resolve undefined references.

  - Change the order of the arguments to Configure.Checklib() to match
    the documentation.

  - Handle signature calculation properly when the Python function used
    for a FunctionAction is an object method.

  - On Windows, assume that absolute path names without a drive letter
    refer to the drive on which the SConstruct file lives.

  - Add /usr/ccs/bin to the end of the the default external execution
    PATH on Solaris.

  - Add $PKGCHK and $PKGINFO variables for use on Solaris when searching
    for the SunPRO C++ compiler.  Make the default value for $PKGCHK
    be /usr/sbin/pgkchk (since /usr/sbin isn't usually on the external
    execution $PATH).

  - Fix a man page example of overriding variables when calling
    SharedLibrary() to also set the $LIBSUFFIXES variable.

  - Add a --taskmastertrace=FILE option to give some insight on how
    the taskmaster decides what Node to build next.

  - Changed the names of the old $WIN32DEFPREFIX, $WIN32DEFSUFFIX,
    $WIN32DLLPREFIX and $WIN32IMPLIBPREFIX construction variables to
    new $WINDOWSDEFPREFIX, $WINDOWSDEFSUFFIX, $WINDOWSDLLPREFIX and
    $WINDOWSIMPLIBPREFIX construction variables.  The old names are now
    deprecated, but preserved for backwards compatibility.

  - Fix (?) a runtest.py hang on Windows when the --xml option is used.

  - Change the message when an error occurs trying to interact with the
    file system to report the target(s) in square brackets (as before) and
    the actual file or directory that encountered the error afterwards.

  From Chen Lee:

  - Add x64 support for Microsoft Visual Studio 8.

  From Baptiste Lepilleur:

  - Support the --debug=memory option on Windows when the Python version
    has the win32process and win32api modules.

  - Add support for Visual Studio 2005 Pro.

  - Fix portability issues in various tests: test/Case.py,
    Test/Java/{JAR,JARCHDIR,JARFLAGS,JAVAC,JAVACFLAGS,JAVAH,RMIC}.py,
    test/MSVS/vs-{6.0,7.0,7.1,8.0}-exec.py,
    test/Repository/{Java,JavaH,RMIC}.py,
    test/QT/{generated-ui,installed,up-to-date,warnings}.py,
    test/ZIP/ZIP.py.

  - Ignore pkgchk errors on Solaris when searching for the C++ compiler.

  - Speed up the SCons/EnvironmentTests.py unit tests.

  - Add a --verbose= option to runtest.py to print executed commands
    and their output at various levels.

  From Christian Maaser:

  - Add support for Visual Studio Express Editions.

  - Add support for Visual Studio 8 *.manifest files, includng
    new $WINDOWS_INSERT_MANIFEST, $WINDOWSPROGMANIFESTSUFFIX,
    $WINDOWSPROGMANIFESTPREFIX, $WINDOWSPROGMANIFESTSUFFIX,
    $WINDOWSSHLIBMANIFESTPREFIX and $WINDOWSSHLIBMANIFESTSUFFIX
    construction variables.

  From Adam MacBeth:

  - Fix detection of additional Java inner classes following use of a
    "new" keyword inside an inner class.

  From Sanjoy Mahajan:

  - Correct TeX-related command lines to just $SOURCE, not $SOURCES

  From Patrick Mezard:

  - Execute build commands for a command-line target if any of the
    files built along with the target is out of date or non-existent,
    not just if the command-line target itself is out of date.

  - Fix the -n option when used with -c to print all of the targets
    that will be removed for a multi-target Builder call.

  - If there's no file in the source directory, make sure there isn't
    one in the build directory, too, to avoid dangling files left
    over from previous runs when a source file is removed.

  - Allow AppendUnique() and PrependUnique() to append strings (and
    other atomic objects) to lists.

  From Joel B. Mohler:

  - Extend latex.py, pdflatex.py, pdftex.py and tex.py so that building
    from both TeX and LaTeX files uses the same logic to call $BIBTEX
    when it's necessary, to call $MAKEINDEX when it's necessary, and to
    call $TEX or $LATEX multiple times to handle undefined references.

  - Add an emitter to the various TeX builders so that the generated
    .aux and .log files also get deleted by the -c option.

  From Leanid Nazdrynau:

  - Fix the Qt UIC scanner to work with generated .ui files (by using
    the FindFile() function instead of checking by-hand for the file).

  From Jan Nieuwenhuizen:

  - Fix a problem with interpreting quoted argument lists on command lines.

  From Greg Noel:

  - Add /sw/bin to the default execution PATH on Mac OS X.

  From Kian Win Ong:

  - When building a .jar file and there is a $JARCHDIR, put the -C
    in front of each .class file on the command line.

  - Recognize the Java 1.5 enum keyword.

  From Asfand Yar Qazi:

  - Add /opt/bin to the default execution PATH on all POSIX platforms
    (between /usr/local/bin and /bin).

  From Jon Rafkind:

  - Fix the use of Configure() contexts from nested subsidiary
    SConscript files.

  From Christoph Schulz:

  - Add support for $CONFIGUREDIR and $CONFIGURELOG variables to control
    the directory and logs for configuration tests.

  - Add support for a $INSTALLSTR variable.

  - Add support for $RANLIBCOM and $RANLIBCOMSTR variables (which fixes
    a bug when setting $ARCOMSTR).

  From Amir Szekely:

  - Add use of $CPPDEFINES to $RCCOM (resource file compilation) on MinGW.

  From Erick Tryzelaar:

  - Fix the error message when trying to report that a given option is
    not gettable/settable from an SConscript file.

  From Dobes Vandermeer:

  - Add support for SCC and other settings in Microsoft Visual
    Studio project and solution files:  $MSVS_PROJECT_BASE_PATH,
    $MSVS_PROJECT_GUID, $MSVS_SCC_AUX_PATH, $MSVS_SCC_LOCAL_PATH,
    $MSVS_SCC_PROJECT_NAME, $MSVS_SCC_PROVIDER,

  - Add support for using a $SCONS_HOME variable (imported from the
    external environment, or settable internally) to put a shortened
    SCons execution line in the Visual Studio project file.

  From David J. Van Maren:

  - Only filter common prefixes from source files names in Visual Studio
    project files if the prefix is a complete (sub)directory name.

  From Thad Ward:

  - If $MSVSVERSIONS is already set, don't overwrite it with
    information from the registry.



RELEASE 0.96.91 - Thu, 08 Sep 2005 07:18:23 -0400

  NOTE:  This was a pre-release of 0.97 for testing purposes.

  From Chad Austin:

  - Have the environment store the toolpath and re-use it to find Tools
    modules during later Copy() or Tool() calls (unless overridden).

  - Normalize the directory path names in SConsignFile() database
    files so the same signature file can interoperate on Windows and
    non-Windows systems.

  - Make --debug=stacktrace print a stacktrace when a UserError is thrown.

  - Remove an old, erroneous cut-and-paste comment in Scanner/Dir.py.

  From Stanislav Baranov:

  - Make it possible to support with custom Alias (sub-)classes.

  - Allow Builders to take empty source lists when called.

  - Allow access to both TARGET and SOURCE in $*PATH expansions.

  - Allow SConscript files to modify BUILD_TARGETS.

  From Timothee Besset:

  - Add support for Objective C/C++ .m and .mm file suffixes (for
    Mac OS X).

  From Charles Crain

  - Fix the PharLap linkloc.py module to use target+source arguments
    when calling env.subst().

  From Bjorn Eriksson:

  - Fix an incorrect Command() keyword argument in the man page.

  - Add a $TEMPFILEPREFIX variable to control the prefix or flag used
    to pass a long-command-line-execution tempfile to a command.

  From Steven Knight:

  - Enhanced the SCons setup.py script to install man pages on
    UNIX/Linux systems.

  - Add support for an Options.FormatOptionHelpText() method that can
    be overridden to customize the format of Options help text.

  - Add a global name for the Entry class (which had already been
    documented).

  - Fix re-scanning of generated source files for implicit dependencies
    when the -j option is used.

  - Fix a dependency problem that caused $LIBS scans to not be added
    to all of the targets in a multiple-target builder call, which
    could cause out-of-order builds when the -j option is used.

  - Store the paths of source files and dependencies in the .sconsign*
    file(s) relative to the target's directory, not relative to the
    top-level SConstruct directory.  This starts to make it possible to
    subdivide the dependency tree arbitrarily by putting an SConstruct
    file in every directory and using content signatures.

  - Add support for $YACCHFILESUFFIX and $YACCHXXFILESUFFIX variables
    that accomodate parser generators that write header files to a
    different suffix than the hard-coded .hpp when the -d option is used.

  - The default behavior is now to store signature information in a
    single .sconsign.dblite file in the top-level SConstruct directory.
    The old behavior of a separate .sconsign file in each directory can
    be specified by calling SConsignFile(None).

  - Remove line number byte codes within the signature calculation
    of Python function actions, so that changing the location of an
    otherwise unmodified Python function doesn't cause rebuilds.

  - Fix AddPreAction() and AddPostAction() when an action has more than
    one target file:  attach the actions to the Executor, not the Node.

  - Allow the source directory of a BuildDir / build_dir to be outside
    of the top-level SConstruct directory tree.

  - Add a --debug=nomemoizer option that disables the Memoizer for clearer
    looks at the counts and profiles of the underlying function calls,
    not the Memoizer wrappers.

  - Print various --debug= stats even if we exit early (e.g. using -h).

  - Really only use the cached content signature value if the file
    is older than --max-drift, not just if --max-drift is set.

  - Remove support for conversion from old (pre 0.96) .sconsign formats.

  - Add support for a --diskcheck option to enable or disable various
    on-disk checks:  that File and Dir nodes match on-disk entries;
    whether an RCS file exists for a missing source file; whether an
    SCCS file exists for a missing source file.

  - Add a --raw argument to the sconsign script, so it can print a
    raw representation of each entry's NodeInfo dictionary.

  - Add the 'f90' and 'f95' tools to the list of Fortran compilers
    searched for by default.

  - Add the +Z option by default when compiling shared objects on
    HP-UX.

  From Chen Lee:

  - Handle Visual Studio project and solution files in Unicode.

  From Sanjoy Mahajan:

  - Fix a bad use of Copy() in an example in the man page, and a
    bad regular expression example in the man page and User's Guide.

  From Shannon Mann:

  - Have the Visual Studio project file(s) echo "Starting SCons" before
    executing SCons, mainly to work around a quote-stripping bug in
    (some versions of?) the Windows cmd command executor.

  From Georg Mischler:

  - Remove the space after the -o option when invoking the Borland
    BCC compiler; some versions apparently require that the file name
    argument be concatenated with the option.

  From Leanid Nazdrynau:

  - Fix the Java parser's handling of backslashes in strings.

  From Greg Noel:

  - Add construction variables to support frameworks on Mac OS X:
    $FRAMEWORKS, $FRAMEWORKPREFIX, $FRAMEWORKPATH, $FRAMEWORKPATHPREFIX.

  - Re-order link lines so the -o option always comes right after the
    command name.

  From Gary Oberbrunner:

  - Add support for Intel C++ beta 9.0 (both 32 and 64 bit versions).

  - Document the new $FRAMEWORK* variables for Mac OS X.

  From Karol Pietrzak:

  - Add $RPATH (-R) support to the Sun linker Tool (sunlink).

  - Add a description of env.subst() to the man page.

  From Chris Prince:

  - Look in the right directory, not always the local directory, for a
    same-named file or directory conflict on disk.

  - On Windows, preserve the external environment's %SYSTEMDRIVE%
    variable, too.

  From Craig Scott:

  - Have the Fortran module emitter look for Fortan modules to be created
    relative to $FORTRANMODDIR, not the top-level directory.

  - When saving Options to a file, run default values through the
    converter before comparing them with the set values.  This correctly
    suppresses Boolean Option values from getting written to the saved
    file when they're one of the many synonyms for a default True or
    False value.

  - Fix the Fortran Scanner's ability to handle a module being used
    in the same file in which it is defined.

  From Steve-o:

  - Add the -KPIC option by default when compiling shared objects on
    Solaris.

  - Change the default suffix for Solaris objects to .o, to conform to
    Sun WorkShop's expectations.  Change the profix to so_ so they can
    still be differentiated from static objects in the same directory.

  From Amir Szekely:

  - When calling the resource compiler on MinGW, add --include-dir and
    the source directory so it finds the source file.

  - Update EnsureSConsVersion() to support revision numbers.

  From Greg Ward:

  - Fix a misplaced line in the man page.



RELEASE 0.96.90 - Tue, 15 Feb 2005 21:21:12 +0000

  NOTE:  This was a pre-release of 0.97 for testing purposes.

  From Anonymous:

  - Fix Java parsing to avoid erroneously identifying a new array
    of class instances as an anonymous inner class.

  - Fix a typo in the man page description of PathIsDirCreate.

  From Chad Austin:

  - Allow Help() to be called multiple times, appending to the help
    text each call.

  - Allow Tools found on a toolpath to import Python modules from
    their local directory.

  From Steve Christensen:

  - Handle exceptions from Python functions as build actions.

  - Add a set of canned PathOption validators:  PathExists (the default),
    PathIsFile, PathIsDir and PathIsDirCreate.

  From Matthew Doar:

  - Add support for .lex and .yacc file suffixes for Lex and Yacc files.

  From Eric Frias:

  - Huge performance improvement:  wrap the tuples representing an
    include path in an object, so that the time it takes to hash the
    path doesn't grow porportionally to the length of the path.

  From Gottfried Ganssauge:

  - Fix SCons on SuSE/AMD-64 Linux by having the wrapper script also
    check for the build engine in the parent directory of the Python
    library directory (/usr/lib64 instead of /usr/lib).

  From Stephen Kennedy:

  - Speed up writing the .sconsign file at the end of a run by only
    calling sync() once at the end, not after every entry.

  From Steven Knight:

  - When compiling with Microsoft Visual Studio, don't include the ATL and
    MFC directories in the default INCLUDE and LIB environment variables.

  - Remove the following deprecated features:  the ParseConfig()
    global function (deprecated in 0.93); the misspelled "validater"
    keyword to the Options.Add() method (deprecated in 0.91); the
    SetBuildSignatureType(), SetContentSignatureType(), SetJobs() and
    GetJobs() global functions (deprecated in 0.14).

  - Fix problems with corrupting the .sconsign.dblite file when
    interrupting builds by writing to a temporary file and renaming,
    not writing the file directly.

  - Fix a 0.96 regression where when running with -k, targets built from
    walking dependencies later on the command line would not realize
    that a dependency had failed an earlier build attempt, and would
    try to rebuild the dependent targets.

  - Change the final messages when using -k and errors occur from
    "{building,cleaning} terminated because of errors" to "done
    {building,cleaning} targets (errors occurred during {build,clean})."

  - Allow Configure.CheckFunc() to take an optional header argument
    (already supported by Conftest.py) to specify text at the top of
    the compiled test file.

  - Fix the --debug=explain output when a Python function action changed
    so it prints a meaningful string, not the binary representation of
    the function contents.

  - Allow a ListOption's default value(s) to be a Python list of specified
    values, not just a string containing a comma-separated list of names.

  - Add a ParseDepends() function that will parse up a list of explicit
    dependencies from a "make depend" style file.

  - Support the ability to change directory when executing an Action
    through "chdir" keyword arguments to Action and Builder creation
    and calls.

  - Fix handling of Action ojects (and other callables that don't match
    our calling arguments) in construction variable expansions.

  - On Win32, install scons.bat in the Python directory when installing
    from setup.py.  (The bdist_wininst installer was already doing this.)

  - Fix env.SConscript() when called with a list of SConscipt files.
    (The SConscript() global function already worked properly.)

  - Add a missing newline to the end of the --debug=explain "unknown
    reasons" message.

  - Enhance ParseConfig() to work properly for spaces in between the -I,
    -L and -l options and their arguments.

  - Packaging build fix:  Rebuild the files that are use to report the
    --version of SCons whenever the development version number changes.

  - Fix the ability to specify a target_factory of Dir() to a Builder,
    which the default create-a-directory Builder was interfering with.

  - Mark a directory as built if it's created as part of the preparation
    for another target, to avoid trying to build it again when it comes
    up in the target list.

  - Allow a function with the right calling signature to be put directly
    in an Environment's BUILDERS dictionary, making for easier creation
    and use of wrappers (pseudo-Builders) that call other Builders.

  - On Python 2.x, wrap lists of Nodes returned by Builders in a UserList
    object that adds a method that makes str() object return a string
    with all of the Nodes expanded to their path names.  (Builders under
    Python 1.5.2 still return lists to avoid TypeErrors when trying
    to extend() list, so Python 1.5.2 doesn't get pretty-printing of Node
    lists, but everything should still function.)

  - Allow Aliases to have actions that will be executed whenever
    any of the expanded Alias targets are out of date.

  - Fix expansion of env.Command() overrides within target and
    source file names.

  - Support easier customization of what's displayed by various default
    actions by adding lots of new construction variables: $ARCOMSTR,
    $ASCOMSTR, $ASPPCOMSTR, $BIBTEXCOMSTR, $BITKEEPERCOMSTR, $CCCOMSTR,
    $CVSCOMSTR, $CXXCOMSTR, $DCOMSTR, $DVIPDFCOMSTR, $F77COMSTR,
    $F90COMSTR, $F95COMSTR, $FORTRANCOMSTR, $GSCOMSTR, $JARCOMSTR,
    $JAVACCOMSTR, $JAVAHCOMSTR, $LATEXCOMSTR, $LEXCOMSTR, $LINKCOMSTR,
    $M4COMSTR, $MIDLCOMSTR, $P4COMSTR, $PCHCOMSTR, $PDFLATEXCOMSTR,
    $PDFTEXCOMSTR, $PSCOMSTR, $QT_MOCFROMCXXCOMSTR, $QT_MOCFROMHCOMSTR,
    $QT_UICCOMSTR, $RCCOMSTR, $REGSVRCOMSTR, $RCS_COCOMSTR, $RMICCOMSTR,
    $SCCSCOMSTR, $SHCCCOMSTR, $SHCXXCOMSTR, $SHF77COMSTR, $SHF90COMSTR,
    $SHF95COMSTR, $SHFORTRANCOMSTR, $SHLINKCOMSTR, $SWIGCOMSTR,
    $TARCOMSTR, $TEXCOMSTR, $YACCCOMSTR and $ZIPCOMSTR.

  - Add an optional "map" keyword argument to ListOption() that takes a
    dictionary to map user-specified values to legal values from the list
    (like EnumOption() already doee).

  - Add specific exceptions to try:-except: blocks without any listed,
    so that they won't catch and mask keyboard interrupts.

  - Make --debug={tree,dtree,stree} print something even when there's
    a build failure.

  - Fix how Scanners sort the found dependencies so that it doesn't
    matter whether the dependency file is in a Repository or not.
    This may cause recompilations upon upgrade to this version.

  - Make AlwaysBuild() work with Alias and Python value Nodes (making
    it much simpler to support aliases like "clean" that just invoke
    an arbitrary action).

  - Have env.ParseConfig() use AppendUnique() by default to suppress
    duplicate entries from multiple calls.  Add a "unique" keyword
    argument to allow the old behavior to be specified.

  - Allow the library modules imported by an SConscript file to get at
    all of the normally-available global functions and variables by saying
    "from SCons.Script import *".

  - Add a --debug=memoizer option to print Memoizer hit/mass statistics.

  - Allow more than one --debug= option to be set at a time.

  - Change --debug=count to report object counts before and after
    reading SConscript files and before and after building targets.

  - Change --debug=memory output to line up the numbers and to better
    match (more or less) the headers on the --debug=count columns.

  - Speed things up when there are lists of targets and/or sources by
    getting rid of some N^2 walks of the lists involved.

  - Cache evaluation of LazyActions so we don't create a new object
    for each invocation.

  - When scanning, don't create Nodes for include files that don't
    actually exist on disk.

  - Make supported global variables CScanner, DScanner, ProgramScanner and
    SourceFileScanner.  Make SourceFileScanner.add_scanner() a supported
    part of the public interface.  Keep the old SCons.Defaults.*Scan names
    around for a while longer since some people were already using them.

  - By default, don't scan directories for on-disk files.  Add a
    DirScanner global scanner that can be used in Builders or Command()
    calls that want source directory trees scanned for on-disk changes.
    Have the Tar() and Zip() Builders use the new DirScanner to preserve
    the behavior of rebuilding a .tar or .zip file if any file or
    directory under a source tree changes.  Add Command() support for
    a source_scanner keyword argument to Command() that can be set to
    DirScanner to get this behavior.

  - Documentation changes:  Explain that $CXXFLAGS contains $CCFLAGS
    by default.  Fix a bad target_factory example in the man page.
    Add appendices to the User's Guide to cover the available Tools,
    Builders and construction variables.  Comment out the build of
    the old Python 10 paper, which doesn't build on all systems and
    is old enough at this point that it probably isn't worth the
    effort to make it do so.

  From Wayne Lee:

  - Avoid "maximum recursion limit" errors when removing $(-$) pairs
    from long command lines.

  From Clive Levinson:

  - Make ParseConfig() recognize and add -mno-cygwin to $LINKFLAGS and
    $CCFLAGS, and -mwindows to $LINKFLAGS.

  From Michael McCracken:

  - Add a new "applelink" tool to handle the things like Frameworks and
    bundles that Apple has added to gcc for linking.

  - Use more appropriate default search lists of linkers, compilers and
    and other tools for the 'darwin' platform.

  - Add a LoadableModule Builder that builds a bundle on Mac OS X (Darwin)
    and a shared library on other systems.

  - Improve SWIG tests for use on Mac OS X (Darwin).

  From Elliot Murphy:

  - Enhance the tests to guarantee persistence of ListOption
    values in saved options files.

  - Supply the help text when -h is used with the -u, -U or -D options.

  From Christian Neeb:

  - Fix the Java parser's handling of string definitions to avoid ignoring
    subsequent code.

  From Han-Wen Nienhuys:

  - Optimize variable expansion by:  using the re.sub() method (when
    possible); not using "eval" for variables for which we can fetch the
    value directory; avoiding slowing substitution logic when there's no
    '$' in the string.

  From Gary Oberbrunner:

  - Add an Environment.Dump() method to print the contents of a
    construction environment.

  - Allow $LIBS (and similar variables) to contain explicit File Nodes.

  - Change ParseConfig to add the found library names directly to the
    $LIBS variable, instead of returning them.

  - Add ParseConfig() support for the -framework GNU linker option.

  - Add a PRINT_CMD_LINE_FUNC construction variable to allow people
    to filter (or log) command-line output.

  - Print an internal Python stack trace in response to an otherwise
    unexplained error when --debug=stacktrace is specified.

  - Add a --debug=findlibs option to print what's happening when
    the scanner is searching for libraries.

  - Allow Tool specifications to be passed a dictionary of keyword
    arguments.

  - Support an Options default value of None, in which case the variable
    will not be added to the construction environment unless it's set
    explicitly by the user or from an Options file.

  - Avoid copying __builtin__ values into a construction environment's
    dictionary when evaluating construction variables.

  - Add a new cross-platform intelc.py Tool that can detect and
    configure the Intel C++ v8 compiler on both Windows, where it's
    named icl, and Linux, where it's named icc.  It also checks that
    the directory specified in the Windows registry exists, and sets a
    new $INTEL_C_COMPILER_VERSION construction variable to identify the
    version being used.  (Niall Douglas contributed an early prototype
    of parts of this module.)

  - Fix the private Conftest._Have() function so it doesn't change
    non-alphanumeric characters to underscores.

  - Supply a better error message when a construction variable expansion
    has an unknown attribute.

  - Documentation changes:  Update the man page to describe use of
    filenames or Nodes in $LIBS.

  From Chris Pawling:

  - Have the linkloc tool use $MSVS_VERSION to select the Microsoft
    Visual Studio version to use.

  From Kevin Quick:

  - Fix the Builder name returned from ListBuilders and other instances
    of subclasses of the BuilderBase class.

  - Add Builders and construction variables to support rpcgen:
    RPCGenClient(), RPCGenHeader(), RPCGenService(), RPCGenXDR(),
    $RPCGEN, $RPCGENFLAGS, $RPCGENCLIENTFLAGS, $RPCGENHEADERFLAGS,
    $RPCGENSERVICEFLAGS, $RPCGENXDRFLAGS.

  - Update the man page to document that prefix and suffix Builder
    keyword arguments can be strings, callables or dictionaries.

  - Provide more info in the error message when a user tries to build
    a target multiple ways.

  - Fix Delete() when a file doesn't exist and must_exist=1.  (We were
    unintentionally dependent on a bug in versions of the Python shutil.py
    module prior to Python 2.3, which would generate an exception for
    a nonexistent file even when ignore_errors was set.)

  - Only replace a Node's builder with a non-null source builder.

  - Fix a stack trace when a suffix selection dictionary is passed
    an empty source file list.

  - Allow optional names to be attached to Builders, for default
    Builders that don't get attached to construction environments.

  - Fix problems with Parallel Task Exception handling.

  - Build targets in an associated BuildDir even if there are targets
    or subdirectories locally in the source directory.

  - If a FunctionAction has a callable class as its underlying Python
    function, use its strfunction() method (if any) to display the
    action.

  - Fix handling when BuildDir() exists but is unwriteable.  Add
    "Stop." to those error messages for consistency.

  - Catch incidents of bad builder creation (without an action) and
    supply meaningful error messages.

  - Fix handling of src_suffix values that aren't extensions (don't
    begin with a '.').

  - Don't retrieve files from a CacheDir, but report what would happen,
    when the -n option is used.

  - Use the source_scanner from the target Node, not the source node
    itself.

  - Internal Scanners fixes:  Make sure Scanners are only passed Nodes.
    Fix how a Scanner.Selector called its base class initialization.
    Make comparisons of Scanner objects more robust.  Add a name to
    an internal default ObjSourceScanner.

  - Add a deprecated warning for use of the old "scanner" keyword argument
    to Builder creation.

  - Improve the --debug=explain message when the build action changes.

  - Test enhancements in SourceCode.py, option-n.py, midl.py.  Better
    Command() and Scanner test coverage.  Improved test infrastructure
    for -c output.

  - Refactor the interface between Action and Executor objects to treat
    Actions atomically.

  - The --debug=presub option will now report the pre-substitution
    each action seprately, instead of reporting the entire list before
    executing the actions one by one.

  - The --debug=explain option explaining a changed action will now
    (more correctly) show pre-substitution action strings, instead of
    the commands with substituted file names.

  - A Node (file) will now be rebuilt if its PreAction or PostAction
    actions change.

  - Python Function actions now have their calling signature (target,
    source, env) reported correctly when displayed.

  - Fix BuildDir()/build_dir handling when the build_dir is underneath
    the source directory and trying to use entries from the build_dir
    as sources for other targets in the build-dir.

  - Fix hard-coding of JDK path names in various Java tests.

  - Handle Python stack traces consistently (stop at the SConscript stack
    frame, by default) even if the Python source code isn't available.

  - Improve the performance of the --debug={tree,dtree} options.

  - Add --debug=objects logging of creation of OverrideWarner,
    EnvironmentCopy and EnvironmentOverride objects.

  - Fix command-line expansion of Python Value Nodes.

  - Internal cleanups:  Remove an unnecessary scan argument.  Associate
    Scanners only with Builders, not nodes.  Apply overrides once when
    a Builder is called, not in multiple places.  Cache results from the
    Node.FS.get_suffix() and Node.get_build_env() methods.  Use the Python
    md5 modules' hexdigest() method, if there is one.  Have Taskmaster
    call get_stat() once for each Node and re-use the value instead of
    calling it each time it needs the value.  Have Node.depends_on()
    re-use the list from the children() method instead of calling it
    multiple times.

  - Use the correct scanner if the same source file is used for targets in
    two different environments with the same path but different scanners.

  - Collect logic for caching values in memory in a Memoizer class,
    which cleans up a lot of special-case code in various methods and
    caches additional values to speed up most configurations.

  - Add a PathAccept validator to the list of new canned PathOption
    validators.

  From Jeff Squyres:

  - Documentation changes:  Use $CPPDEFINES instead of $CCFLAGS in man
    page examples.

  From Levi Stephen:

  - Allow $JARCHDIR to be expanded to other construction variables.

  From Christoph Wiedemann:

  - Add an Environment.SetDefault() method that only sets values if
    they aren't already set.

  - Have the qt.py Tool not override variables already set by the user.

  - Add separate $QT_BINPATH, $QT_CPPPATH and $QT_LIBPATH variables
    so these can be set individually, instead of being hard-wired
    relative to $QTDIR.

  - The %TEMP% and %TMP% external environment variables are now propagated
    automatically to the command execution environment on Windows systems.

  - A new --config= command-line option allows explicit control of
    of when the Configure() tests are run:  --config=force forces all
    checks to be run, --config=cache uses all previously cached values,
    --config=auto (the default) runs tests only when dependency analysis
    determines it's necessary.

  - The Configure() subsystem can now write a config.h file with values
    like HAVE_STDIO_H, HAVE_LIBM, etc.

  - The Configure() subsystem now executes its checks silently when the
    -Q option is specified.

  - The Configure() subsystem now reports if a test result is being
    taken from cache, and prints the standard output and error output
    of tests even when cached.

  - Configure() test results are now reported as "yes" or "no" instead of
    "ok" or "failed."

  - Fixed traceback printing when calling the env.Configure() method
    instead of the Configure() global function.

  - The Configure() subsystem now caches build failures in a .sconsign
    file in the subdirectory, not a .cache file.  This may cause
    tests to be re-executed the first time after you install 0.97.

  - Additional significant internal cleanups in the Configure() subsystem
    and its tests.

  - Have the Qt Builder make uic-generated files dependent on the .ui.h
    file, if one exists.

  - Add a test to make sure that SCons source code does not contain
    try:-except: blocks that catch all errors, which potentially catch
    and mask keyboard interrupts.

  - Fix us of TargetSignatures('content') with the SConf subsystem.

  From Russell Yanofsky:

  - Add support for the Metrowerks Codewarrior compiler and linker
    (mwcc and mwld).



RELEASE 0.96.1 - Mon, 23 Aug 2004 12:55:50 +0000

  From Craig Bachelor:

  - Handle white space in the executable Python path name within in MSVS
    project files by quoting the path.

  - Correct the format of a GUID string in a solution (.dsw) file so
    MSVS can correctly "build enable" a project.

  From Steven Knight:

  - Add a must_exist flag to Delete() to let the user control whether
    it's an error if the specified entry doesn't exist.  The default
    behavior is now to silently do nothing if it doesn't exist.

  - Package up the new Platform/darwin.py, mistakenly left out of 0.96.

  - Make the scons.bat REM statements into @REM so they aren't printed.

  - Make the SCons packaging SConscript files platform independent.

  From Anthony Roach:

  - Fix scanning of pre-compiled header (.pch) files for #includes,
    broken in 0.96.



RELEASE 0.96 - Wed, 18 Aug 2004 13:36:40 +0000

  From Chad Austin:

  - Make the CacheDir() directory if it doesn't already exist.

  - Allow construction variable substitutions in $LIBS specifications.

  - Allow the emitter argument to a Builder() to be or expand to a list
    of emitter functions, which will be called in sequence.

  - Suppress null values in construction variables like $LIBS that use
    the internal _concat() function.

  - Remove .dll files from the construction variables searched for
    libraries that can be fed to Win32 compilers.

  From Chad Austin and Christoph Wiedemann:

  - Add support for a $RPATH variable to supply a list of directories
    to search for shared libraries when linking a program.  Used by
    the GNU and IRIX linkers (gnulink and sgilink).

  From Charles Crain:

  - Restore the ability to do construction variable substitutions in all
    kinds of *PATH variables, even when the substitution returns a Node
    or other object.

  From Tom Epperly:

  - Allow the Java() Builder to take more than one source directory.

  From Ralf W. Grosse-Kunstleve:

  - Have SConsignFile() use, by default, a custom "dblite.py" that we can
    control and guarantee to work on all Python versions (or nearly so).

  From Jonathan Gurley:

  - Add support for the newer "ifort" versions of the Intel Fortran
    Compiler for Linux.

  From Bob Halley:

  - Make the new *FLAGS variable type work with copied Environments.

  From Chris Hoeppler:

  - Initialize the name of a Scanner.Classic scanner correctly.

  From James Juhasz:

  - Add support for the .dylib shared library suffix and the -dynamiclib
    linker option on Mac OS X.

  From Steven Knight:

  - Add an Execute() method for executing actions directly.

  - Support passing environment override keyword arguments to Command().

  - Fix use of $MSVS_IGNORE_IDE_PATHS, which was broken when we added
    support for $MSVS_USE_MFC_DIRS last release.

  - Make env.Append() and env.Prepend() act like the underlying Python
    behavior when the variable being appended to is a UserList object.

  - Fix a regression that prevented the Command() global function in
    0.95 from working with command-line strings as actions.

  - Fix checking out a file from a source code management system when
    the env.SourceCode() method was called with an individual file name
    or node, not a directory name or node.

  - Enhance the Task.make_ready() method to create a list of the
    out-of-date Nodes for the task for use by the wrapping interface.

  - Allow Scanners to pull the list of suffixes from the construction
    environment when the "skeys" keyword argument is a string containing
    a construction variable to be expanded.

  - Support new $CPPSUFFIXES, $DSUFFIXES $FORTRANSUFFIXES, and
    $IDLSUFFIXES.  construction variables that contain the default list
    of suffixes to be scanned by a given type of scanner, allowing these
    suffix lists to be easily added to or overridden.

  - Speed up Node creation when calling a Builder by comparing whether two
    Environments are the same object, not if their underlying dictionaries
    are equivalent.

  - Add a --debug=explain option that reports the reason(s) why SCons
    thinks it must rebuild something.

  - Add support for functions that return platform-independent Actions
    to Chmod(), Copy(), Delete(), Mkdir(), Move() and Touch() files
    and/or directories.  Like any other Actions, the returned Action
    object may be executed directly using the Execute() global function
    or env.Execute() environment method, or may be used as a Builder
    action or in an env.Command() action list.

  - Add support for the strfunction argument to all types of Actions:
    CommandAction, ListAction, and CommandGeneratorAction.

  - Speed up turning file system Nodes into strings by caching the
    values after we're finished reading the SConscript files.

  - Have ParseConfig() recognize and supporting adding the -Wa, -Wl,
    and -Wp, flags to ASFLAGS, LINKFLAGS and CPPFLAGS, respectively.

  - Change the .sconsign format and the checks for whether a Node is
    up-to-date to make dependency checks more efficient and correct.

  - Add wrapper Actions to SCons.Defaults for $ASCOM, $ASPPCOM, $LINKCOM,
    $SHLINKCOM, $ARCOM, $LEXCOM and $YACCCOM.  This makes it possible
    to replace the default print behavior with a custom strfunction()
    for each of these.

  - When a Node has been built, don't walk the whole tree back to delete
    the parents's implicit dependencies, let returning up the normal
    Taskmaster descent take care of it for us.

  - Add documented support for separate target_scanner and source_scanner
    arguments to Builder creation, which allows different scanners to
    be applied to source files

  - Don't re-install or (re-generate) .h files when a subsidiary #included
    .h file changes.  This eliminates incorrect circular dependencies
    with .h files generated from other source files.

  - Slim down the internal Sig.Calculator class by eliminating methods
    whose functionality is now covered by Node methods.

  - Document use of the target_factory and source_factory keyword
    arguments when creating Builder objects.  Enhance Dir Nodes so that
    they can be created with user-specified Builder objects.

  - Don't blow up with stack trace when the external $PATH environment
    variable isn't set.

  - Make Builder calls return lists all the time, even if there's only
    one target.  This keeps things consistent and easier to program to
    across platforms.

  - Add a Flatten() function to make it easier to deal with the Builders
    all returning lists of targets, not individual targets.

  - Performance optimizations in Node.FS.__doLookup().

  - Man page fixes:  formatting typos, misspellings, bad example.

  - User's Guide fixes: Fix the signatures of the various example
    *Options() calls.  Triple-quote properly a multi-line Split example.

  - User's Guide additions:  Chapter describing File and Directory
    Nodes.  Section describing declarative nature of SCons functions in
    SConscript files.  Better organization and clarification of points
    raised by Robert P. J. Day.  Chapter describing SConf (Autoconf-like)
    functionality.  Chapter describing how to install Python and
    SCons.  Chapter describing Java builds.

  From Chris Murray:

  - Add a .win32 attribute to force file names to expand with
    Windows backslash path separators.

  - Fix escaping file names on command lines when the expansion is
    concatenated with another string.

  - Add support for Fortran 90 and Fortran 95.  This adds $FORTRAN*
    variables that specify a default compiler, command-line, flags,
    etc. for all Fortran versions, plus separate $F90* and $F95*
    variables for when different compilers/flags/etc. must be specified
    for different Fortran versions.

  - Have individual tools that create libraries override the default
    $LIBPREFIX and $LIBSUFFIX values set by the platform.  This makes
    it easier to use Microsoft Visual Studio tools on a CygWin platform.

  From Gary Oberbrunner:

  - Add a --debug=presub option to print actions prior to substitution.

  - Add a warning upon use of the override keywords "targets" and
    "sources" when calling Builders.  These are usually mistakes which
    are otherwise silently (and confusingly) turned into construction
    variable overrides.

  - Try to find the ICL license file path name in the external environment
    and the registry before resorting to the hard-coded path name.

  - Add support for fetching command-line keyword=value arguments in
    order from an ARGLIST list.

  - Avoid stack traces when trying to read dangling symlinks.

  - Treat file "extensions" that only contain digits as part of the
    file basename.  This supports version numbers as part of shared
    library names, for example.

  - Avoid problems when there are null entries (None or '') in tool
    lists or CPPPATH.

  - Add an example and explanation of how to use "tools = ['default', ..."
    when creating a construction environment.

  - Add a section describing File and Directory Nodes and some of their
    attributes and methods.

  - Have ParseConfig() add a returned -pthread flag to both $CCFLAGS
    and $LINKFLAGS.

  - Fix some test portability issues on Mac OS X (darwin).

  From Simon Perkins:

  - Fix a bug introduced in building shared libraries under MinGW.

  From Kevin Quick:

  - Handling SCons exceptions according to Pythonic standards.

  - Fix test/chained-build.py on systems that execute within one second.

  - Fix tests on systems where 'ar' warns about archive creation.

  From Anthony Roach:

  - Fix use of the --implicit-cache option with timestamp signatures.

  - If Visual Studio is installed, assume the C/C++ compiler, the linker
    and the MIDL compiler that comes with it are available, too.

  - Better error messages when evaluating a construction variable
    expansion yields a Python syntax error.

  - Change the generation of PDB files when using Visual Studio from
    compile time to link time.

  From sam th:

  - Allow SConf.CheckLib() to search a list of libraries, like the
    Autoconf AC_SEARCH_LIBS macro.

  - Allow the env.WhereIs() method to take a "reject" argument to
    let it weed out specific path names.

  From Christoph Wiedemann:

  - Add new Moc() and Uic() Builders for more explicit control over
    Qt builds, plus new construction variables to control them:
    $QT_AUTOSCAN, $QT_DEBUG, $QT_MOCCXXPREFIX, $QT_MOCCXXSUFFIX,
    $QT_MOCHPREFIX, $QT_MOCHSUFFIX, $QT_UICDECLPREFIX, $QT_UICDECLSUFFIX,
    $QT_UICIMPLPREFIX, $QT_UICIMPLSUFFIX and $QT_UISUFFIX.

  - Add a new single_source keyword argument for Builders that enforces
    a single source file on calls to the Builder.



RELEASE 0.95 - Mon, 08 Mar 2004 06:43:20 -0600

  From Chad Austin:

  - Replace print statements with calls to sys.stdout.write() so output
    lines stay together when -j is used.

  - Add portability fixes for a number of tests.

  - Accomodate the fact that Cygwin's os.path.normcase() lies about
    the underlying system being case-sensitive.

  - Fix an incorrect _concat() call in the $RCINCFLAGS definition for
    the mingw Tool.

  - Fix a problem with the msvc tool with Python versions prior to 2.3.

  - Add support for a "toolpath" Tool() and Environment keyword that
    allows Tool modules to be found in specified local directories.

  - Work around Cygwin Python's silly fiction that it's using a
    case-sensitive file system.

  - More robust handling of data in VCComponents.dat.

  - If the "env" command is available, spawn commands with the more
    general "env -" instead of "env -i".

  From Kerim Borchaev:

  - Fix a typo in a msvc.py's registry lookup:  "VCComponents.dat", not
    "VSComponents.dat".

  From Chris Burghart:

  - Fix the ability to save/restore a PackageOption to a file.

  From Steve Christensen:

  - Update the MSVS .NET and MSVC 6.0/7.0 path detection.

  From David M. Cooke:

  - Make the Fortran scanner case-insensitive for the INCLUDE string.

  From Charles Crain:

  - If no version of MSVC is detected but the tool is specified,
    use the MSVC 6.0 paths by default.

  - Ignore any "6.1" version of MSVC found in the registry; this is a
    phony version number (created by later service packs?) and would
    throw off the logic if the user had any non-default paths configure.

  - Correctly detect if the user has independently configured the MSVC
    "include," "lib" or "path" in the registry and use the appropriate
    values.  Previously, SCons would only use the values if all three
    were set in the registry.

  - Make sure side-effect nodes are prepare()d before building their
    corresponding target.

  - Preserve the ability to call BuildDir() multiple times with the
    same target and source directory arguments.

  From Andy Friesen:

  - Add support for the Digital Mars "D" programming language.

  From Scott Lystig Fritchie:

  - Fix the ability to use a custom _concat() function in the
    construction environment when calling _stripixes().

  - Make the message about ignoring a missing SConscript file into a
    suppressable Warning, not a hard-coded sys.stderr.write().

  - If a builder can be called multiple times for a target (because
    the sources and overrides are identical, or it's a builder with the
    "multi" flag set), allow the builder to be called through multiple
    environments so long as the builders have the same signature for
    the environments in questions (that is, they're the same action).

  From Bob Halley:

  - When multiple targets are built by a single action, retrieve all
    of them from cache, not just the first target, and exec the build
    command if any of the targets isn't present in the cache.

  From Zephaniah Hull:

  - Fix command-line ARGUMENTS with multiple = in them.

  From Steven Knight:

  - Fix EnsureSConsVersion() so it checks against the SCons version,
    not the Python version, on Pythons with sys.version_info.

  - Don't swallow the AttributeError when someone uses an expansion like
    $TARGET.bak, so we can supply a more informative error message.

  - Fix an odd double-quote escape sequence in the man page.

  - Fix looking up a naked drive letter as a directory (Dir('C:')).

  - Support using File nodes in the LIBS construction variable.

  - Allow the LIBS construction variable to be a single string or File
    node, not a list, when only one library is needed.

  - Fix typos in the man page:  JAVACHDIR => JARCHDIR; add "for_signature"
    to the __call__() example in the "Variable Substitution" section.

  - Correct error message spellings of "non-existant" to "non-existent."

  - When scanning for libraries to link with, don't append $LIBPREFIXES
    or $LIBSUFFIXES values to the $LIBS values if they're already present.

  - Add a ZIPCOMPRESSION construction variable to control whether the
    internal Python action for the Zip Builder compresses the file or
    not.  The default value is zipfile.ZIP_DEFLATED, which generates
    a compressed file.

  - Refactor construction variable expansion to support recursive
    expansion of variables (e.g. CCFLAGS = "$CCFLAGS -g") without going
    into an infinite loop.  Support this in all construction variable
    overrides, as well as when copying Environments.

  - Fix calling Configure() from more than one subsidiary SConscript file.

  - Fix the env.Action() method so it returns the correct type of
    Action for its argument(s).

  - Fix specifying .class files as input to JavaH with the .class suffix
    when they weren't generated using the Java Builder.

  - Make the check for whether all of the objects going into a
    SharedLibrary() are shared work even if the object was built in a
    previous run.

  - Supply meaningful error messages, not stack traces, if we try to add
    a non-Node as a source, dependency, or ignored dependency of a Node.

  - Generate MSVS Project files that re-invoke SCons properly regardless
    of whether the file was built via scons.bat or scons.py.
    (Thanks to Niall Douglas for contributing code and testing.)

  - Fix TestCmd.py, runtest.py and specific tests to accomodate being
    run from directories whose paths include white space.

  - Provide a more useful error message if a construction variable
    expansion contains a syntax error during evaluation.

  - Fix transparent checkout of implicit dependency files from SCCS
    and RCS.

  - Added new --debug=count, --debug=memory and --debug=objects options.
    --debug=count and --debug=objects only print anything when run
    under Python 2.1 or later.

  - Deprecate the "overrides" keyword argument to Builder() creation
    in favor of using keyword argument values directly (like we do
    for builder execution and the like).

  - Always use the Builder overrides in substitutions, not just if
    there isn't a target-specific environment.

  - Add new "rsrcpath" and "rsrcdir" and attributes to $TARGET/$SOURCE,
    so Builder command lines can find things in Repository source
    directories when using BuildDir.

  - Fix the M4 Builder so that it chdirs to the Repository directory
    when the input file is in the source directory of a BuildDir.

  - Save memory at build time by allowing Nodes to delete their build
    environments after they've been built.

  - Add AppendUnique() and PrependUnique() Environment methods, which
    add values to construction variables like Append() and Prepend()
    do, but suppress any duplicate elements in the list.

  - Allow the 'qt' tool to still be used successfully from a copied
    Environment.  The include and library directories previously ended up
    having the same string re-appended to the end, yielding an incorrect
    path name.

  - Supply a more descriptive error message when the source for a target
    can't be found.

  - Initialize all *FLAGS variables with objects do the right thing with
    appending flags as strings or lists.

  - Make things like ${TARGET.dir} work in *PATH construction variables.

  - Allow a $MSVS_USE_MFC_DIRS construction variable to control whether
    ATL and MFC directories are included in the default INCLUDE and
    LIB paths.

  - Document the dbm_module argument to the SConsignFile() function.

  From Vincent Risi:

  - Add support for the bcc32, ilink32 and tlib Borland tools.

  From Anthony Roach:

  - Supply an error message if the user tries to configure a BuildDir
    for a directory that already has one.

  - Remove documentation of the still-unimplemented -e option.

  - Add -H help text listing the legal --debug values.

  - Don't choke if a construction variable is a non-string value.

  - Build Type Libraries in the target directory, not the source
    directory.

  - Add an appendix to the User's Guide showing how to accomplish
    various common tasks in Python.

  From Greg Spencer:

  - Add support for Microsoft Visual Studio 2003 (version 7.1).

  - Evaluate $MSVSPROJECTSUFFIX and $MSVSSOLUTIONSUFFIX when the Builder
    is invoked, not when the tool is initialized.

  From Christoph Wiedemann:

  - When compiling Qt, make sure the moc_*.cc files are compiled using
    the flags from the environment used to specify the target, not
    the environment that first has the Qt Builders attached.



RELEASE 0.94 - Fri, 07 Nov 2003 05:29:48 -0600

  From Hartmut Goebel:

  - Add several new types of canned functions to help create options:
    BoolOption(), EnumOption(), ListOption(), PackageOption(),
    PathOption().

  From Steven Knight:

  - Fix use of CPPDEFINES with C++ source files.

  - Fix env.Append() when the operand is an object with a __cmp__()
    method (like a Scanner instance).

  - Fix subclassing the Environment and Scanner classes.

  - Add BUILD_TARGETS, COMMAND_LINE_TARGETS and DEFAULT_TARGETS variables.

  From Steve Leblanc:

  - SGI fixes:  Fix C++ compilation, add a separate Tool/sgic++.py module.

  From Gary Oberbrunner:

  - Fix how the man page un-indents after examples in some browsers.

  From Vincent Risi:

  - Fix the C and C++ tool specifications for AIX.



RELEASE 0.93 - Thu, 23 Oct 2003 07:26:55 -0500

  From J.T. Conklin:

  - On POSIX, execute commands with the more modern os.spawnvpe()
    function, if it's available.

  - Scan .S, .spp and .SPP files for C preprocessor dependencies.

  - Refactor the Job.Parallel() class to use a thread pool without a
    condition variable.  This improves parallel build performance and
    handles keyboard interrupts properly when -j is used.

  From Charles Crain:

  - Add support for a JARCHDIR variable to control changing to a
    directory using the jar -C option.

  - Add support for detecting Java manifest files when using jar,
    and specifying them using the jar m flag.

  - Fix some Python 2.2 specific things in various tool modules.

  - Support directories as build sources, so that a rebuild of a target
    can be triggered if anything underneath the directory changes.

  - Have the scons.bat and scons.py files look for the SCons modules
    in site-packages as well.

  From Christian Engel:

  - Support more flexible inclusion of separate C and C++ compilers.

  - Use package management tools on AIX and Solaris to find where
    the comilers are installed, and what version they are.

  - Add support for CCVERSION and CXXVERSION variables for a number
    of C and C++ compilers.

  From Sergey Fogel:

  - Add test cases for the new capabilities to run bibtex and to rerun
    latex as needed.

  From Ralf W. Grosse-Kunstleve:

  - Accomodate anydbm modules that don't have a sync() method.

  - Allow SConsignFile() to take an argument specifying the DBM
    module to be used.

  From Stephen Kennedy:

  - Add support for a configurable global .sconsign.dbm file which
    can be used to avoid cluttering each directory with an individual
    .sconsign file.

  From John Johnson:

  - Fix (re-)scanning of dependencies in generated or installed
    header files.

  From Steven Knight:

  - The -Q option suppressed too many messages; fix it so that it only
    suppresses the Reading/Building messages.

  - Support #include when there's no space before the opening quote
    or angle bracket.

  - Accomodate alphanumeric version strings in EnsurePythonVersion().

  - Support arbitrary expansion of construction variables within
    file and directory arguments to Builder calls and Environment methods.

  - Add Environment-method versions of the following global functions:
    Action(), AddPostAction(), AddPreAction(), Alias(), Builder(),
    BuildDir(), CacheDir(), Clean(), Configure(), Default(),
    EnsurePythonVersion(), EnsureSConsVersion(), Environment(),
    Exit(), Export(), FindFile(), GetBuildPath(), GetOption(), Help(),
    Import(), Literal(), Local(), Platform(), Repository(), Scanner(),
    SConscriptChdir(), SConsignFile(), SetOption(), SourceSignatures(),
    Split(), TargetSignatures(), Tool(), Value().

  - Add the following global functions that correspond to the same-named
    Environment methods:  AlwaysBuild(), Command(), Depends(), Ignore(),
    Install(), InstallAs(), Precious(), SideEffect() and SourceCode().

  - Add the following global functions that correspond to the default
    Builder methods supported by SCons: CFile(), CXXFile(), DVI(), Jar(),
    Java(), JavaH(), Library(), M4(), MSVSProject(), Object(), PCH(),
    PDF(), PostScript(), Program(), RES(), RMIC(), SharedLibrary(),
    SharedObject(), StaticLibrary(), StaticObject(), Tar(), TypeLibrary()
    and Zip().

  - Rearrange the man page to show construction environment methods and
    global functions in the same list, and to explain the difference.

  - Alphabetize the explanations of the builder methods in the man page.

  - Rename the Environment.Environment class to Enviroment.Base.
    Allow the wrapping interface to extend an Environment by using its own
    subclass of Environment.Base and setting a new Environment.Environment
    variable as the calling entry point.

  - Deprecate the ParseConfig() global function in favor of a same-named
    construction environment method.

  - Allow the Environment.WhereIs() method to take explicit path and
    pathext arguments (like the underlying SCons.Util.WhereIs() function).

  - Remove the long-obsolete {Get,Set}CommandHandler() functions.

  - Enhance env.Append() to suppress null values when appropriate.

  - Fix ParseConfig() so it works regardless of initial construction
    variable values.

    Extend CheckHeader(), CheckCHeader(), CheckCXXHeader() and
    CheckLibWithHeader() to accept a list of header files that will be
    #included in the test.  The last one in the list is assumed to be
    the one being checked for.  (Prototype code contributed by Gerard
    Patel and Niall Douglas).

  - Supply a warning when -j is used and threading isn't built in to
    the current version of Python.

  - First release of the User's Guide (finally, and despite a lot
    of things still missing from it...).

  From Clark McGrew:

  - Generalize the action for .tex files so that it will decide whether
    a file is TeX or LaTeX, check the .aux output to decide if it should
    run bibtex, and check the .log output to re-run LaTeX if needed.

  From Bram Moolenaar:

  - Split the non-SCons-specific functionality from SConf.py to a new,
    re-usable Conftest.py module.

  From Gary Oberbrunner:

  - Allow a directory to be the target or source or dependency of a
    Depends(), Ignore(), Precious() or SideEffect() call.

  From Gerard Patel:

  - Use the %{_mandir} macro when building our RPM package.

  From Marko Rauhamaa:

  - Have the closing message say "...terminated because of errors" if
    there were any.

  From Anthony Roach:

  - On Win32 systems, only use "rm" to delete files if Cygwin is being
    used.   ("rm" doesn't understand Win32-format path names.)

  From Christoph Wiedemann:

  - Fix test/SWIG.py to find the Python include directory in all cases.

  - Fix a bug in detection of Qt installed on the local system.

  - Support returning Python 2.3 BooleanType values from Configure checks.

  - Provide an error message if someone mistakenly tries to call a
    Configure check from within a Builder function.

  - Support calling a Builder when a Configure context is still open.

  - Handle interrupts better by eliminating all try:-except: blocks
    which caught any and all exceptions, including KeyboardInterrupt.

  - Add a --duplicate= option to control how files are duplicated.



RELEASE 0.92 - Wed, 20 Aug 2003 03:45:28 -0500

  From Charles Crain and Gary Oberbrunner:

  - Fix Tool import problems with the Intel and PharLap linkers.

  From Steven Knight

  - Refactor the DictCmdGenerator class to be a Selector subclass.

  - Allow the DefaultEnvironment() function to take arguments and pass
    them to instantiation of the default construction environment.

  - Update the Debian package so it uses Python 2.2 and more closely
    resembles the currently official Debian packaging info.

  From Gerard Patel

  - When the yacc -d flag is used, take the .h file base name from the
    target .c file, not the source (matching what yacc does).



RELEASE 0.91 - Thu, 14 Aug 2003 13:00:44 -0500

  From Chad Austin:

  - Support specifying a list of tools when calling Environment.Copy().

  - Give a Value Nodes a timestamp of the system time when they're
    created, so they'll work when using timestamp-based signatures.

  - Add a DefaultEnvironment() function that only creates a default
    environment on-demand (for fetching source files, e.g.).

  - Portability fix for test/M4.py.

  From Steven Knight:

  - Tighten up the scons -H help output.

  - When the input yacc file ends in .yy and the -d flag is specified,
    recognize that a .hpp file (not a .h file) will be created.

  - Make builder prefixes work correctly when deducing a target
    from a source file name in another directory.

  - Documentation fixes: typo in the man page; explain up-front about
    not propagating the external environment.

  - Use "cvs co -d" instead of "cvs co -p >" when checking out something
    from CVS with a specified module name.  This avoids zero-length
    files when there is a checkout error.

  - Add an "sconsign" script to print the contents of .sconsign files.

  - Speed up maintaining the various lists of Node children by using
    dictionaries to avoid "x in list" searches.

  - Cache the computed list of Node children minus those being Ignored
    so it's only calculated once.

  - Fix use of the --cache-show option when building a Program()
    (or using any other arbitrary action) by making sure all Action
    instances have strfunction() methods.

  - Allow the source of Command() to be a directory.

  - Better error handling of things like raw TypeErrors in SConscripts.

  - When installing using "setup.py install --prefix=", suppress the
    distutils warning message about adding the (incorrect) library
    directory to your search path.

  - Correct the spelling of the "validater" option to "validator."
    Add a DeprecatedWarning when the old spelling is used.

  - Allow a Builder's emitter to be a dictionary that maps source file
    suffixes to emitter functions, using the suffix of the first file
    in the source list to pick the right one.

  - Refactor the creation of the Program, *Object and *Library Builders
    so that they're moved out of SCons.Defaults and created on demand.

  - Don't split SConscript file names on white space.

  - Document the SConscript function's "dirs" and "name" keywords.

  - Remove the internal (and superfluous) SCons.Util.argmunge() function.

  - Add /TP to the default CXXFLAGS for msvc, so it can compile all
    of the suffixes we use as C++ files.

  - Allow the "prefix" and "suffix" attributes of a Builder to be
    callable objects that return generated strings, or dictionaries
    that map a source file suffix to the right prefix/suffix.

  - Support a MAXLINELINELENGTH construction variable on Win32 systems
    to control when a temporary file is used for long command lines.

  - Make how we build .rpm packages not depend on the installation
    locations from the distutils being used.

  - When deducing a target Node, create it directly from the first
    source Node, not by trying to create the right string to pass to
    arg2nodes().

  - Add support for SWIG.

  From Bram Moolenaar:

  - Test portability fixes for FreeBSD.

  From Gary Oberbrunner:

  - Report the target being built in error messages when building
    multiple sources from different extensions, or when the target file
    extension can't be deduced, or when we don't have an action for a
    file suffix.

  - Provide helpful error messages when the arguments to env.Install()
    are incorrect.

  - Fix the value returned by the Node.prevsiginfo() method to conform
    to a previous change when checking whether a node is current.

  - Supply a stack trace if the Taskmaster catches an exception.

  - When using a temporary file for a long link line on Win32 systems,
    (also) print the command line that is being executed through the
    temporary file.

  - Initialize the LIB environment variable when using the Intel
    compiler (icl).

  - Documentation fixes:  better explain the AlwaysBuild() function.

  From Laurent Pelecq:

  - When the -debug=pdb option is specified, use pdb.Pdb().runcall() to
    call pdb directly, don't call Python recursively.

  From Ben Scott:

  - Add support for a platform-independent CPPDEFINES variable.

  From Christoph Wiedemann:

  - Have the g++ Tool actually use g++ in preference to c++.

  - Have the gcc Tool actually use gcc in preference to cc.

  - Add a gnutools.py test of the GNU tool chain.

  - Be smarter about linking: use $CC by default and $CXX only if we're
    linking with any C++ objects.

  - Avoid SCons hanging when a piped command has a lot of output to read.

  - Add QT support for preprocessing .ui files into .c files.



RELEASE 0.90 - Wed, 25 Jun 2003 14:24:52 -0500

  From Chad Austin:

  - Fix the _concat() documentation, and add a test for it.

  - Portability fixes for non-GNU versions of lex and yacc.

  From Matt Balvin:

  - Fix handling of library prefixes when the subdirectory matches
    the prefix.

  From Timothee Bessett:

  - Add an M4 Builder.

  From Charles Crain:

  - Use '.lnk' as the suffix on the temporary file for linking long
    command lines (necessary for the Phar Lap linkloc linker).

  - Save non-string Options values as their actual type.

  - Save Options string values that contain a single quote correctly.

  - Save any Options values that are changed from the default
    Environment values, not just ones changed on the command line or in
    an Options file.

  - Make closing the Options file descriptor exception-safe.

  From Steven Knight:

  - SCons now enforces (with an error) that construction variables
    must have the same form as valid Python identifiers.

  - Fix man page bugs: remove duplicate AddPostAction() description;
    document no_import_lib; mention that CPPFLAGS does not contain
    $_CPPINCFLAGS; mention that F77FLAGS does not contain $_F77INCFLAGS;
    mention that LINKFLAGS and SHLINKFLAGS contains neither $_LIBFLAGS
    nor $_LIBDIRFLAGS.

  - Eliminate a dependency on the distutils.fancy_getopt module by
    copying and pasting its wrap_text() function directly.

  - Make the Script.Options() subclass match the underlying base class
    implementation.

  - When reporting a target is up to date, quote the target like make
    (backquote-quote) instead of with double quotes.

  - Fix handling of ../* targets when using -U, -D or -u.

  From Steve Leblanc:

  - Don't update the .sconsign files when run with -n.

  From Gary Oberbrunner:

  - Add support for the Intel C Compiler (icl.exe).

  From Anthony Roach

  - Fix Import('*').

  From David Snopek

  - Fix use of SConf in paths with white space in them.

  - Add CheckFunc and CheckType functionality to SConf.

  - Fix use of SConf with Builders that return a list of nodes.

  From David Snopek and Christoph Wiedemann

  - Fix use of the SConf subsystem with SConscriptChdir().

  From Greg Spencer

  - Check for the existence of MS Visual Studio on disk before using it,
    to avoid getting fooled by leftover junk in the registry.

  - Add support for MSVC++ .NET.

  - Add support for MS Visual Studio project files (DSP, DSW,
    SLN and VCPROJ files).

  From Christoph Wiedemann

  - SConf now works correctly when the -n and -q options are used.



RELEASE 0.14 - Wed, 21 May 2003 05:16:32 -0500

  From Chad Austin:

  - Use .dll (not .so) for shared libraries on Cygwin; use -fPIC
    when compiling them.

  - Use 'rm' to remove files under Cygwin.

  - Add a PLATFORM variable to construction environments.

  - Remove the "platform" argument from tool specifications.

  - Propogate PYTHONPATH when running the regression tests so distutils
    can be found in non-standard locations.

  - Using MSVC long command-line linking when running Cygwin.

  - Portability fixes for a lot of tests.

  - Add a Value Node class for dependencies on in-core Python values.

  From Allen Bierbaum:

  - Pass an Environment to the Options validator method, and
    add an Options.Save() method.

  From Steve Christensen:

  - Add an optional sort function argument to the GenerateHelpText()
    Options function.

  - Evaluate the "varlist" variables when computing the signature of a
    function action.

  From Charles Crain:

  - Parse the source .java files for class names (including inner class
    names) to figure out the target .class files that will be created.

  - Make Java support work with Repositories and SConscriptChdir(0).

  - Pass Nodes, not strings, to Builder emitter functions.

  - Refactor command-line interpolation and signature calculation
    so we can use real Node attributes.

  From Steven Knight:

  - Add Java support (javac, javah, jar and rmic).

  - Propagate the external SYSTEMROOT environment variable into ENV on
    Win32 systems, so external commands that use sockets will work.

  - Add a .posix attribute to PathList expansions.

  - Check out CVS source files using POSIX path names (forward slashes
    as separators) even on Win32.

  - Add Node.clear() and Node.FS.Entry.clear() methods to wipe out a
    Node's state, allowing it to be re-evaluated by continuous
    integration build interfaces.

  - Change the name of the Set{Build,Content}SignatureType() functions
    to {Target,Source}Signatures().  Deprecate the old names but support
    them for backwards compatibility.

  - Add internal SCons.Node.FS.{Dir,File}.Entry() methods.

  - Interpolate the null string if an out-of-range subscript is used
    for a construction variable.

  - Fix the internal Link function so that it properly links or copies
    files in subsidiary BuildDir directories.

  - Refactor the internal representation of a single execution instance
    of an action to eliminate redundant signature calculations.

  - Eliminate redundant signature calculations for Nodes.

  - Optimize out calling hasattr() before accessing attributes.

  - Say "Cleaning targets" (not "Building...") when the -c option is
    used.

  From Damyan Pepper:

  - Quote the "Entering directory" message like Make.

  From Stefan Reichor:

  - Add support for using Ghostscript to convert Postscript to PDF files.

  From Anthony Roach:

  - Add a standalone "Alias" function (separate from an Environment).

  - Make Export() work for local variables.

  - Support passing a dictionary to Export().

  - Support Import('*') to import everything that's been Export()ed.

  - Fix an undefined exitvalmap on Win32 systems.

  - Support new SetOption() and GetOption() functions for setting
    various command-line options from with an SConscript file.

  - Deprecate the old SetJobs() and GetJobs() functions in favor of
    using the new generic {Set,Get}Option() functions.

  - Fix a number of tests that searched for a Fortran compiler using the
    external PATH instead of what SCons would use.

  - Fix the interaction of SideEffect() and BuildDir() so that (for
    example) PDB files get put correctly in a BuildDir().

  From David Snopek:

  - Contribute the "Autoscons" code for Autoconf-like checking for
    the existence of libraries, header files and the like.

  - Have the Tool() function add the tool name to the $TOOLS
    construction variable.

  From Greg Spencer:

  - Support the C preprocessor #import statement.

  - Allow the SharedLibrary() Builder on Win32 systems to be able to
    register a newly-built dll using regsvr32.

  - Add a Builder for Windows type library (.tlb) files from IDL files.

  - Add an IDL scanner.

  - Refactor the Fortran, C and IDL scanners to share common logic.

  - Add .srcpath and .srcdir attributes to $TARGET and $SOURCE.

  From Christoph Wiedemann:

  - Integrate David Snopek's "Autoscons" code as the new SConf
    configuration subsystem, including caching of values between
    runs (using normal SCons dependency mechanisms), tests, and
    documentation.



RELEASE 0.13 - Mon, 31 Mar 2003 20:22:00 -0600

  From Charles Crain:

  - Fix a bug when BuildDir(duplicate=0) is used and SConscript
    files are called from within other SConscript files.

  - Support (older) versions of Perforce which don't set the Windows
    registry.



RELEASE 0.12 - Thu, 27 Mar 2003 23:52:09 -0600

  From Charles Crain:

  - Added support for the Perforce source code management system.

  - Fix str(Node.FS) so that it returns a path relative to the calling
    SConscript file's directory, not the top-level directory.

  - Added support for a separate src_dir argument to SConscript()
    that allows explicit specification of where the source files
    for an SConscript file can be found.

  - Support more easily re-usable flavors of command generators by
    calling callable variables when strings are expanded.

  From Steven Knight:

  - Added an INSTALL construction variable that can be set to a function
    to control how the Install() and InstallAs() Builders install files.
    The default INSTALL function now copies, not links, files.

  - Remove deprecated features:  the "name" argument to Builder objects,
    and the Environment.Update() method.

  - Add an Environment.SourceCode() method to support fetching files
    from source code systems.  Add factory methods that create Builders
    to support BitKeeper, CVS, RCS, and SCCS.  Add support for fetching
    files from RCS or SCCS transparently (like GNU Make).

  - Make the internal to_String() function more efficient.

  - Make the error message the same as other build errors when there's a
    problem unlinking a target file in preparation for it being built.

  - Make TARGET, TARGETS, SOURCE and SOURCES reserved variable names and
    warn if the user tries to set them in a construction environment.

  - Add support for Tar and Zip files.

  - Better documentation of the different ways to export variables to a
    subsidiary SConscript file.  Fix documentation bugs in a tools
    example, places that still assumed SCons split strings on white
    space, and typos.

  - Support fetching arbitrary files from the TARGETS or SOURCES lists
    (e.g. ${SOURCES[2]}) when calculating the build signature of a
    command.

  - Don't silently swallow exceptions thrown by Scanners (or other
    exceptions while finding a node's dependent children).

  - Push files to CacheDir() before calling the superclass built()
    method (which may clear the build signature as part of clearing
    cached implicit dependencies, if the file has a source scanner).
    (Bug reported by Jeff Petkau.)

  - Raise an internal error if we attempt to push a file to CacheDir()
    with a build signature of None.

  - Add an explicit Exit() function for terminating early.

  - Change the documentation to correctly describe that the -f option
    doesn't change to the directory in which the specified file lives.

  - Support changing directories locally with SConscript directory
    path names relative to any SConstruct file specified with -f.
    This allows you to build in another directory by simply changing
    there and pointing at the SConstruct file in another directory.

  - Change the default SConscriptChdir() behavior to change to the
    SConscript directory while it's being read.

  - Fix an exception thrown when the -U option was used with no
    Default() target specified.

  - Fix -u so that it builds things in corresponding build directories
    when used in a source directory.

  From Lachlan O'Dea:

  - Add SharedObject() support to the masm tool.

  - Fix WhereIs() to return normalized paths.

  From Jeff Petkau:

  - Don't copy a built file to a CacheDir() if it's already there.

  - Avoid partial copies of built files in a CacheDir() by copying
    to a temporary file and renaming.

  From Anthony Roach:

  - Fix incorrect dependency-cycle errors when an Aliased source doesn't
    exist.



RELEASE 0.11 - Tue, 11 Feb 2003 05:24:33 -0600

  From Chad Austin:

  - Add support for IRIX and the SGI MIPSPro tool chain.

  - Support using the MSVC tool chain when running Cygwin Python.

  From Michael Cook:

  - Avoid losing signal bits in the exit status from a command,
    helping terminate builds on interrupt (CTRL+C).

  From Charles Crain:

  - Added new AddPreAction() and AddPostAction() functions that support
    taking additional actions before or after building specific targets.

  - Add support for the PharLap ETS tool chain.

  From Steven Knight:

  - Allow Python function Actions to specify a list of construction
    variables that should be included in the Action's signature.

  - Allow libraries in the LIBS variable to explicitly include the prefix
    and suffix, even when using the GNU linker.
    (Bug reported by Neal Becker.)

  - Use DOS-standard CR-LF line endings in the scons.bat file.
    (Bug reported by Gary Ruben.)

  - Doc changes:  Eliminate description of deprecated "name" keyword
    argument from Builder definition (reported by Gary Ruben).

  - Support using env.Append() on BUILDERS (and other dictionaries).
    (Bug reported by Bj=F6rn Bylander.)

  - Setting the BUILDERS construction variable now properly clears
    the previous Builder attributes from the construction Environment.
    (Bug reported by Bj=F6rn Bylander.)

  - Fix adding a prefix to a file when the target isn't specified.
    (Bug reported by Esa Ilari Vuokko.)

  - Clean up error messages from problems duplicating into read-only
    BuildDir directories or into read-only files.

  - Add a CommandAction.strfunction() method, and add an "env" argument
    to the FunctionAction.strfunction() method, so that all Action
    objects have strfunction() methods, and the functions for building
    and returning a string both take the same arguments.

  - Add support for new CacheDir() functionality to share derived files
    between builds, with related options --cache-disable, --cache-force,
    and --cache-show.

  - Change the default behavior when no targets are specified to build
    everything in the current directory and below (like Make).  This
    can be disabled by specifying Default(None) in an SConscript.

  - Revamp SCons installation to fix a case-sensitive installation
    on Win32 systems, and to add SCons-specific --standard-lib,
    --standalone-lib, and --version-lib options for easier user
    control of where the libraries get installed.

  - Fix the ability to directly import and use Platform and Tool modules
    that have been implicitly imported into an Environment().

  - Add support for allowing an embedding interface to annotate a node
    when it's created.

  - Extend the SConscript() function to accept build_dir and duplicate
    keyword arguments that function like a BuildDir() call.

  From Steve Leblanc:

  - Fix the output of -c -n when directories are involved, so it
    matches -c.

  From Anthony Roach:

  - Use a different shared object suffix (.os) when using gcc so shared
    and static objects can exist side-by-side in the same directory.

  - Allow the same object files on Win32 to be linked into either
    shared or static libraries.

  - Cache implicit cache values when using --implicit-cache.



RELEASE 0.10 - Thu, 16 Jan 2003 04:11:46 -0600

  From Derrick 'dman' Hudson:

  - Support Repositories on other file systems by symlinking or
    copying files when hard linking won't work.

  From Steven Knight:

  - Remove Python bytecode (*.pyc) files from the scons-local packages.

  - Have FunctionActions print a description of what they're doing
    (a representation of the Python call).

  - Fix the Install() method so that, like other actions, it prints
    what would have happened when the -n option is used.

  - Don't create duplicate source files in a BuildDir when the -n
    option is used.

  - Refactor the Scanner interface to eliminate unnecessary Scanner
    calls and make it easier to write efficient scanners.

  - Added a "recursive" flag to Scanner creation that specifies the
    Scanner should be invoked recursively on dependency files returned
    by the scanner.

  - Significant performance improvement from using a more efficient
    check, throughout the code, for whether a Node has a Builder.

  - Fix specifying only the source file to MultiStepBuilders such as
    the Program Builder.  (Bug reported by Dean Bair.)

  - Fix an exception when building from a file with the same basename as
    the subdirectory in which it lives.  (Bug reported by Gerard Patel.)

  - Fix automatic deduction of a target file name when there are
    multiple source files specified; the target is now deduced from just
    the first source file in the list.

  - Documentation fixes: better initial explanation of SConscript files;
    fix a misformatted "table" in the StaticObject explanation.

  From Steven Knight and Steve Leblanc:

  - Fix the -c option so it will remove symlinks.

  From Steve Leblanc:

  - Add a Clean() method to support removing user-specified targets
    when using the -c option.

  - Add a development script for running SCons through PyChecker.

  - Clean up things found by PyChecker (mostly unnecessary imports).

  - Add a script to use HappyDoc to create HTML class documentation.

  From Lachlan O'Dea:

  - Make the Environment.get() method return None by default.

  From Anthony Roach:

  - Add SetJobs() and GetJobs() methods to allow configuration of the
    number of default jobs (still overridden by -j).

  - Convert the .sconsign file format from ASCII to a pickled Python
    data structure.

  - Error message cleanups:  Made consistent the format of error
    messages (now all start with "scons: ***") and warning messages (now
    all start with "scons: warning:").  Caught more cases with the "Do
    not know how to build" error message.

  - Added support for the MinGW tool chain.

  - Added a --debug=includes option.



RELEASE 0.09 - Thu,  5 Dec 2002 04:48:25 -0600

  From Chad Austin:

  - Add a Prepend() method to Environments, to append values to
    the beginning of construction variables.

  From Matt Balvin:

  - Add long command-line support to the "lib" Tool (Microsoft library
    archiver), too.

  From Charles Crain:

  - Allow $$ in a string to be passed through as $.

  - Support file names with odd characters in them.

  - Add support for construction variable substition on scanner
    directories (in CPPPATH, F77PATH, LIBPATH, etc.).

  From Charles Crain and Steven Knight:

  - Add Repository() functionality, including the -Y option.

  From Steven Knight:

  - Fix auto-deduction of target names so that deduced targets end
    up in the same subdirectory as the source.

  - Don't remove source files specified on the command line!

  - Suport the Intel Fortran Compiler (ifl.exe).

  - Supply an error message if there are no command-line or
    Default() targets specified.

  - Fix the ASPPCOM values for the GNU assembler.
    (Bug reported by Brett Polivka.)

  - Fix an exception thrown when a Default() directory was specified
    when using the -U option.

  - Issue a warning when -c can't remove a target.

  - Eliminate unnecessary Scanner calls by checking for the
    existence of a file before scanning it.  (This adds a generic
    hook to check an arbitrary condition before scanning.)

  - Add explicit messages to tell when we're "Reading SConscript files
    ...," "done reading SConscript files," "Building targets," and
    "done building targets."  Add a -Q option to supress these.

  - Add separate $SHOBJPREFIX and $SHOBJSUFFIX construction variables
    (by default, the same as $OBJPREFIX and $OBJSUFFIX).

  - Add Make-like error messages when asked to build a source file,
    and before trying to build a file that doesn't have all its source
    files (including when an invalid drive letter is used on WIN32).

  - Add an scons-local-{version} package (in both .tar.gz and .zip
    flavors) to help people who want to ship SCons as a stand-alone
    build tool in their software packages.

  - Prevent SCons from unlinking files in certain situations when
    the -n option is used.

  - Change the name of Tool/lib.py to Tool/mslib.py.

  From Steven Knight and Anthony Roach:

  - Man page:  document the fact that Builder calls return Node objects.

  From Steve LeBlanc:

  - Refactor option processing to use our own version of Greg Ward's
    Optik module, modified to run under Python 1.5.2.

  - Add a ParseConfig() command to modify an environment based on
    parsing output from a *-config command.

  From Jeff Petkau:

  - Fix interpretation of '#/../foo' on Win32 systems.

  From Anthony Roach:

  - Fixed use of command lines with spaces in their arguments,
    and use of Nodes with spaces in their string representation.

  - Make access and modification times of files in a BuildDir match
    the source file, even when hard linking isn't available.

  - Make -U be case insensitive on Win32 systems.

  - Issue a warning and continue when finding a corrupt .sconsign file.

  - Fix using an alias as a dependency of a target so that if one of the
    alias' dependencies gets rebuilt, the resulting target will, too.

  - Fix differently ordered targets causing unnecessary rebuilds
    on case insensitive systems.

  - Use os.system() to execute external commands whenever the "env"
    utility is available, which is much faster than fork()/exec(),
    and fixes the -j option on several platforms.

  - Fix use of -j with multiple targets.

  - Add an Options() object for friendlier accomodation of command-
    line arguments.

  - Add support for Microsoft VC++ precompiled header (.pch) files,
    debugger (.pdb) files, and resource (.rc) files.

  - Don't compute the $_CPPINCFLAGS, $_F77INCFLAGS, $_LIBFLAGS and
    $_LIBDIRFLAGS variables each time a command is executed, define
    them so they're computed only as needed.  Add a new _concat
    function to the Environment that allows people to define their
    own similar variables.

  - Fix dependency scans when $LIBS is overridden.

  - Add EnsurePythonVersion() and EnsureSConsVersion() functions.

  - Fix the overly-verbose stack trace on ListBuilder build errors.

  - Add a SetContentSignatureType() function, allowing use of file
    timestamps instead of MD5 signatures.

  - Make -U and Default('source') fail gracefully.

  - Allow the File() and Dir() methods to take a path-name string as
    the starting directory, in addition to a Dir object.

  - Allow the command handler to be selected via the SPAWN, SHELL
    and ESCAPE construction variables.

  - Allow construction variables to be overridden when a Builder
    is called.

  From sam th:

  - Dynamically check for the existence of utilities with which to
    initialize Environments by default.



RELEASE 0.08 - Mon, 15 Jul 2002 12:08:51 -0500

  From Charles Crain:

  - Fixed a bug with relative CPPPATH dirs when using BuildDir().
    (Bug reported by Bob Summerwill.)

  - Added a warnings framework and a --warn option to enable or
    disable warnings.

  - Make the C scanner warn users if files referenced by #include
    directives cannot be found and --warn=dependency is specified.

  - The BUILDERS construction variable should now be a dictionary
    that maps builder names to actions.  Existing uses of lists,
    and the Builder name= keyword argument, generate warnings
    about use of deprecated features.

  - Removed the "shared" keyword argument from the Object and
    Library builders.

  - Added separated StaticObject, SharedObject, StaticLibrary and
    SharedLibrary builders.  Made Object and Library synonyms for
    StaticObject and StaticLibrary, respectively.

  - Add LIBS and LIBPATH dependencies for shared libraries.

  - Removed support for the prefix, suffix and src_suffix arguments
    to Builder() to be callable functions.

  - Fix handling file names with multiple dots.

  - Allow a build directory to be outside of the SConstruct tree.

  - Add a FindFile() function that searches for a file node with a
    specified name.

  - Add $CPPFLAGS to the shared-object command lines for g++ and gcc.

  From Charles Crain and Steven Knight:

  - Add a "tools=" keyword argument to Environment instantiation,
    and a separate Tools() method, for more flexible specification
    of tool-specific environment changes.

  From Steven Knight:

  - Add a "platform=" keyword argument to Environment instantiation,
    and a separate Platform() method, for more flexible specification
    of platform-specific environment changes.

  - Updated README instructions and setup.py code to catch an
    installation failure from not having distutils installed.

  - Add descriptions to the -H help text for -D, -u and -U so
    people can tell them apart.

  - Remove the old feature of automatically splitting strings
    of file names on white space.

  - Add a dependency Scanner for native Fortran "include" statements,
    using a new "F77PATH" construction variable.

  - Fix C #include scanning to detect file names with characters like
    '-' in them.

  - Add more specific version / build output to the -v option.

  - Add support for the GNU as, Microsoft masm, and nasm assemblers.

  - Allow the "target" argument to a Builder call to be omitted, in
    which case the target(s) are deduced from the source file(s) and the
    Builder's specified suffix.

  - Add a tar archive builder.

  - Add preliminary support for the OS/2 Platform, including the icc
    and ilink Tools.

  From Jeff Petkau:

  - Fix --implicit-cache if the scanner returns an empty list.

  From Anthony Roach:

  - Add a "multi" keyword argument to Builder creation that specifies
    it's okay to call the builder multiple times for a target.

  - Set a "multi" on Aliases so multiple calls will append to an Alias.

  - Fix emitter functions' use of path names when using BuildDir or
    in subdirectories.

  - Fix --implicit-cache causing redundant rebuilds when the header
    file list changed.

  - Fix --implicit-cache when a file has no implicit dependencies and
    its source is generated.

  - Make the drive letters on Windows always be the same case, so that
    changes in the case of drive letters don't cause a rebuild.

  - Fall back to importing the SCons.TimeStamp module if the SCons.MD5
    module can't be imported.

  - Fix interrupt handling to guarantee that a single interrupt will
    halt SCons both when using -j and not.

  - Fix .sconsign signature storage so that output files of one build
    can be safely used as input files to another build.

  - Added a --debug=time option to print SCons execution times.

  - Print an error message if a file can't be unlinked before being
    built, rather than just silently terminating the build.

  - Add a SideEffect() method that can be used to tell the build
    engine that a given file is created as a side effect of building
    a target.  A file can be specified as a side effect of more than
    one build comand, in which case the commands will not be executed
    simultaneously.

  - Significant performance gains from not using our own version of
    the inefficient stock os.path.splitext() method, caching source
    suffix computation, code cleanup in MultiStepBuilder.__call__(),
    and replicating some logic in scons_subst().

  - Add --implicit-deps-changed and --implicit-deps-unchanged options.

  - Add a GetLaunchDir() function.

  - Add a SetBuildSignatureType() function.

  From Zed Shaw:

  - Add an Append() method to Environments, to append values to
    construction variables.

  - Change the name of Update() to Replace().  Keep Update() as a
    deprecated synonym, at least for now.

  From Terrel Shumway:

  - Use a $PYTHON construction variable, initialized to sys.executable,
    when using Python to build parts of the SCons packages.

  - Use sys.prefix, not sys.exec_prefix, to find pdb.py.



RELEASE 0.07 - Thu,  2 May 2002 13:37:16 -0500

  From Chad Austin:

  - Changes to build SCons packages on IRIX (and other *NIces).

  - Don't create a directory Node when a file already exists there,
    and vice versa.

  - Add 'dirs' and 'names' keyword arguments to SConscript for
    easier specification of subsidiary SConscript files.

  From Charles Crain:

  - Internal cleanup of environment passing to function Actions.

  - Builders can now take arbitrary keyword arguments to create
    attributes to be passed to: command generator functions,
    FunctionAction functions, Builder emitter functions (below),
    and prefix/suffix generator functions (below).

  - Command generator functions can now return ANYTHING that can be
    converted into an Action (a function, a string, a CommandGenerator
    instance, even an ActionBase instance).

  - Actions now call get_contents() with the actual target and source
    nodes used for the build.

  - A new DictCmdGenerator class replaces CompositeBuilder to support
    more flexible Builder behavior internally.

  - Builders can now take an emitter= keyword argument.  An emitter
    is a function that takes target, source, and env argument, then
    return a 2-tuple of (new sources, new targets).  The emitter is
    called when the Builder is __call__'ed, allowing a user to modify
    source and target lists.

  - The prefix, suffix and src_suffix Builder arguments now take a
    callable as well a string.  The callable is passed the Environment
    and any extra Builder keyword arguments and is expected to return
    the appropriate prefix or suffix.

  - CommandActions can now be a string, a list of command + argument
    strings, or a list of commands (strings or lists).

  - Added shared library support.  The Object and Library Builders now
    take a "shared=1" keyword argument to specify that a shared object
    or shared library should be built.  It is an error to try to build
    static objects into a shared library or vice versa.

  - Win32 support for .def files has been added.  Added the Win32-specific
    construction variables $WIN32DEFPREFIX, $WIN32DEFSUFFIX,
    $WIN32DLLPREFIX and $WIN32IMPLIBPREFIX.  When building a .dll,
    the new construction variable $WIN32_INSERT_DEF, controls whether
    the appropriately-named .def file is inserted into the target
    list (if not already present).  A .lib file is always added to
    a Library build if not present in the list of targets.

  - ListBuilder now passes all targets to the action, not just the first.

  - Fix so that -c now deletes generated yacc .h files.

  - Builder actions and emitter functions can now be initialized, through
    construction variables, to things other than strings.

  - Make top-relative '#/dir' lookups work like '#dir'.

  - Fix for relative CPPPATH directories in subsidiary SConscript files
    (broken in 0.06).

  - Add a for_signature argument to command generators, so that
    generators that need to can return distinct values for the
    command signature and for executing the command.

  From Alex Jacques:

  - Create a better scons.bat file from a py2bat.py script on the Python
    mailing list two years ago (modeled after pl2bat.pl).

  From Steven Knight:

  - Fix so that -c -n does *not* remove the targets!

  - Man page:  Add a hierarchical libraries + Program example.

  - Support long MSVC linker command lines through a builder action
    that writes to a temporary file and uses the magic MSVC "link @file"
    argument syntax if the line is longer than 2K characters.

  - Fix F77 command-line options on Win32 (use /Fo instead of -o).

  - Use the same action to build from .c (lower case) and .C (upper
    case) files on case-insensitive systems like Win32.

  - Support building a PDF file directly from a TeX or LaTeX file
    using pdftex or pdflatex.

  - Add a -x option to runtest.py to specify the script being tested.
    A -X option indicates it's an executable, not a script to feed
    to the Python interpreter.

  - Add a Split() function (identical to SCons.Util.argmunge()) for use
    in the next release, when Builders will no longer automatically split
    strings on white space.

  From Steve Leblanc:

  - Add the SConscriptChdir() method.

  From Anthony Roach:

  - Fix --debug=tree when used with directory targets.

  - Significant internal restructuring of Scanners and Taskmaster.

  - Added new --debug=dtree option.

  - Fixes for --profile option.

  - Performance improvement in construction variable substitution.

  - Implemented caching of content signatures, plus added --max-drift
    option to control caching.

  - Implemented caching of dependency signatures, enabled by new
    --implicit-cache option.

  - Added abspath construction variable modifier.

  - Added $SOURCE variable as a synonym for $SOURCES[0].

  - Write out .sconsign files on error or interrupt so intermediate
    build results are saved.

  - Change the -U option to -D.  Make a new -U that builds just the
    targets from the local SConscript file.

  - Fixed use of sys.path so Python modules can be imported from
    the SConscript directory.

  - Fix for using Aliases with the -u, -U and -D options.

  - Fix so that Nodes can be passed to SConscript files.

  From Moshe Zadka:

  - Changes for official Debian packaging.



RELEASE 0.06 - Thu, 28 Mar 2002 01:24:29 -0600

  From Charles Crain:

  - Fix command generators to expand construction variables.

  - Make FunctionAction arguments be Nodes, not strings.

  From Stephen Kennedy:

  - Performance:  Use a dictionary, not a list, for a Node's parents.

  From Steven Knight:

  - Add .zip files to the packages we build.

  - Man page:  document LIBS, fix a typo, document ARGUMENTS.

  - Added RANLIB and RANLIBFLAGS construction variables.  Only use them
    in ARCOM if there's a "ranlib" program on the system.

  - Add a configurable CFILESUFFIX for the Builder of .l and .y files
    into C files.

  - Add a CXXFile Builder that turns .ll and .yy files into .cc files
    (configurable via a CXXFILESUFFIX construction variable).

  - Use the POSIX-standard lex -t flag, not the GNU-specific -o flag.
    (Bug reported by Russell Christensen.)

  - Fixed an exception when CPPPATH or LIBPATH is a null string.
    (Bug reported by Richard Kiss.)

  - Add a --profile=FILE option to make profiling SCons easier.

  - Modify the new DVI builder to create .dvi files from LaTeX (.ltx
    and .latex) files.

  - Add support for Aliases (phony targets).

  - Add a WhereIs() method for searching for path names to executables.

  - Add PDF and PostScript document builders.

  - Add support for compiling Fortran programs from a variety of
    suffixes (a la GNU Make):  .f, .F, .for, .FOR, .fpp and .FPP

  - Support a CPPFLAGS variable on all default commands that use the
    C preprocessor.

  From Steve Leblanc:

  - Add support for the -U option.

  - Allow CPPPATH, LIBPATH and LIBS to be specified as white-space
    separated strings.

  - Add a document builder to create .dvi files from TeX (.tex) files.

  From Anthony Roach:

  - Fix:  Construction variables with values of 0 were incorrectly
    interpolated as ''.

  - Support env['VAR'] to fetch construction variable values.

  - Man page:  document Precious().



RELEASE 0.05 - Thu, 21 Feb 2002 16:50:03 -0600

  From Chad Austin:

  - Set PROGSUFFIX to .exe under Cygwin.

  From Charles Crain:

  - Allow a library to specified as a command-line source file, not just
    in the LIBS construction variable.

  - Compensate for a bug in os.path.normpath() that returns '' for './'
    on WIN32.

  - More performance optimizations:  cache #include lines from files,
    eliminate unnecessary calls.

  - If a prefix or suffix contains white space, treat the resulting
    concatenation as separate arguments.

  - Fix irregularities in the way we fetch DevStudio information from
    the Windows registry, and in our registry error handling.

  From Steven Knight:

  - Flush stdout after print so it intermixes correctly with stderr
    when redirected.

  - Allow Scanners to return a list of strings, and document how to
    write your own Scanners.

  - Look up implicit (scanned) dependencies relative to the directory
    of file being scanned.

  - Make writing .sconsign files more robust by first trying to write
    to a temp file that gets renamed.

  - Create all of the directories for a list of targets before trying
    to build any of the targets.

  - WIN32 portability fixes in tests.

  - Allow the list of variables exported to an SConscript file to be
    a UserList, too.

  - Document the overlooked LIBPATH construction variable.
    (Bug reported by Eicke Godehardt.)

  - Fix so that Ignore() ignores indirect, implicit dependencies
    (included files), not just direct dependencies.

  - Put the man page in the Debian distribution.

  - Run HTML docs through tidy to clean up the HTML (for Konqueror).

  - Add preliminary support for Unicode strings.

  - Efficiency:  don't scan dependencies more than once during the
    walk of a tree.

  - Fix the -c option so it doesn't stop removing targets if one doesn't
    already exist.
    (Bug reported by Paul Connell.)

  - Fix the --debug=pdb option when run on Windows NT.
    (Bug reported by Paul Connell.)

  - Add support for the -q option.

  From Steve Leblanc:

  - Add support for the -u option.

  - Add .cc and .hh file suffixes to the C Scanner.

  From Anthony Roach:

  - Make the scons script return an error code on failures.

  - Add support for using code to generate a command to build a target.



RELEASE 0.04 - Wed, 30 Jan 2002 11:09:42 -0600

  From Charles Crain:

  - Significant performance improvements in the Node.FS and
    Scanner subsystems.

  - Fix signatures of binary files on Win32 systems.

  - Allow LIBS and LIBPATH to be strings, not just arrays.

  - Print a traceback if a Python-function builder throws an exception.

  From Steven Knight:

  - Fix using a directory as a Default(), and allow Default() to
    support white space in file names for strings in arrays.

  - Man page updates:  corrected some mistakes, documented various
    missing Environment methods, alphabetized the construction
    variables and other functions, defined begin and end macros for
    the example sections, regularized white space separation, fixed
    the use of Export() in the Multiple Variants example.

  - Function action fixes:  None is now a successful return value.
    Exceptions are now reported.  Document function actions.

  - Add 'Action' and 'Scanner' to the global keywords so SConscript
    files can use them too.

  - Removed the Wrapper class between Nodes and Walkers.

  - Add examples using Library, LIBS, and LIBPATH.

  - The C Scanner now always returns a sorted list of dependencies
    so order changes don't cause unnecessary rebuilds.

  - Strip $(-$) bracketed text from command lines.  Use this to
    surround $_INCDIRS and $_LIBDIRS so we don't rebuild in response
    to changes to -I or -L options.

  - Add the Ignore() method to ignore dependencies.

  - Provide an error message when a nonexistent target is specified
    on the command line.

  - Remove targets before building them, and add an Environment
    Precious() method to override that.

  - Eliminate redundant calls to the same builder when the target is a
    list of targets:  Add a ListBuilder class that wraps Builders to
    handle lists atomically.  Extend the Task class to support building
    and updating multiple targets in a single Task.  Simplify the
    interface between Task and Taskmaster.

  - Add a --debug=pdb option to re-run SCons under the Python debugger.

  - Only compute a build signature once for each node.

  - Changes to our sys.path[] manipulation to support installation into
    an arbitrary --prefix value.

  From Steve Leblanc:

  - Add var=value command-line arguments.



RELEASE 0.03 - Fri, 11 Jan 2002 01:09:30 -0600

  From Charles Crain:

  - Performance improvements in the Node.FS and Sig.Calculator classes.

  - Add the InstallAs() method.

  - Execute commands through an external interpreter (sh, cmd.exe, or
    command.com) to handle redirection metacharacters.

  - Allow the user to supply a command handler.

  From Steven Knight:

  - Search both /usr/lib and /usr/local/lib for scons directories by
    adding them both to sys.path, with whichever is in sys.prefix first.

  - Fix interpreting strings of multiple white-space separated file names
    as separate file names, allowing prefixes and suffixes to be appended
    to each individually.

  - Refactor to move CompositeBuilder initialization logic from the
    factory wrapper to the __init__() method, and allow a Builder to
    have both an action and a src_builder (or array of them).

  - Refactor BuilderBase.__call__() to separate Node creation/lookup
    from initialization of the Node's builder information.

  - Add a CFile Builder object that supports turning lex (.l) and
    yacc (.y) files into .c files.

  - Document: variable interpretation attributes; how to propogate
    the user's environment variables to executed commands; how to
    build variants in multiple BuildDirs.

  - Collect String, Dict, and List type-checking in common utility
    routines so we can accept User{String,Dict,List}s all over.

  - Put the Action factory and classes into their own module.

  - Use one CPlusPlusAction in the Object Builder's action dictionary,
    instead of letting it create multiple identical instances.

  - Document the Install() and InstallAs() methods.

  From Steve Leblanc:

  - Require that a Builder be given a name argument, supplying a
    useful error message when it isn't.

  From Anthony Roach:

  - Add a "duplicate" keyword argument to BuildDir() that can be set
    to prevent linking/copying source files into build directories.

  - Add a "--debug=tree" option to print an ASCII dependency tree.

  - Fetch the location of the Microsoft Visual C++ compiler(s) from
    the Registry, instead of hard-coding the location.

  - Made Scanner objects take Nodes, not path names.

  - Have the C Scanner cache the #include file names instead of
    (re-)scanning the file each time it's called.

  - Created a separate class for parent "nodes" of file system roots,
    eliminating the need for separate is-parent-null checks everywhere.

  - Removed defined __hash__() and __cmp() methods from FS.Entry, in
    favor of Python's more efficient built-in identity comparisons.



RELEASE 0.02 - Sun, 23 Dec 2001 19:05:09 -0600

  From Charles Crain:

  - Added the Install(), BuildDir(), and Export() methods.

  - Fix the -C option by delaying setting the top of the FS tree.

  - Avoid putting the directory path on the libraries in the LIBS
    construction variable.

  - Added a GetBuildPath() method to return the full path to the
    Node for a specified string.

  - Fixed variable substitution in CPPPATH and LIBPATH.

  From Steven Knight:

  - Fixed the version comment in the scons.bat (the UNIX geek used
    # instead of @rem).

  - Fix to setup.py so it doesn't require a sys.argv[1] argument.

  - Provide make-like warning message for "command not found" and
    similar errors.

  - Added an EXAMPLES section to the man page.

  - Make Default() targets properly relative to their SConscript
    file's subdirectory.

  From Anthony Roach:

  - Documented CXXFLAGS, CXXCOM, and CPPPATH.

  - Fixed SCONS_LIB_DIR to work as documented.

  - Made Default() accept Nodes as arguments.

  - Changed Export() to make it easier to use.

  - Added the Import() and Return() methods.



RELEASE 0.01 - Thu Dec 13 19:25:23 CST 2001

A brief overview of important functionality available in release 0.01:

  - C and C++ compilation on POSIX and Windows NT.

  - Automatic scanning of C/C++ source files for #include dependencies.

  - Support for building libraries; setting construction variables
    allows creation of shared libraries.

  - Library and C preprocessor search paths.

  - File changes detected using MD5 signatures.

  - User-definable Builder objects for building files.

  - User-definable Scanner objects for scanning for dependencies.

  - Parallel build (-j) support.

  - Dependency cycles detected.

  - Linux packages available in RPM and Debian format.

  - Windows installer available.
<|MERGE_RESOLUTION|>--- conflicted
+++ resolved
@@ -19,18 +19,15 @@
     - Turn previously deprecated debug options into failures:
       --debug=tree, --debug=dtree, --debug=stree, --debug=nomemoizer.
 
-<<<<<<< HEAD
-  From Edoardo Bezzeccheri
-    - Added debug option "action_timestamps" which outputs to stdout the absolute start and end time for each target.
-
-=======
   From Jacek Kuczera:
     - Fix CheckFunc detection code for Visual 2019. Some functions
       (e.g. memmove) were incorrectly recognized as not available.
 
   From Jakub Kulik
     - Fix subprocess result bytes not being decoded in SunOS/Solaris related tools.
->>>>>>> 0ad7620c
+    
+  From Edoardo Bezzeccheri
+    - Added debug option "action_timestamps" which outputs to stdout the absolute start and end time for each target.
 
 RELEASE 3.1.1 - Mon, 07 Aug 2019 20:09:12 -0500
 
