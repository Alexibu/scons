

                 SCons - a software construction tool

                            Change Log

NOTE: The 4.0.0 Release of SCons will drop Python 2.7 Support

RELEASE  VERSION/DATE TO BE FILLED IN LATER

<<<<<<< HEAD
  From Adam Gross:

    - Added support for taking instances of the Value class as implicit
	  dependencies.
=======
  From William Deegan:
    - Fix broken clang + MSVC 2019 combination by using MSVC configuration logic to 
      propagate'VCINSTALLDIR' and 'VCToolsInstallDir' which clang tools use to locate
      header files and libraries from MSVC install. (Fixes GH Issue #3480)
    - Added C:\msys64\mingw64\bin to default mingw and clang windows PATH's.  This 
      is a reasonable default and also aligns with changes in Appveyor's VS2019 image.
    - Drop support for Python 2.7. SCons will be Python 3.5+ going forward.


  From Mathew Robinson:
    - Improve performance of Subst by preventing unnecessary frame
      allocations by no longer defining the *Subber classes inside of their
      respective function calls.
    - Improve performance of Subst in some cases by preventing
      unnecessary calls to eval when a token is surrounded in braces
      but is not a function call.
    - Improve performance of subst by removing unnecessary recursion.

  From Mats Wichmann:
    - Remove deprecated SourceCode
    - str.format syntax errors fixed
    - a bunch of linter/checker syntax fixups
    - Convert remaining uses of insecure/deprecated mktemp method.


RELEASE 3.1.2 - Mon, 17 Dec 2019 02:06:27 +0000

  From Edoardo Bezzeccheri
    - Added debug option "action_timestamps" which outputs to stdout the absolute start and end time for each target.

  From Rob Boehne
    - Fix suncxx tool (Oracle Studio compiler) when using Python 3.  Previously would throw an exception.
      Resolved by properly handling tool version string output as unicode.

  From Tim Gates
    - Resolved a typo in engine.SCons.Tool

  From Adam Gross:
    - Resolved a race condition in multithreaded Windows builds with Python 2
      in the case where a child process is spawned while a Python action has a
      file open. Original author: Ryan Beasley.
    - Added memoization support for calls to Environment.Value() in order to
	  improve performance of repeated calls.


  From Jason Kenny
    - Update Command() function to accept target_scanner, source_factory, and target_factory arguments.
      This makes Command act more like a one-off builder.

  From Ivan Kravets
    - Added support for "-imacros" to ParseFlags

  From Jacek Kuczera:
    - Fix CheckFunc detection code for Visual 2019. Some functions
      (e.g. memmove) were incorrectly recognized as not available.

  From Jakub Kulik
    - Fix stacktrace when using SCons with Python 3.5+ and SunOS/Solaris related tools.	
>>>>>>> 9340ef85

  From Philipp Maierhöfer:
    - Avoid crash with UnicodeDecodeError on Python 3 when a Latex log file in
      non-UTF-8 encoding (e.g. containing umlauts in Latin-1 encoding when
      the fontenc package is included with \usepackage[T1]{fontenc}) is read.

  From Mathew Robinson:
    - Improved threading performance by ensuring NodeInfo is shared
      across threads. Results in ~13% improvement for parallel builds
      (-j# > 1) with many shared nodes.
    - Improve performance of Entry.disambiguate() by making check for
      most common case first, preventing unnecessary IO.
    - Improved DAG walk performance by reducing unnecessary work when
      there are no un-visited children.

  From Mats Wichmann
    - Replace instances of string find method with "in" checks where
      the index from find() was not used.
    - CmdStringHolder fix from issue #3428
    - Turn previously deprecated debug options into failures:
      --debug=tree, --debug=dtree, --debug=stree, --debug=nomemoizer.
    - Experimental New Feature: Enable caching MSVC configuration
      If SCONS_CACHE_MSVC_CONFIG shell environment variable is set,
      SCons will cache the results of past calls to vcvarsall.bat to
      a file; integrates with existing memoizing of such vars.
      On vs2019 saves 5+ seconds per SCons invocation, which really
      helps test suite runs.
    - Remove deprecated SourceSignatures, TargetSignatures
    - Remove deprecated Builder keywords: overrides and scanner
    - Remove deprecated env.Copy
    - Remove deprecated BuildDir plus SConscript keyword build_dir
    - A number of documentation improvements.


RELEASE 3.1.1 - Mon, 07 Aug 2019 20:09:12 -0500

  From William Deegan:
    - Remove obsoleted references to DeciderNeedsNode which could cause crash when using --debug=explain

  From Jason Kenny
    - Add Fix and test for crash in 3.1.0 when using Decider('MD5-timestamp') and --debug=explain

  From Ben Reed:
    - Added -fmerge-all-constants to flags that get included in both CCFLAGS and LINKFLAGS.

  From Mathew Robinson:
    - Fix issue #3415 - Update remaining usages of EnvironmentError to SConsEnvironmentError
      this patch fixes issues introduced in 3.1.0 where any of the
      following would cause SCons to error and exit:
        - CacheDir not write-able
        - JSON encoding errors for CacheDir config
        - JSON decoding errors for CacheDir config


RELEASE 3.1.0 - Mon, 20 Jul 2019 16:59:23 -0700

  From Joseph Brill:
    - Code to supply correct version-specifier argument to vswhere for
      VS version selection.

  From William Deegan:
    - Enhanced --debug=explain output. Now the separate components of the dependency list are split up
      as follows:

      scons: rebuilding `file3' because:
           the dependency order changed:
           ->Sources
           Old:xxx	New:zzz
           Old:yyy	New:yyy
           Old:zzz	New:xxx
           ->Depends
           ->Implicit
           Old:/usr/bin/python	New:/usr/bin/python
    - Fix Issue #3350 - SCons Exception EnvironmentError is conflicting with Python's EnvironmentError.
    - Fix spurious rebuilds on second build for cases where builder has > 1 target and the source file
      is generated. This was causing the > 1th target to not have it's implicit list cleared when the source
      file was actually built, leaving an implicit list similar to follows for 2nd and higher target
              ['/usr/bin/python', 'xxx', 'yyy', 'zzz']
      This was getting persisted to SConsign and on rebuild it would be corrected to be similar to this
              ['zzz', 'yyy', 'xxx', '/usr/bin/python']
      Which would trigger a rebuild because the order changed.
      The fix involved added logic to mark all shared targets as peers and then ensure they're implicit
      list is all cleared together.
    - Fix Issue #3349 - SCons Exception EnvironmentError is conflicting with Python's EnvironmentError.
      Renamed to SConsEnvironmentError
    - Fix Issue #3350 - mslink failing when too many objects.  This is resolved by adding TEMPFILEARGJOIN variable
      which specifies what character to join all the argements output into the tempfile. The default remains a space
      when mslink, msvc, or mslib tools are loaded they change the TEMPFILEARGJOIN to be a line separator (\r\n on win32)
    - Fix performance degradation for MD5-timestamp decider.  NOTE: This changes the Decider() function arguments.
      From:
          def my_decider(dependency, target, prev_ni):
      To:
          def my_decider(dependency, target, prev_ni, repo_node):
      Where repo_node is the repository (or other) node to use to check if the node is out of date instead of dependency.

  From Peter Diener:
    - Additional fix to issue #3135 - Also handle 'pure' and 'elemental' type bound procedures
    - Fix issue #3135 - Handle Fortran submodules and type bound procedures

  From Adam Gross:
    - Upgraded and improved Visual Studio solution/project generation code using the MSVSProject builder.
      - Added support for Visual Studio 2017 and 2019.
      - Added support for the following per-variant parameters to the builder:
        - cpppaths: Provides per-variant include paths.
        - cppdefines: Provides per-variant preprocessor definitions.

  From Michael Hartmann:
    - Fix handling of Visual Studio Compilers to properly reject any unknown HOST_PLATFORM or TARGET_PLATFORM

  From Bert Huijben:
    - Added support for Visual Studio 2019 toolset.

  From Mathew Robinson:
    - Update cache debug output to include cache hit rate.
    - No longer unintentionally hide exceptions in Action.py
    - Allow builders and pseudo-builders to inherit from OverrideEnvironments

  From Leonard de Ruijter:
    - Add logic to derive correct version argument to vswhere

  From Lukas Schrangl:
    - Enable LaTeX scanner to find more than one include per line

  From Mats Wichmann:
    - scons-time takes more care closing files and uses safer mkdtemp to avoid
      possible races on multi-job runs.
    - Use importlib to dynamically load tool and platform modules instead of imp module
    - sconsign: default to .sconsign.dblite if no filename is specified.
      Be more informative in case of unsupported pickle protocol (py2 only).
    - Fix issue #3336 - on Windows, paths were being added to PATH even if
      tools were not found in those paths.
    - More fixes for newer Java versions (since 9): handle new jdk directory
      naming (jdk-X.Y instead of jdkX.Y) on Windows; handle two-digit major
      version. Docstrings improved.
    - Fixups for pylint: exception types, redefined functions,
      globals, etc.  Some old code removed to resolve issues (hashlib is
      always present on modern Pythons; no longer need the code for
      2.5-and-earlier optparse). cmp is not a builtin function in Py3,
      drop one (unused) use; replace one.  Fix another instance of
      renaming to SConsEnvironmentError. Trailing whitespace.
      Consistently use not is/in (if not x is y -> if x is not y).
    - Add a PY3-only function for setting up the cachedir that should be less
      prone to races. Add a hack to the PY2 version (from Issue #3351) to
      be less prone to a race in the check for old-style cache.
    - Fix coding error in docbook tool only exercised when using python lxml
    - Recognize two additional GNU compiler header directory options in
      ParseFlags: -iquote and -idirafter.
    - Fix more re patterns that contain \ but not specified as raw strings
      (affects scanners for D, LaTeX, swig)


RELEASE 3.0.5 - Mon, 26 Mar 2019 15:04:42 -0700

  From William Deegan:

    - Fix Issue #3283 - Handle using --config=force in combination with Decider('MD5-timestamp').
      3.0.2 in fix for issue #2980 added that deciders can throw DeciderNeedsNode exception.
      The Configure logic directly calls the decider when using --config=force but wasn't handling
      that exception.  This would yield minimally configure tests using TryLink() not running and
      leaving TypeError Nonetype exception in config.log
    - Fix Issue #3303 - Handle --config=force overwriting the Environment passed into Configure()'s
      Decider and not clearing it when the configure context is completed.
    - Add default paths for yacc tool on windows to include cygwin, mingw, and chocolatey
    - Fix issue #2799 - Fix mingw tool to respect SHCCCOMSTR, SHLINKCOMSTR and LDMODULECOMSTR
    - Fix Issue #3329 - Add support for MS SDK V10.0A (which is commonly installed with VS2017)
    - Fix Issue #3333 - Add support for finding vswhere under 32 bit windows installs.

  From Maciej Kumorek:
    - Update the MSVC tool to include the nologo flag by default in RCFLAGS

From Daniel Moody:
    - Change the default for AppendENVPath to delete_existing=0, so path
      order will not be changed, unless explicitly set (Issue #3276)
    - Fixed bug which threw error when running SCons on windows system with no MSVC installed.
    - Update link tool to convert target to node before accessing node member
    - Update mingw tool to remove MSVC like nologo CCFLAG
    - Add default paths for lex tool on windows to include cygwin, mingw, and chocolatey
    - Add lex construction variable LEXUNISTD for turning off unix headers on windows
    - Update lex tool to use win_flex on windows if available

  From Mats Wichmann:
    - Quiet open file ResourceWarnings on Python >= 3.6 caused by
      not using a context manager around Popen.stdout
    - Add the textfile tool to the default tool list
    - Fix syntax on is/is not clauses: should not use with a literal
    - Properly retrieve exit code when catching SystemExit
    - scons-time now uses context managers around file opens
    - Fix regex patterns that were not specified as raw strings

  From Bernhard M. Wiedemann:
    - Do not store build host+user name if reproducible builds are wanted


RELEASE 3.0.4 - Mon, 20 Jan 2019 22:49:27 +0000

  From Mats Wichmann:
    - Improve finding of Microsoft compiler: add a 'products' wildcard
      in case 2017 Build Tools only is installed as it is considered a separate
      product from the default Visual Studio
    - Add TEMPFILESUFFIX to allow a customizable filename extension, as
      described in the patch attached to issue #2431.
    - scons.py and sconsign.py stopped working if script called as a symlink
      to location in scons-local location.
    - Fix issue running scons using a symlink to scons.py in an scons-local dir
    - Doc updates around Default(), and the various *TARGETS variables.

  From Daniel Moody:
    - Improved support for VC14.1 and Visual Studio 2017, as well as arm and arm64 targets.
      Issues #3268 & Issue #3222
    - Initial support for ARM targets with Visual Studio 2017 - Issue #3182 (You must set TARGET_ARCH for this to work)
    - Update TempFileMunge class to use PRINT_CMD_LINE_FUNC

  From Tobias Herzog
    - Enhance cpp scanner regex logic to detect if/elif expressions without whitespaces but
      parenthesis like "#if(defined FOO)" or "#elif!(BAR)" correctly.


RELEASE 3.0.3 - Mon, 07 Jan 2019 20:05:22 -0400
  NOTE: 3.0.2 release was dropped because there was a packaging bug. Please consider all 3.0.2
        content.

  From William Deegan:
    - Fixes to packaging logic.  Ensuring the SCons.Tool.clangCommon module is added
      to the release packages.
    - Modify scons.bat script to check for scons python script without .py extension if no file
      scons.py exists. This enables an all platform wheel to work.

  From Mats Wichmann:
    - Update doc examples to work with Python 3.5+:  map() now returns an iterable instead of a list.


RELEASE 3.0.2 - Mon, 31 Dec 2018 16:00:12 -0700

  From Bernard Blackham:
    - Fixed handling of side-effects in task master (fixes #3013).

  From William Deegan:
    - Remove long deprecated SCons.Options code and tests.  This removes BoolOption,EnumOption,
      ListOption,PackageOption, and PathOption which have been replaced by *Variable() many years ago.
    - Re-Enable parallel SCons (-j) when running via Pypy
    - Move SCons test framework files to testing/framework and remove all references to QMtest.
      QMTest has not been used by SCons for some time now.
    - Updated logic for mingw and clang on win32 to search default tool install paths if not
      found in normal SCons PATH.  If the user specifies PATH or tool specific paths they
      will be used and the default paths below will be ignored.
      - Default path for clang/clangxx : C:\Program Files\LLVM\bin
      - Default path for mingw         : C:\MinGW\bin and/or  C:\mingw-w64\*\mingw64\bin
      - Key program to locate mingw    : mingw32-make (as the gcc with mingw prefix has no fixed name)
    - Fixed issue causing stack trace when python Action function contains a unicode string when being
      run with Python 2.7
    - Add alternate path to QT install for Centos in qt tool: /usr/lib64/qt-3.3/bin
    - Fix Java tools to search reasonable default paths for Win32, Linux, macOS.  Add required paths
      for swig and java native interface to JAVAINCLUDES.  You should add these to your CPPPATH if you need
      to compile with them.  This handles spaces in paths in default Java paths on windows.
    - Added more java paths to match install for Centos 7 of openjdk
    - Fix new logic which populates JAVAINCLUDES to handle the case where javac is not found.
    - Fix GH Issue #2580 - # in FRAMEWORKPATH doesn't get properly expanded. The # is left in the
      command line.
    - Fix issue #2980 with credit to Piotr Bartosik (and William Blevins).  This is an issue where using
      TimeStamp-MD5 Decider and CacheDir can yield incorrect md5's being written into the .sconsign.
      The difference between Piotr Bartosik's patch and the current code is that the more complicated
      creation of file to csig map is only done when the count of children for the current node doesn't
      match the previous count which is loaded from the sconsign.
    - Fix issue # 3106 MSVC if using MSVC_BATCH and target dir had a space would fail due to quirk in
      MSVC's handling of escaped targetdirs when batch compiling.
    - Fix GH Issue #3141 unicode string in a TryAction() with python 2.7 crashes.
    - Fix GH Issue #3212 - Use of Py3 and CacheDir + Configure's TryCompile (or likely and Python Value Nodes)
      yielded trying to combine strings and bytes which threw exception.
    - Fix GH Issue #3225 SCons.Util.Flatten() doesn't handle MappingView's produced by dictionary as return
      values from dict().{items(), keys(), values()}.
    - Fix GH Issue #3241 - Properly support versioned shared libraries for MacOS.  We've also introduced two
      new env variables APPLELINK_CURRENT_VERSION and APPLELINK_COMPATIBILITY_VERSION which will specify
      what is passed to the linkers -current_version and -compatibility_version flags.  If not specified
      they will be derived from SHLIBVERSION as such:
      - APPLELINK_CURRENT_VERSION = SHLIBVERSION
      - APPLELINK_COMPATIBILITY_VERSION = all but the last digit in SHLIBVERSION with .0 appended.
      Note that the values of the above will be validated. Valid format for either APPLELINK variable is
      X[.Y[.Z]] where 0 <= X <= 65535, 0 <= Y <= 255, 0 <= Z <= 255.
      The new variables have been added to the documents and should show up in user guide and manpage.
    - Fix GH Issue #3136 no longer wrap io.{BufferedReader,BufferedWriter,BufferedRWPair,BufferedRandom,TextIOWrapper
      with logic to set HANDLE_FLAG_INHERIT flag on the file handle.  Python 3.4+ automatically sets this according
      to Python docs: https://docs.python.org/3/library/os.html#fd-inheritance

  From Ray Donnelly:
    - Fix the PATH created by scons.bat (and other .bat files) to provide a normalized
      PATH.  Some pythons in the 3.6 series are no longer able to handle paths which
      have ".." in them and end up crashing.  This is done by cd'ing into the directory
      we want to add to the path and then using %CD% to give us the normalized directory
      See bug filed under Python 3.6: https://bugs.python.org/issue32457.
      Note: On Win32 PATH's which have not been normalized may cause undefined behavior
      by other executables being run by SCons (or any subprocesses of executables being run by SCons).
      Resolving this issue should eliminate that possibility going forward.

  From Andrew Featherstone
    - Removed unused --warn options from the man page and source code.

  From Arda Fu
    - Fix cpp scanner regex logic to treat ifndef for py3.5+. Previously it was
      not properly differentiating between if, ifdef, and ifndef.

  From Philipp Maierhöfer
    - Added a __hash__ method to the class Scons.Subst.Literal. Required when substituting Literal
      objects when SCons runs with Python 3.
    - Added missing FORTRANMODDIRPREFIX to the gfortran tool.

  From Matthew Marinets:
    - Fixed an issue that caused the Java emitter to incorrectly parse arguments to constructors that
      implemented a class.

  From Fredrik Medley:
    - Fix exception when printing of EnviromentError messages.
      Specifically, this fixes error reporting of the race condition when
      initializing the cache which error previously was hidden.

  From Daniel Moody:
    - Updated Jar builder to handle nodes and directories better
    - Updated Jar builder to flatten source list which could contain embedded lists
    - Removed some magic numbers from jar.py on behalf of Mats Wichmann (mats@linux.com)
    - Set the pickling protocal back to highest which was causing issues
      with variant dir tests. This will cause issues if reading sconsigns
      pickled with the previous lower protocal.
    - Updated swig to setup default paths for windows
    - Updated gettext tools to setup default paths for windows with Cygwin/MinGW setups
    - Add common location for default paths for cygwin and mingw in Platform modules
    - Updated YACC tool to work on windows with Cygwin/MinGW setups
    - Set the pickling protocal back to highest which was causing issues
      with variant dir tests. This will cause issues if reading sconsigns
      pickled with the previous lower protocal.
    - Updated FS.py to handle removal of splitunc function from python 3.7
    - Updated the vc.py to ignore MSVS versions where not compiler could be found

  From Gary Oberbrunner:
    - Fix bug when Installing multiple subdirs outside the source tree
    - fix to_str to handle None without raising exception
    - Fix -jN for python 3.7

  From Jonathon Reinhart:
    - Replace all instances of `int main()` in C code with `int main(void)`.
      Specifically, this fixes the test cases use by Configure.CheckCC() which
      would fail when using -Wstrict-prototypes.

  From Zachary Tessler:
    - Fix calculation of signatures for FunctionActions that contain list (or set,...)
      comprehensions whose expressions involve constant literals. Those constants had
      been ignored in signatures, so changing them did not cause targets to be rebuilt.

  From Paweł Tomulik:
    - In the testing framework, module TestCommon, fixed must_contain(),
      must_not_contain(), and related methods of TestCommon class to work with
      substrings located at zero offset.
    - Added virtualenv support. A new function Virtualenv() determines whether
      SCons runs in a virtualenv. The search PATH may also be extended to
      prefer executables from the current virtualenv over the ones provided by
      base environment. New option --enable-virtualenv provided to import some
      virtualenv-related variables to SCons and extend every env['ENV']['PATH']
      automatically. New option --ignore-virtualenv disables this. Two
      environment variables, SCONS_ENABLE_VIRTUALENV and
      SCONS_IGNORE_VIRTUALENV are supported for the same purpose.

  From Richard West:
    - Add SConstruct.py, Sconstruct.py, sconstruct.py to the search path for the root SConstruct file.
      Allows easier debugging within Visual Studio
    - Change setup.py to change the install directory (via  pip, or setup.py install) from scons-#.#.#
      to scons (Yielding <pythondir>/lib/scons/SCons/ instead of <pythondir>/lib/scons/SCons-#.#.#/).
      This changes SCons to better comply with normal Python installation practices.

  From Mats Wichmann:
    - Recognize new java 9, 10, 11 (as 9.0 and 10.0, 11.0)
    - Updated manpage scons.xml to fix a nested list problem
    - Updated doc terminiology: use prepend instead of append as appropriate
    - XML validity fixes from SConstruct.py change
    - Update wiki links to new github location
    - Update bug links to new github location
    - Make it easier for SConscript() call to fail on missing script.
      It was possible to call SCons.Warnings.warningAsException
      (not documented as a user API) to make all warnings fail. Now
      SConscript can take an optional must_exist flag which if true fails
      if the script does not exist.  Not failing on missing script is
      now considered deprecated, and the first instance will print a
      deprecation message.  It is now also possible to flip the scons
      behavior (which still defaults to warn, not fail) by calling
      SCons.Script.set_missing_sconscript_error, which is also not a
      documented interface at the moment.
    - Convert TestCmd.read to use with statement on open (quiets 17 py3 warnings)
    - Quiet py3 warning in UtilTests.py
    - Fix tests specifying octal constants for py3
    - Fix must_contain tests for py3
    - RPM package generation:
       - Fix supplying a build architecture
       - Disable auto debug package generation on certain rpmbuild versions
       - Adjust some tests to only supply build-id file on certain rpmbuild versions
       - Tests now use a file fixture for the repeated (trivial) main.c program.
       - Document and comment cleanup.
       - Added new Environment Value X_RPM_EXTRADEFS to supply custom settings
         to the specfile without adding specific logic for each one to scons.
    - The test for Python.h needed by swig tests is moved to get_python_platform
      so it does not have to be repeated in every test; picks up one failure
      which did not make the (previously needed) check. Windows version
      of get_python_platform needed some rework in case running in virtualenv.
    - If test opens os.devnull, register with atexit so file opens do not leak.
    - Fix bugs in Win32 process spawn logic to handle OSError exception correctly.
    - Use time.perf_counter instead of time.clock if it exists.
      time.clock deprecated since py3.3, due to remove in 3.8. deprecation
      warnings from py3.7 were failing a bunch of tests on Windows since they
      mess up expected stderr.
    - Prefer Py3's inspect.getfullargspec over deprecated inspect.getargspec.
      Switched to "new" (standard in Py2.7) usage of receiving a namedtuple -
      we were unpacking to a four-tuple, two of the items of which were unused;
      getfullargspec returns a named tuple with seven elements so it is a
      cleaner drop-in replacement using the namedtuple.
    - Updated the test-framework.rst documentation.
    - Remove obsoleted internal implementaiton of OrderedDict.
    - Test for tar packaging fixups
    - Stop using deprecated unittest asserts
    - messages in strip-install-dir test now os-neutral
    - Add xz compression format to packaging choices.
    - Syntax cleanups - trailing blanks, use "is" to compare with None, etc.
      Three uses of variables not defined are changed.
    - Some script changes in trying to find scons engine
    - Update (pep8) configure-cache script, add a --show option.
    - Fix for a couple of "what if tool not found" exceptions in framework.
    - Add Textfile/Substfile to default environment. (issue #3147)
    - sconsign: a couple of python3 fixes; be more tolerant of implicit
      entries which have no signatures; minor PEP8 changes.
    - Fix a couple of type mistakes (list-> string, filter type -> list)
    - Fix a couple of type mistakes in packaging tools: list-> string in msi,
      filter type -> list in ipk

  From Bernhard M. Wiedemann:
    - Update SCons' internal scons build logic to allow overriding build date
      with SOURCE_DATE_EPOCH for SCons itself.
    - Change the datestamps in SCons' docs and embedded in code use ISO 8601 format and UTC

  From Hao Wu
    - Typo in customized decider example in user guide
    - Replace usage of unittest.TestSuite with unittest.main() (fix #3113)

RELEASE 3.0.1 - Mon, 12 Nov 2017 15:31:33 -0700

  From Daniel Moody:
    - Jar can take multiple targets, and will make a duplicate jar from the sources for each target
    - Added some warnings in case the Jar builder makes an implicit target
    - Added Jar method and changed jar build to be more specific. Jar method will take in
      directories or classes as source. Added more tests to JAR to ensure the jar was
      packaged with the correct compiled class files.
    - Added a No result test case to handle bug which seems unrelated to java in the
      swig-dependencies.py test, more info here: http://scons.tigris.org/issues/show_bug.cgi?id=2907
    - Added a travis script to test on ubuntu trusty now that the project is on github
      so that Continuus Integration tests can be run automatically. It tests most case and considers
      no result a pass as well. Improving this script can install more dependincies allowing for more
      tests to be run.

  From Daniel Moody:
    - Updated the Jar Builder tool in Tool/__init__.py so that is doesn't force class files as
      sources, allowing directories to be passed, which was causing test/Java/JAR.py to fail.

  From William Deegan:
    - Fix issue where code in utility routine to_String_for_subst() had code whose result was never
      properly returned.
      (Found by: James Rinkevich https://pairlist4.pair.net/pipermail/scons-users/2017-October/006358.html )
    - Fixed Variables.GenerateHelpText() to now use the sort parameter. Due to incorrect 2to3 fixer changes
      8 years ago it was being used as a boolean parameter.  Now you can specify sort to be a callable, or boolean
      value. (True = normal sort). Manpage also updated.
    - Fixed Tool loading logic from exploding sys.path with many site_scons/site_tools prepended on py3.
    - Added additional output with time to process each SConscript file when using --debug=time.

  From Thomas Berg:
    - Fixed a regression in scons-3.0.0 where "from __future__ import print_function" was imposed
      on the scope where SConstruct is executed, breaking existing builds using PY 2.7.

  From William Deegan:
    - Fix broken subst logic where a string with "$$(abc)" was being treated as "$(abc) and the
      logic for removing the signature escapes was then failing because there was no closing "$)".
      This was introduced by a pull request to allow recursive variable evaluations to yield a string
      such as "$( $( some stuff $) $)".

  From Zachary Tessler:
    - Fix incorrect warning for repeated identical builder calls that use overrides


RELEASE 3.0.0 - Mon, 18 Sep 2017 08:32:04 -0700

NOTE: This is a major release.  You should expect that some targets may rebuild when upgrading.
Significant changes in some python action signatures. Also switching between PY 2.7 and PY 3.5, 3.6
will cause rebuilds.


  From William Blevins:
    - Updated D language scanner support to latest: 2.071.1. (PR #1924)
      https://dlang.org/spec/module.html accessed 11 August 2016
      - Enhancements:
        - Added support for selective imports: "import A : B, C;" -> A
        - Added support for renamed imports. "import B = A;" -> A
        - Supports valid combinations: "import A, B, CCC = C, DDD = D : EEE = FFF;" -> A, B, C, D
      - Notes:
        - May find new (previously missed) Dlang dependencies.
        - May cause rebuild after upgrade due to dependency changes.
    - Updated Fortran-related tests to pass under GCC 5/6.
    - Fixed SCons.Tool.Packaging.rpm.package source nondeterminism across builds.

  From William Deegan:
    - Removed deprecated tools CVS, Perforce, BitKeeper, RCS, SCCS, Subversion.
    - Removed deprecated module SCons.Sig
    - Added prioritized list of xsltproc tools to docbook. The order will now be as
      follows: xsltproc, saxon, saxon-xslt, xalan  (with first being highest priority, first
      tool found is used)
    - Fixed MSVSProject example code (http://scons.tigris.org/issues/show_bug.cgi?id=2979)
    - Defined MS SDK 10.0 and Changed VS 2015 to use SDK 10.0
    - Changes to Action Function and Action Class signiture creation.  NOTE: This will cause rebuilds
      for many builds when upgrading to SCons 3.0
    - Fixed Bug #3027 - "Cross Compiling issue: cannot override ranlib"
    - Fixed Bug #3020 - "Download link in user guide wrong. python setup.py install --version-lib broken"
    - Fixed Bug #2486 - Added SetOption('silent',True) - Previously this value was not allowed to be set.
    - Fixed Bug #3040 - Non-unicode character in CHANGES.txt
    - Fixed Bug #2622 - AlwaysBuild + MSVC regression.
    - Fixed Bug #3025 - (Credit to Florian : User flow86 on tigris) - Fix typo JAVACLASSSUFIX should have been
                        JAVACLASSSUFFIX


  From Ibrahim Esmat:
    - Added the capability to build Windows Store Compatible libraries that can be used
      with Universal Windows Platform (UWP) Apps and published to the store

  From Daniel Holth:
    - Add basic support for PyPy (by deleting __slots__ from Node with a
      metaclass on PyPy); wrap most-used open() calls in 'with' statements to
      avoid too many open files.
    - Add __main__.py for `python -m SCons` in case it is on PYTHONPATH.
    - Always use highest available pickle protocol for efficiency.
    - Remove unused command line fallback for the zip tool.

  From Gaurav Juvekar:
    - Fix issue #2832: Expand construction variables in 'chdir' argument of builders. (PR #463)
    - Fix issue #2910: Make --tree=all handle Unicode. (PR #427)
    - Fix issue #2788: Fix typo in documentation example for sconf. (PR #388)

  From Alexey Klimkin:
    - Use memoization to optimize PATH evaluation across all dependencies per
      node. (PR #345)
    - Use set() where it is applicable (PR #344)

  From M. Limber:
    - Fixed msvs.py for Visual Studio Express editions that would report
      "Error  : ValueError: invalid literal for float(): 10.0Exp".

  From Rick Lupton:
    - Update LaTeX scanner to understand \import and related commands

  From Steve Robinson:
    - Add support for Visual Studio 2017.  This support requires vswhere.exe a helper
      tool installed with newer installs of 2017. SCons expects it to be located at
      "C:\Program Files (x86)\Microsoft Visual Studio\Installer\vswhere.exe"
      It can be downloaded separately at
      https://github.com/Microsoft/vswhere

  From Tom Tanner:
    - Allow nested $( ... $) sections

  From Paweł Tomulik:
    - Fixed the issue with LDMODULEVERSIONFLAGS reported by Tim Jenness
      (https://pairlist4.pair.net/pipermail/scons-users/2016-May/004893.html).
      An error was causing "-Wl,Bsymbolic" being added to linker's command-line
      even when there was no specified value in LDMODULEVERSION and thus no
      need for the flags to be specified.
    - Added LoadableModule to the list of global functions (DefaultEnvironment
      builders).

  From Manish Vachharajani:
    - Update debian rules, compat, and control to not use features
      deprecated or obsolete in later versions of debhelpers
    - Update python version to 2.7 in debian/control

  From Richard Viney:
    - Fixed PCHPDBFLAGS causing a deprecation warning on MSVC v8 and later when
      using PCHs and PDBs together.


  From Richard West:
    - Added nested / namespace tool support
    - Added a small fix to the python3 tool loader when loading a tool as a package
    - Added additional documentation to the user manual on using toolpaths with the environment
      This includes the use of sys.path to search for tools installed via pip or package managers
    - Added support for a PyPackageDir function for use with the toolpath

  From Russel Winder:
    - Reordered the default D tools from "dmd, gdc, ldc" to "dmd, ldc, gdc".
    - Add a ProgramAllAtOnce builder to the dmd, ldc, and gdc tools. (PR #448)
    - Remove a file name exception for very old Fedora LDC installation.
    - gdc can now handle building shared objects (tested for version 6.3.0).
    - Remove establishing the SharedLibrary builder in the dmd, ldc, and gdc
      tools, must now include the ar tool to get this builder as is required for
      other compiler tools.
    - Add clang and clang++ tools based on Paweł Tomulik's work.

RELEASE 2.5.1 - Mon, 03 Nov 2016 13:37:42 -0400

  From William Deegan:
    - Add scons-configure-cache.py to packaging. It was omitted

  From Alexey Klimkin:
    - Use memoization to optimize PATH evaluation across all dependencies per
      node. (PR #345)

RELEASE 2.5.0 - Mon, 09 Apr 2016 11:27:42 -0700

  From Dirk Baechle:
    - Removed a lot of compatibility methods and workarounds
      for Python versions < 2.7, in order to prepare the work
      towards a combined 2.7/3.x version. (PR #284)
      Also fixed the default arguments for the print_tree and
      render_tree methods. (PR #284, too)

  From William Blevins:
    - Added support for cross-language dependency scanning;
      SCons now respects scanner keys for implicit dependencies.
      - Notes for SCons users with heterogeneous systems.
        - May find new (previously missed) dependencies.
        - May cause rebuild after upgrade due to dependency changes.
        - May find new dependency errors (EG. cycles).
          - Discovered in some of the SCons QT tests.
    - Resolved missing cross-language dependencies for
      SWIG bindings (fixes #2264).
    - Corrected typo in User Guide for Scanner keyword. (PR #2959)
    - Install builder interacts with scanner found in SCANNERS differently.
      - Previous: Install builder recursively scanned implicit dependencies
        for scanners from SCANNER, but not for built-in (default) scanners.
      - Current: Install builder will not scan for implicit dependencies via
        either scanner source. This optimizes some Install builder behavior
        and brings orthogonality to Install builder scanning behavior.

  From William Deegan:
    - Add better messaging when two environments have
      different actions for the same target (Bug #2024)
    - Fix issue only with MSVC and Always build where targets
      marked AlwaysBuild wouldn't make it into CHANGED_SOURCES
      and thus yield an empty compile command line. (Bug #2622)
    - Fix posix platform escaping logic to properly handle paths
      with parens in them "()".  (Bug #2225)

  From Jakub Pola:
    - Intel Compiler 2016 (Linux/Mac) update for tool directories.

  From Adarsh Sanjeev:
    - Fix for issue #2494: Added string support for Chmod function.

  From Tom Tanner:
    - change cache to use 2 character subdirectories, rather than one character,
      so as not to give huge directories for large caches, a situation which
      causes issues for NFS.
      For existing caches, you will need to run the scons-configure-cache.py
      script to update them to the new format. You will get a warning every time
      you build until you co this.
    - Fix a bunch of unit tests on windows

RELEASE 2.4.1 - Mon, 07 Nov 2015 10:37:21 -0700

  From Arfrever Frehtes Taifersar Arahesis:
    - Fix for Bug # 2791 - Setup.py fails unnecessarily under Jython.

  From Dirk Baechle:
    - Fixed license of SVG titlepage files in the context of Debian
      packaging, such that they allow for commercial use too (#2985).

  From William Blevins:
    - InstallVersionedLib now available in the DefaultEnvironment context.
    - Improves orthogonality of use cases between different Install functions.

  From Carnë Draug:
    - Added new configure check, CheckProg, to check for
      existence of a program.

  From Andrew Featherstone:
    - Fix for issue #2840 - Fix for two environments specifying same target with different
      actions not throwing hard error. Instead SCons was incorrectly issuing a warning
      and continuing.

  From Hiroaki Itoh :
    - Add support `Microsoft Visual C++ Compiler for Python 2.7'
      Compiler can be obtained at: https://www.microsoft.com/en-us/download/details.aspx?id=44266

  From Florian Miedniak:
    - Fixed tigris issue #3011: Glob() excludes didn't work when used with VariantDir(duplicate=0)

  From William Roberts:
    - Fix bug 2831 and allow Help() text to be appended to AddOption() help.

  From Paweł Tomulik:
    - Reimplemented versioning for shared libraries, with the following effects
    - Fixed tigris issues #3001, #3006.
    - Fixed several other issues not reported to tigris, including:
      issues with versioned libraries in subdirectories with tricky names,
      issues with versioned libraries and variant directories,
      issue with soname not being injected to library when using D linkers,
    - Switched to direct symlinks instead of daisy-chained ones -- soname and
      development symlinks point directly to the versioned shared library now),
      for rationale see:
      https://www.debian.org/doc/debian-policy/ch-sharedlibs.html
      https://fedoraproject.org/wiki/Packaging:Guidelines#Devel_Packages
      https://bitbucket.org/scons/scons/pull-requests/247/new-versioned-libraries-gnulink-cyglink/diff#comment-10063929
    - New construction variables to allow override default behavior: SONAME,
      SHLIBVERSIONFLAGS, _SHLIBVERSIONFLAGS, SHLIBNOVERSIONSYMLINKS,
      LDMODULEVERSION, LDMODULEVERSIONFLAGS, _LDMODULEVERSIONFLAGS,
      LDMODULENOVERSIONSYMLINKS.
    - Changed logic used to configure the versioning machinery from
      platform-centric to linker-oriented.
    - The SHLIBVERSION/LDMODULEVERSION variables are no longer validated by
      SCons (more freedom to users).
    - InstallVersionedLib() doesn't use SHLIBVERSION anymore.
    - Enchanced docs for the library versioning stuff.
    - New tests for versioned libraries.
    - Library versioning is currently implemented for the following linker
      tools: 'cyglink', 'gnulink', 'sunlink'.
    - Fix to swig tool - pick-up 'swig', 'swig3.0' and 'swig2.0' (in order).
    - Fix to swig tool - respect env['SWIG'] provided by user.



RELEASE 2.4.0 - Mon, 21 Sep 2015 08:56:00 -0700

  From Dirk Baechle:
    - Switched several core classes to use "slots", to
      reduce the overall memory consumption in large
      projects (fixes #2180, #2178, #2198)
    - Memoizer counting uses decorators now, instead of
      the old metaclasses approach.

  From Andrew Featherstone
    - Fixed typo in SWIGPATH description

RELEASE 2.3.6 - Mon, 31 Jul 2015 14:35:03 -0700

  From Rob Smith:
    - Added support for Visual Studio 2015

RELEASE 2.3.5 - Mon, 17 Jun 2015 21:07:32 -0700

  From Stephen Pollard:
    - Documentation fixes for libraries.xml and
      builders-writing.xml (#2989 and #2990)

  From William Deegan:
    - Extended docs for InstallVersionedLib/SharedLibrary,
      and added SKIP_WIN_PACKAGES argument to build script
      bootstrap.py (PR #230, #3002).

  From William Blevins:
    - Fixed symlink support (PR #227, #2395).
    - Updated debug-count test case (PR #229).

  From Alexey Klimkin:
    - Fixed incomplete LIBS flattening and substitution in
      Program scanner(PR #205, #2954).

  From Dirk Baechle:
    - Added new method rentry_exists_on_disk to Node.FS (PR #193).

  From Russel Winder:
    - Fixed several D tests under the different OS.
    - Add support for f08 file extensions for Fortran 2008 code.

  From Anatoly Techtonik:
    - Show --config choices if no argument is specified (PR #202).
    - Fixed build crash when XML toolchain isn't installed, and
      activated compression for ZIP archives.

  From Alexandre Feblot:
    - Fix for VersionedSharedLibrary under 'sunos' platform.
    - Fixed dll link with precompiled headers on MSVC 2012
    - Added an 'exclude' parameter to Glob()

  From Laurent Marchelli:
    - Support for multiple cmdargs (one per variant) in VS project files.
    - Various improvements for TempFileMunge class.
    - Added an implementation for Visual Studio users files (PR #209).

  From Dan Pidcock:
    - Added support for the 'PlatformToolset' tag in VS project files (#2978).

  From James McCoy:
    - Added support for '-isystem' to ParseFlags.

RELEASE 2.3.4 - Mon, 27 Sep 2014 12:50:35 -0400

  From Bernhard Walle and Dirk Baechle:
    - Fixed the interactive mode, in connection with
      Configure contexts (#2971).

  From Anatoly Techtonik:
    - Fix EnsureSConsVersion warning when running packaged version

  From Russel Winder:
    - Fix D tools for building shared libraries

RELEASE 2.3.3 - Sun, 24 Aug 2014 21:08:33 -0400

  From Roland Stark:
    - Fixed false line length calculation in the TempFileMunge class (#2970).

  From Gary Oberbrunner:
    - Improve SWIG detection

  From Russel Winder:
    - Fix regression on Windows in D language update

  From Neal Becker and Stefan Zimmermann:
    - Python 3 port and compatibility

  From Anatoly Techtonik:
    - Do not fail on EnsureSConsVersion when running from checkout

  From Kendrick Boyd and Rob Managan:
    - Fixed the newglossary action to work with VariantDir (LaTeX).

  From Manuel Francisco Naranjo:
    - Added a default for the BUILDERS environment variable,
      to prevent not defined exception on a Clone().

  From Andrew Featherstone:
    - Added description of CheckTypeSize method (#1991).
    - Fixed handling of CPPDEFINE var in Append()
      for several list-dict combinations (#2900).

  From William Blevins:
    - Added test for Java derived-source dependency tree generation.
    - Added Copy Action symlink soft-copy support (#2395).
    - Various contributions to the documentation (UserGuide).

RELEASE 2.3.2

  From Dirk Baechle:
    - Update XML doc editor configuration
    - Fix: Allow varlist to be specified as list of strings for Actions (#2754)

  From veon on bitbucket:
    - Fixed handling of nested ifs in CPP scanner PreProcessor class.

  From Shane Gannon:
    - Support for Visual Studio 2013 (12.0)

  From Michael Haubenwallner:
    - Respect user's CC/CXX values; don't always overwrite in generate()
    - Delegate linker Tool.exists() to CC/CXX Tool.exists().

  From Rob Managan:
    - Updated the TeX builder to support use of the -synctex=1
      option and the files it creates.
    - Updated the TeX builder to correctly clean auxiliary files when
      the biblatex package is used.

  From Gary Oberbrunner:
    - get default RPM architecture more robustly when building RPMs

  From Amir Szekely:
    - Fixed NoClean() for multi-target builders (#2353).

  From Paweł Tomulik:
    - Fix SConf tests that write output

  From Russel Winder:
    - Revamp of the D language support. Tools for DMD, GDC and LDC provided
      and integrated with the C and C++ linking. NOTE: This is only tested
      with D v2. Support for D v1 is now deprecated.

  From Anatoly Techtonik:
    - Several improvements for running scons.py from source:
      * engine files form source directory take priority over all other
        importable versions
      * message about scons.py running from source is removed to fix tests
        that were failing because of this extra line in the output
      * error message when SCons import fails now lists lookup paths
    - Remove support for QMTest harness from runtest.py
    - Remove RPM and m4 from default tools on Windows
    - BitKeeper, CVS, Perforce, RCS, SCCS are deprecated from default
      tools and will be removed in future SCons versions to speed up
      SCons initialization (it will still be possible to use these tools
      explicitly)

  From Sye van der Veen:
    - Support for Visual Studio 12.0Exp, and fixes for earlier MSVS
      versions.


RELEASE 2.3.1

  From Andrew Featherstone:
    - Added support for EPUB output format to the DocBook tool.

  From Tom Tanner:
    - Stop leaking file handles to subprocesses by switching to using subprocess
      always.
    - Allow multiple options to be specified with --debug=a,b,c
    - Add support for a readonly cache (--cache-readonly)
    - Always print stats if requested
    - Generally try harder to print out a message on build errors
    - Adds a switch to warn on missing targets
    - Add Pseudo command to mark targets which should not exist after
      they are built.

  From Bogdan Tenea:
    - Check for 8.3 filenames on cygwin as well as win32 to make variant_dir work properly.

  From Alexandre Feblot:
    - Make sure SharedLibrary depends on all dependent libs (by depending on SHLINKCOM)

  From Stefan Sperling:
    - Fixed the setup of linker flags for a versioned SharedLibrary
      under OpenBSD (#2916).

  From Antonio Cavallo:
    - Improve error if Visual Studio bat file not found.

  From Manuel Francisco Naranjo:
    - Allow Subst.Literal string objects to be compared with each other,
      so they work better in AddUnique() and Remove().

  From David Rothenberger:
    - Added cyglink linker that uses Cygwin naming conventions for
      shared libraries and automatically generates import libraries.

  From Dirk Baechle:
    - Update bootstrap.py so it can be used from any dir, to run
      SCons from a source (non-installed) dir.
    - Count statistics of instances are now collected only when
      the --debug=count command-line option is used (#2922).
    - Added release_target_info() to File nodes, which helps to
      reduce memory consumption in clean builds and update runs
      of large projects.
    - Fixed the handling of long options in the command-line
      parsing (#2929).
    - Fixed misspelled variable in intelc.py (#2928).

  From Gary Oberbrunner:
    - Test harness: fail_test() can now print a message to help debugging.

  From Anatoly Techtonik:
    - Require rpmbuild when building SCons package.
    - Print full stack on certain errors, for debugging.
    - Improve documentation for Textfile builder.

  From William Deegan:
    - VS2012 & VS2010 Resolve initialization issues by adding path to reg.exe
      in shell used to run batch files.
    - MSVC Support fixed defaulting TARGET_ARCH to HOST_ARCH. It should be
      None if not explicitly set.
    - MSVC Fixed issue where if more than one Architectures compilers are
      detected, it would take the last one found, and not the first.

  From Philipp Kraus:
    - Added optional ZIPROOT to Zip tool.

  From Dirk Baechle:
    - Replaced old SGML-based documentation toolchain with a more modern
      approach, that also requires less external dependencies (programs and
      Python packages). Added a customized Docbook XSD for strict validation of
      all input XML files.

  From Luca Falavigna:
    - Fixed spelling errors in MAN pages (#2897).

  From Michael McDougall:
    - Fixed description of ignore_case for EnumVariable in the
      MAN page (#2774).

RELEASE 2.3.0 - Mon, 02 Mar 2013 13:22:29 -0400

  From Anatoly Techtonik:
    - Added ability to run scripts/scons.py directly from source checkout
    - Hide deprecated --debug={dtree,stree,tree} from --help output
    - Error messages from option parser now include hints about valid choices
    - Cleaned up some Python 1.5 and pre-2.3 code, so don't expect SCons
      to run on anything less than Python 2.4 anymore
    - Several fixes for runtest.py:
      * exit with an error if no tests were found
      * removed --noqmtest option - this behavior is by default
      * replaced `-o FILE --xml` combination with `--xml FILE`
      * changed `-o, --output FILE` option to capture stdout/stderr output
        from runtest.py
    - Remove os_spawnv_fix.diff patch required to enable parallel builds
      support prior to Python 2.2

  From Juan Lang:
    - Fix WiX Tool to use .wixobj rather than .wxiobj for compiler output
    - Support building with WiX releases after 2.0

  From Alexey Klimkin:
    - Fix nested LIBPATH expansion by flattening sequences in subst_path.

  From eyan on Bitbucket:
    - Print target name with command execution time with --debug=time

  From Thomas Berg and Evgeny Podjachev:
    - Fix subprocess spawning on Windows.  Work around a Windows
      bug that can crash python occasionally when using -jN. (#2449)

  From Dirk Baechle:
    - Updated test framework to support dir and file fixtures and
      added ability to test external (out-of-tree) tools (#2862).
      See doc in QMTest/test-framework.rst.
    - Fixed several errors in the test suite (Java paths, MSVS version
      detection, Tool import), additionally
      * provided MinGW command-line support for the CXX, AS and
        Fortran tests,
      * refactored the detection of the gcc version and the according
        Fortran startup library,
      * provided a new module rpmutils.py, wrapping the RPM naming rules
        for target files and further hardware-dependent info (compatibility,
        compiler flags, ...),
      * added new test methods must_exist_one_of() and
        must_not_exist_any_of() and
      * removed Aegis support from runtest.py. (#2872)

  From Gary Oberbrunner:
    - Add -jN support to runtest.py to run tests in parallel
    - Add MSVC10 and MSVC11 support to get_output low-level bat script runner.
    - Fix MSVS solution generation for VS11, and fixed tests.

  From Rob Managan:
    - Updated the TeX builder to support the \newglossary command
      in LaTeX's glossaries package and the files it creates.
    - Improve support for new versions of biblatex in the TeX builder
      so biber is called automatically if biblatex requires it.
    - Add SHLIBVERSION as an option that tells SharedLibrary to build
      a versioned shared library and create the required symlinks.
      Add builder InstallVersionedLib to create the required symlinks
      installing a versioned shared library.

RELEASE 2.2.0 - Mon, 05 Aug 2012 15:37:48 +0000

  From dubcanada on Bitbucket:
    - Fix 32-bit Visual Express C++ on 64-bit Windows (generate 32-bit code)

  From Paweł Tomulik:
    - Added gettext toolset
    - Fixed FindSourceFiles to find final sources (leaf nodes).

  From Greg Ward:
    - Allow Node objects in Java path (#2825)

  From Joshua Hughes:
    - Make Windows not redefine builtin file as un-inheritable (#2857)
    - Fix WINDOWS_INSERT_DEF on MinGW (Windows) (#2856)

  From smallbub on Bitbucket:
    - Fix LINKCOMSTR, SHLINKCOMSTR, and LDMODULECOMSTR on Windows (#2833).

  From Mortoray:
    - Make -s (silent mode) be silent about entering subdirs (#2976).
    - Fix cloning of builders when cloning environment (#2821).

  From Gary Oberbrunner:
    - Show valid Visual Studio architectures in error message
       when user passes invalid arch.

  From Alexey Petruchik:
    - Support for Microsoft Visual Studio 11 (both using it
      and generating MSVS11 solution files).

  From Alexey Klimkin:
    - Fixed the Taskmaster, curing spurious build failures in
      multi-threaded runs (#2720).

  From Dirk Baechle:
    - Improved documentation of command-line variables (#2809).
    - Fixed scons-doc.py to properly convert main XML files (#2812).

  From Rob Managan:
    - Updated the TeX builder to support LaTeX's multibib package.
    - Updated the TeX builder to support LaTeX's biblatex package.
    - Added support for using biber instead of bibtex by setting
      env['BIBTEX'] = 'biber'

  From Arve Knudsen:
    - Test for FORTRANPPFILESUFFIXES (#2129).


RELEASE 2.1.0 - Mon, 09 Sep 2011 20:54:57 -0700

  From Anton Lazarev:
    - Fix Windows resource compiler scanner to accept DOS line endings.

  From Matthias:
    - Update MSVS documents to remove note indicating that only one
      project is currently supported per solution file.

  From Grzegorz Bizoń:
    - Fix long compile lines in batch mode by using TEMPFILE
    - Fix MSVC_BATCH=False (was treating it as true)

  From Justin Gullingsrud:
    - support -std=c++0x and related CXXFLAGS in pkgconfig (ParseFlags)

  From Vincent Beffara:
    - Support -dylib_file in pkgconfig (ParseFlags)

  From Gary Oberbrunner and Sohail Somani:
    - new construction variable WINDOWS_EMBED_MANIFEST to automatically
      embed manifests in Windows EXEs and DLLs.

  From Gary Oberbrunner:
    - Fix Visual Studio project generation when CPPPATH contains Dir nodes
    - Ensure Visual Studio project is regenerated when CPPPATH or CPPDEFINES change
    - Fix unicode error when using non-ASCII filenames with Copy or Install
    - Put RPATH in LINKCOM rather than LINKFLAGS so resetting
      LINKFLAGS doesn't kill RPATH
    - Fix precompiled headers on Windows when variant dir name has spaces.
    - Adding None to an Action no longer fails (just returns original action)
    - New --debug=prepare option to show each target as it's being
      prepared, whether or not anything needs to be done for it.
    - New debug option --debug=duplicate to print a line for each
      unlink/relink (or copy) of a variant file from its source file.
    - Improve error message for EnumVariables to show legal values.
    - Fix Intel compiler to sort versions >9 correctly (esp. on Linux)
    - Fix Install() when the source and target are directories and the
      target directory exists.

  From David Garcia Garzon:
    - Fix Delete to be able to delete broken symlinks and dir
      symlinks.

  From Imran Fanaswala and Robert Lehr:
    - Handle .output file generated by bison/yacc properly. Cleaning it
      when necessary.

  From Antoine Dechaume:
    - Handle SWIG file where there is whitespace after the module name
      properly. Previously the generated files would include
      the whitespace.

  From Dmitry R.:
    - Handle Environment in case __semi_deepcopy is None

  From Benoit Belley:

    - Much improved support for Windows UNC paths (\\SERVERNAME).

  From Jean-Baptiste Lab:

    - Fix problems with appending CPPDEFINES that contain
      dictionaries, and related issues with Parse/MergeFlags and
      CPPDEFINES.

  From Allen Weeks:

    - Fix for an issue with implicit-cache with multiple targets
      when dependencies are removed on disk.

  From Evgeny Podjachev and Alexey Petruchick:

    - Support generation of Microsoft Visual Studio 2008 (9.0)
      and 2010 (10.0) project and solution files.

  From Ken Deeter:

    - Fix a problem when FS Entries which are actually Dirs have builders.

  From Luca Falavigna:

    - Support Fortran 03

  From Gary Oberbrunner:

    - Print the path to the SCons package in scons --version

  From Jean-Franï¿½ois Colson:

    - Improve Microsoft Visual Studio Solution generation, and fix
      various errors in the generated solutions especially when using
      MSVS_SCC_PROVIDER, and when generating multiple projects.  The
      construction variable MSVS_SCC_PROJECT_BASE_PATH, which never
      worked properly, is removed.  Users can use the new variable
      MSVS_SCC_CONNECTION_ROOT instead if desired.

  From Anatoly Techtonik:

    - Use subprocess in bootstrap.py instead of os.execve to avoid
      losing output control on Windows (http://bugs.python.org/issue9148)

    - Revert patch for adding SCons to App Paths, because standard cmd
      shell doesn't search there. This is confusing, because `scons` can
      be executed from explorer, but fail to start from console.

    - Fix broken installation with easy_install on Windows (issue #2051)
      SCons traditionally installed in a way that allowed to run multiple
      versions side by side. This custom logic was incompatible with
      easy_install way of doing things.

    - Use epydoc module for generating API docs in HTML if command line
      utility is not found in PATH. Actual for Windows.

  From Alexander Goomenyuk:

    - Add .sx to assembly source scanner list so .sx files
      get their header file dependencies detected.

  From Arve Knudsen:

    - Set module metadata when loading site_scons/site_init.py
      so it is treated as a proper module; __doc__, __file__ and
      __name__ now refer to the site_init.py file.

  From Russel Winder:

    - Users Guide updates explaining that Tools can be packages as
      well as python modules.

  From Gary Oberbrunner:

    - New systemwide and per-user site_scons dirs.

  From Dirk Baechle:

    - XML fixes in User's Guide.
    - Fixed the detection of 'jar' and 'rmic' during
      the initialization of the respective Tools (#2730).
    - Improved docs for custom Decider functions and
      custom Scanner objects (#2711, #2713).
    - Corrected SWIG module names for generated *.i files (#2707).

  From Joe Zuntz:

    - Fixed a case-sensitivity problem with Fortran modules.

  From Bauke Conijn:

    - Added Users Guide example for auto-generated source code

  From Steven Knight:

    - Fix explicit dependencies (Depends()) on Nodes that don't have
      attached Builders.

    - Fix use of the global Alias() function with command actions.

  From Matt Hughes:

    - Fix the ability to append to default $*FLAGS values (which are
      implemented as CLVar instances) in a copied construction environment
      without affecting the original construction environment's value.

  From Rob Managan:

    - Updated the TeX command strings to include a /D on Windows in
      case the new directory is on a different drive letter.

    - Fixed the LaTeX scanner so dependencies are found in commands that
      are broken across lines with a comment or have embedded spaces.

    - The TeX builders should now work with tex files that are generated
      by another program. Thanks to Hans-Martin von Gaudecker for
      isolating the cause of this bug.

    - Added support for INDEXSTYLE environment variable so makeindex can
      find style files.

    - Added support for the bibunits package so we call bibtex on all
      the bu*.aux files.

    - Add support of finding path information on OSX for TeX applications
      MacPorts and Fink paths need to be added by the user

  From Russel Winder:

    - Add support for DMD version 2 (the phobos2 library).

  From William Deegan:

    - Add initial support for VS/VC 2010 (express and non-express versions)
    - Remove warning for not finding MS VC/VS install.
      "scons: warning: No version of Visual Studio compiler found
        - C/C++ compilers most likely not set correctly"
    - Add support for Linux 3.0


RELEASE 2.0.1 - Mon, 15 Aug 2010 15:46:32 -0700

  From Dirk Baechle:

    - Fix XML in documentation.

  From Joe Zuntz:

    - Fixed a case-sensitivity problem with Fortran modules.

  From Bauke Conijn:

    - Added Users Guide example for auto-generated source code

  From Steven Knight:

    - Fix explicit dependencies (Depends()) on Nodes that don't have
      attached Builders.

  From Matt Hughes:

    - Fix the ability to append to default $*FLAGS values (which are
      implemented as CLVar instances) in a copied construction environment
      without affecting the original construction environment's value.

  From Rob Managan:

    - Updated the TeX command strings to include a /D on Windows in
      case the new directory is on a different drive letter.

    - Fixed the LaTeX scanner so dependencies are found in commands that
      are broken across lines with a comment or have embedded spaces.


RELEASE 2.0.0.final.0 - Mon, 14 Jun 2010 22:01:37 -0700

  From Dirk Baechle:

    - Fix XML in documentation.

  From Steven Knight:

    - Provide forward compatibility for the 'profile' module.

    - Provide forward compatibility for the 'pickle' module.

    - Provide forward compatibility for the 'io' module.

    - Provide forward compatibility for the 'queue' module.

    - Provide forward compatibility for the 'collections' module.

    - Provide forward compatibility for the 'builtins' module.

    - Provide forward compatibility for 'sys.intern()'.

    - Convert to os.walk() from of os.path.walk().

    - Remove compatibility logic no longer needed.

    - Add a '-3' option to runtest to print 3.x incompatibility warnings.

    - Convert old-style classes into new-style classes.

    - Fix "Ignoring corrupt sconsign entry" warnings when building
      in a tree with a pre-2.0 .sconsign file.

    - Fix propagation from environment of VS*COMNTOOLS to resolve issues
      initializing MSVC/MSVS/SDK issues.

    - Handle detecting Visual C++ on Python verions with upper-case
      platform architectures like 'AMD64'.

  From W. Trevor King:

    - Revisions to README.

  From Greg Noel:

    - Apply numerous Python fixers to update code to more modern idioms.
      Find where fixers should be applied to code in test strings and
      apply the fixers there, too.

    - Write a fixer to convert string functions to string methods.

    - Modify the 'dict' fixer to be less conservative.

    - Modify the 'apply' fixer to handle more cases.

    - Create a modified 'types' fixer that converts types to 2.x
      equivalents rather than 3.x equivalents.

    - Write a 'division' fixer to highlight uses of the old-style
      division operator.  Correct usage where needed.

    - Add forward compatibility for the new 'memoryview' function
      (which replaces the 'buffer' function).

    - Add forward compatibility for the 'winreg' module.

    - Remove no-longer-needed 'platform' module.

    - Run tests with the '-3' option to Python 2.6 and clear up
      various reported incompatibilities.

    - Comb out code paths specialized to Pythons older than 2.4.

    - Update deprecation warnings; most now become mandatory.

    - Start deprecation cycle for BuildDir() and build_dir.

    - Start deprecation cycle for SourceCode() and related factories

    - Fixed a problem with is_Dict() not identifying some objects derived
      from UserDict.

  From Jim Randall:

    - Document the AllowSubstExceptions() function in the User's Guide.

  From William Deegan:

    - Migrate MSVC/MSVS/SDK improvements from 1.3 branch.


RELEASE 1.3.0 - Tue, 23 Mar 2010 21:44:19 -0400

  From Steven Knight:

    - Update man page and documentation.

  From William Deegan (plus minor patch from Gary Oberbrunner):

    - Support Visual Studio 8.0 Express

RELEASE 1.2.0.d20100306 - Sat, 06 Mar 2010 16:18:33 -0800

  From Luca Falavigna:

    - Fix typos in the man page.

  From Gottfried Ganssauge:

    - Support execution when SCons is installed via easy_install.

  From Steven Knight:

    - Make the messages for Configure checks of compilers consistent.

    - Issue an error message if a BUILDERS entry is not a Builder
      object or a callable wrapper.

  From Rob Managan:

    - Update tex builder to handle the case where a \input{foo}
      command tries to work with a directory named foo instead of the
      file foo.tex. The builder now ignores a directory and continues
      searching to find the correct file. Thanks to Lennart Sauerbeck
      for the test case and initial patch

      Also allow the \include of files in subdirectories when variantDir
      is used with duplicate=0. Previously latex would crash since
      the directory in which the .aux file is written was not created.
      Thanks to Stefan Hepp for finding this and part of the solution.

  From James Teh:
    - Patches to fix some issues using MS SDK V7.0

  From William Deegan:
    - Lots of testing and minor patches to handle mixed MS VC and SDK
      installations, as well as having only the SDK installed.


RELEASE 1.2.0.d20100117 - Sun, 17 Jan 2010 14:26:59 -0800

  From Jim Randall:
    - Fixed temp filename race condition on Windows with long cmd lines.

  From David Cournapeau:
    - Fixed tryRun when sconf directory is in a variant dir.
    - Do not add -fPIC for ifort tool on non-posix platforms (darwin and
      windows).
    - Fix bug 2294 (spurious CheckCC failures).
    - Fix scons bootstrap process on windows 64 (wrong wininst name)

  From William Deegan:
    - Final merge from vs_revamp branch to main

    - Added definition and usage of HOST_OS, HOST_ARCH, TARGET_OS,
      TARGET_ARCH, currently only defined/used by Visual Studio
      Compilers. This will be rolled out to other platforms/tools
      in the future.

    - Add check for python >= 3.0.0 and exit gracefully.
      For 1.3 python >= 1.5.2 and < 3.0.0 are supported

    - Fix bug 1944 - Handle non-existent .i file in swig emitter, previously
      it would crash with an IOError exception. Now it will try to make an
      educated guess on the module name based on the filename.

  From Lukas Erlinghagen:

    - Have AddOption() remove variables from the list of
      seen-but-unknown variables (which are reported later).

    - An option name and aliases can now be specified as a tuple.

  From Hartmut Goebel:

    - Textfile builder.

  From Jared Grubb:

    - use "is/is not" in comparisons with None instead of "==" or "!=".

  From Jim Hunziker:

    - Avoid adding -gphobos to a command line multiple times
      when initializing use of the DMD compiler.

  From Jason Kenney:

    - Sugguested HOST/TARGET OS/ARCH separation.

  From Steven Knight:

    - Fix the -n option when used with VariantDir(duplicate=1)
      and the variant directory doesn't already exist.

    - Fix scanning of Unicode files for both UTF-16 endian flavors.

    - Fix a TypeError on #include of file names with Unicode characters.

    - Fix an exception if a null command-line argument is passed in.

    - Evaluate Requires() prerequisites before a Node's direct children
      (sources and dependencies).

  From Greg Noel:

    - Remove redundant __metaclass__ initializations in Environment.py.

    - Correct the documentation of text returned by sconf.Result().

    - Document that filenames with '.' as the first character are
      ignored by Glob() by default (matching UNIX glob semantics).

    - Fix SWIG testing infrastructure to work on Mac OS X.

    - Restructure a test that occasionally hung so that the test would
      detect when it was stuck and fail instead.

    - Substfile builder.

  From Gary Oberbrunner:

    - When reporting a target that SCons doesn't know how to make,
      specify whether it's a File, Dir, etc.

  From Ben Webb:

    - Fix use of $SWIGOUTDIR when generating Python wrappers.

    - Add $SWIGDIRECTORSUFFIX and $SWIGVERSION construction variables.

  From Rob Managan:

    - Add -recorder flag to Latex commands and updated internals to
      use the output to find files TeX creates. This allows the MiKTeX
      installations to find the created files

    - Notify user of Latex errors that would get buried in the
      Latex output

    - Remove LATEXSUFFIXES from environments that don't initialize Tex.

    - Add support for the glossaries package for glossaries and acronyms

    - Fix problem that pdftex, latex, and pdflatex tools by themselves did
      not create the actions for bibtex, makeindex,... by creating them
      and other environment settings in one routine called by all four
      tex tools.

    - Fix problem with filenames of sideeffects when the user changes
      the name of the output file from the latex default

    - Add scanning of files included in Latex by means of \lstinputlisting{}
      Patch from Stefan Hepp.

    - Change command line for epstopdf to use --outfile= instead of -o
      since this works on all platforms.
      Patch from Stefan Hepp.

    - Change scanner to properly search for included file from the
      directory of the main file instead of the file it is included from.
      Also update the emitter to add the .aux file associated with
      \include{filename} commands. This makes sure the required directories
      if any are created for variantdir cases.
      Half of the patch from Stefan Hepp.

RELEASE 1.2.0.d20090223 - Mon, 23 Feb 2009 08:41:06 -0800

  From Stanislav Baranov:

    - Make suffix-matching for scanners case-insensitive on Windows.

  From David Cournapeau:

    - Change the way SCons finds versions of Visual C/C++ and Visual
      Studio to find and use the Microsoft v*vars.bat files.

  From Robert P. J. Day:

    - User's Guide updates.

  From Dan Eaton:

    - Fix generation of Visual Studio 8 project files on x64 platforms.

  From Allan Erskine:

    - Set IncludeSearchPath and PreprocessorDefinitions in generated
      Visual Studio 8 project files, to help IntelliSense work.

  From Mateusz Gruca:

    - Fix deletion of broken symlinks by the --clean option.

  From Steven Knight:

    - Fix the error message when use of a non-existent drive on Windows
      is detected.

    - Add sources for files whose targets don't exist in $CHANGED_SOURCES.

    - Detect implicit dependencies on commands even when the command is
      quoted.

    - Fix interaction of $CHANGED_SOURCES with the --config=force option.

    - Fix finding #include files when the string contains escaped
      backslashes like "C:\\some\\include.h".

    - Pass $CCFLAGS to Visual C/C++ precompiled header compilation.

    - Remove unnecessary nested $( $) around $_LIBDIRFLAGS on link lines
      for the Microsoft linker, the OS/2 ilink linker and the Phar Lap
      linkloc linker.

    - Spell the Windows environment variables consistently "SystemDrive"
      and "SystemRoot" instead of "SYSTEMDRIVE" and "SYSTEMROOT".



RELEASE 1.2.0.d20090113 - Tue, 13 Jan 2009 02:50:30 -0800

  From Stanislav Baranov, Ted Johnson and Steven Knight:

    - Add support for batch compilation of Visual Studio C/C++ source
      files, controlled by a new $MSVC_BATCH construction variable.

  From Steven Knight:

    - Print the message, "scons: Build interrupted." on error output,
      not standard output.

    - Add a --warn=future-deprecated option for advance warnings about
      deprecated features that still have warnings hidden by default.

    - Fix use of $SOURCE and $SOURCES attributes when there are no
      sources specified in the Builder call.

    - Add support for new $CHANGED_SOURCES, $CHANGED_TARGETS,
      $UNCHANGED_SOURCES and $UNCHANGED_TARGETS variables.

    - Add general support for batch builds through new batch_key= and
      targets= keywords to Action object creation.

  From Arve Knudsen:

    - Make linker tools differentiate properly between SharedLibrary
      and LoadableModule.

    - Document TestCommon.shobj_prefix variable.

    - Support $SWIGOUTDIR values with spaces.

  From Rob Managan:

    - Don't automatically try to build .pdf graphics files for
      .eps files in \includegraphics{} calls in TeX/LaTeX files
      when building with the PDF builder (and thus using pdflatex).

  From Gary Oberbrunner:

    - Allow AppendENVPath() and PrependENVPath() to interpret '#'
      for paths relative to the top-level SConstruct directory.

    - Use the Borland ilink -e option to specify the output file name.

    - Document that the msvc Tool module uses $PCH, $PCHSTOP and $PDB.

    - Allow WINDOWS_INSERT_DEF=0 to disable --output-def when linking
      under MinGW.

  From Zia Sobhani:

    - Fix typos in the User's Guide.

  From Greg Spencer:

    - Support implicit dependency scanning of files encoded in utf-8
      and utf-16.

  From Roberto de Vecchi:

    - Remove $CCFLAGS from the the default definitions of $CXXFLAGS for
      Visual C/C++ and MIPSpro C++ on SGI so, they match other tools
      and avoid flag duplication on C++ command lines.

  From Ben Webb:

    - Handle quoted module names in SWIG source files.

    - Emit *_wrap.h when SWIG generates header file for directors

  From Matthew Wesley:

    - Copy file attributes so we identify, and can link a shared library
      from, shared object files in a Repository.



RELEASE 1.2.0 - Sat, 20 Dec 2008 22:47:29 -0800

  From Steven Knight:

    - Don't fail if can't import a _subprocess module on Windows.

    - Add warnings for use of the deprecated Options object.



RELEASE 1.1.0.d20081207 - Sun, 07 Dec 2008 19:17:23 -0800

  From Benoit Belley:

    - Improve the robustness of GetBuildFailures() by refactoring
      SCons exception handling (especially BuildError exceptions).

    - Have the --taskmastertrace= option print information about
      individual Task methods, not just the Taskmaster control flow.

    - Eliminate some spurious dependency cycles by being more aggressive
      about pruning pending children from the Taskmaster walk.

    - Suppress mistaken reports of a dependency cycle when a child
      left on the pending list is a single Node in EXECUTED state.

  From David Cournapeau:

    - Fix $FORTRANMODDIRPREFIX for the ifort (Intel Fortran) tool.

  From Brad Fitzpatrick:

    - Don't pre-generate an exception message (which will likely be
      ignored anyway) when an EntryProxy re-raises an AttributeError.

  From Jared Grubb:

    - Clean up coding style and white space in Node/FS.py.

    - Fix a typo in the documentation for $_CPPDEFFLAGS.

    - Issue 2401: Fix usage of comparisons with None.

  From Ludwig Hï¿½hne:

    - Handle Java inner classes declared within a method.

  From Steven Knight:

    - Fix label placement by the "scons-time.py func" subcommand
      when a profile value was close to (or equal to) 0.0.

    - Fix env.Append() and env.Prepend()'s ability to add a string to
      list-like variables like $CCFLAGS under Python 2.6.

    - Other Python2.6 portability:  don't use "as" (a Python 2.6 keyword).
      Don't use the deprecated Exception.message attribute.

    - Support using the -f option to search for a different top-level
      file name when walking up with the -D, -U or -u options.

    - Fix use of VariantDir when the -n option is used and doesn't,
      therefore, actually create the variant directory.

    - Fix a stack trace from the --debug=includes option when passed a
      static or shared library as an argument.

    - Speed up the internal find_file() function (used for searching
      CPPPATH, LIBPATH, etc.).

    - Add support for using the Python "in" keyword on construction
      environments (for example, if "CPPPATH" in env: ...).

    - Fix use of Glob() when a repository or source directory contains
      an in-memory Node without a corresponding on-disk file or directory.

    - Add a warning about future reservation of $CHANGED_SOURCES,
      $CHANGED_TARGETS, $UNCHANGED_SOURCES and $UNCHANGED_TARGETS.

    - Enable by default the existing warnings about setting the resource
      $SOURCE, $SOURCES, $TARGET and $TARGETS variable.

  From Rob Managan:

    - Scan for TeX files in the paths specified in the $TEXINPUTS
      construction variable and the $TEXINPUTS environment variable.

    - Configure the PDF() and PostScript() Builders as single_source so
      they know each source file generates a separate target file.

    - Add $EPSTOPDF, $EPSTOPDFFLAGS and $EPSTOPDFCOM

    - Add .tex as a valid extension for the PDF() builder.

    - Add regular expressions to find \input, \include and
      \includegraphics.

    - Support generating a .pdf file from a .eps source.

    - Recursive scan included input TeX files.

    - Handle requiring searched-for TeX input graphics files to have
      extensions (to avoid trying to build a .eps from itself, e.g.).

  From Greg Noel:

    - Make the Action() function handle positional parameters consistently.

    - Clarify use of Configure.CheckType().

    - Make the File.{Dir,Entry,File}() methods create their entries
      relative to the calling File's directory, not the SConscript
      directory.

    - Use the Python os.devnull variable to discard error output when
      looking for the $CC or $CXX version.

    - Mention LoadableModule() in the SharedLibrary() documentation.

  From Gary Oberbrunner:

    - Update the User's Guide to clarify use of the site_scons/
      directory and the site_init.py module.

    - Make env.AppendUnique() and env.PrependUnique remove duplicates
      within a passed-in list being added, too.

  From Randall Spangler:

    - Fix Glob() so an on-disk file or directory beginning with '#'
      doesn't throw an exception.



RELEASE 1.1.0 - Thu, 09 Oct 2008 08:33:47 -0700

  From Chris AtLee

    - Use the specified environment when checking for the GCC compiler
      version.

  From Ian P. Cardenas:

    - Fix Glob() polluting LIBPATH by returning copy of list

  From David Cournapeau:

    - Add CheckCC, CheckCXX, CheckSHCC and CheckSHCXX tests to
      configuration contexts.

    - Have the --profile= argument use the much faster cProfile module
      (if it's available in the running Python version).

    - Reorder MSVC compilation arguments so the /Fo is first.

  From Bill Deegan:

    - Add scanning Windows resource (.rc) files for implicit dependencies.

  From John Gozde:

    - When scanning for a #include file, don't use a directory that
      has the same name as the file.

  From Ralf W. Grosse-Kunstleve

    - Suppress error output when checking for the GCC compiler version.

  From Jared Grubb:

    - Fix VariantDir duplication of #included files in subdirectories.

  From Ludwig Hï¿½hne:

    - Reduce memory usage when a directory is used as a dependency of
      another Node (such as an Alias) by returning a concatenation
      of the children's signatures + names, not the children's contents,
      as the directory contents.

    - Raise AttributeError, not KeyError, when a Builder can't be found.

    - Invalidate cached Node information (such as the contenst returned
      by the get_contents() method) when calling actions with Execute().

    - Avoid object reference cycles from frame objects.

    - Reduce memory usage from Null Executor objects.

    - Compute MD5 checksums of large files without reading the entire
      file contents into memory.  Add a new --md5-chunksize option to
      control the size of each chunk read into memory.

  From Steven Knight:

    - Fix the ability of the add_src_builder() method to add a new
      source builder to any other builder.

    - Avoid an infinite loop on non-Windows systems trying to find the
      SCons library directory if the Python library directory does not
      begin with the string "python".

    - Search for the SCons library directory in "scons-local" (with
      no version number) after "scons-local-{VERSION}".

  From Rob Managan:

    - Fix the user's ability to interrupt the TeX build chain.

    - Fix the TeX builder's allowing the user to specify the target name,
      instead of always using its default output name based on the source.

    - Iterate building TeX output files until all warning are gone
      and the auxiliary files stop changing, or until we reach the
      (configurable) maximum number of retries.

    - Add TeX scanner support for:  glossaries, nomenclatures, lists of
      figures, lists of tables, hyperref and beamer.

    - Use the $BIBINPUTS, $BSTINPUTS, $TEXINPUTS and $TEXPICTS construction
      variables as search paths for the relevant types of input file.

    - Fix building TeX with VariantDir(duplicate=0) in effect.

    - Fix the LaTeX scanner to search for graphics on the TEXINPUTS path.

    - Have the PDFLaTeX scanner search for .gif files as well.

  From Greg Noel:

    - Fix typos and format bugs in the man page.

    - Add a first draft of a wrapper module for Python's subprocess
      module.

    - Refactor use of the SCons.compat module so other modules don't
      have to import it individually.

    - Add .sx as a suffix for assembly language files that use the
      C preprocessor.

  From Gary Oberbrunner:

    - Make Glob() sort the returned list of Files or Nodes
      to prevent spurious rebuilds.

    - Add a delete_existing keyword argument to the AppendENVPath()
      and PrependENVPath() Environment methods.

    - Add ability to use "$SOURCE" when specifying a target to a builder

  From Damyan Pepper:

    - Add a test case to verify that SConsignFile() files can be
      created in previously non-existent subdirectories.

  From Jim Randall:

    - Make the subdirectory in which the SConsignFile() file will
      live, if the subdirectory doesn't already exist.

  From Ali Tofigh:

    - Add a test to verify duplication of files in VariantDir subdirectories.



RELEASE 1.0.1 - Sat, 06 Sep 2008 07:29:34 -0700

  From Greg Noel:

    - Add a FindFile() section to the User's Guide.

    - Fix the FindFile() documentation in the man page.

    - Fix formatting errors in the Package() description in the man page.

    - Escape parentheses that appear within variable names when spawning
      command lines using os.system().



RELEASE 1.0.0 - XXX

  From Jared Grubb:

    - Clear the Node state when turning a generic Entry into a Dir.

  From Ludwig Hï¿½hne:

    - Fix sporadic output-order failures in test/GetBuildFailures/parallel.py.

    - Document the ParseDepends() function in the User's Guide.

  From khomenko:

    - Create a separate description and long_description for RPM packages.

  From Steven Knight:

    - Document the GetLaunchDir() function in the User's Guide.

    - Have the env.Execute() method print an error message if the
      executed command fails.

    - Add a script for creating a standard SCons development system on
      Ubuntu Hardy.  Rewrite subsidiary scripts for install Python and
      SCons versions in Python (from shell).

  From Greg Noel:

    - Handle yacc/bison on newer Mac OS X versions creating file.hpp,
      not file.cpp.h.

    - In RPCGEN tests, ignore stderr messages from older versions of
      rpcgen on some versions of Mac OS X.

    - Fix typos in man page descriptions of Tag() and Package(), and in
      the scons-time man page.

    - Fix documentation of SConf.CheckLibWithHeader and other SConf methods.

    - Update documentation of SConscript(variant_dir) usage.

    - Fix SWIG tests for (some versions of) Mac OS X.

  From Jonas Olsson:

    - Print the warning about -j on Windows being potentially unreliable if
      the pywin32 extensions are unavailable or lack file handle operations.

  From Jim Randall:

    - Fix the env.WhereIs() method to expand construction variables.

  From Rogier Schouten:

    - Enable building of shared libraries with the Bordand ilink32 linker.



RELEASE 1.0.0 - Sat, 09 Aug 2008 12:19:44 -0700

  From Luca Falavigna:

    - Fix SCons man page indentation under Debian's man page macros.

  From Steven Knight:

    - Clarify the man page description of the SConscript(src_dir) argument.

    - User's Guide updates:

       -  Document the BUILD_TARGETS, COMMAND_LINE_TARGETS and
          DEFAULT_TARGETS variables.

       -  Document the AddOption(), GetOption() and SetOption() functions.

       -  Document the Requires() function; convert to the Variables
          object, its UnknownOptions() method, and its associated
          BoolVariable(), EnumVariable(), ListVariable(), PackageVariable()
          and PathVariable() functions.

       -  Document the Progress() function.

       -  Reorganize the chapter and sections describing the different
          types of environments and how they interact.  Document the
          SetDefault() method.  Document the PrependENVPath() and
          AppendENVPath() functions.

       -  Reorganize the command-line arguments chapter.  Document the
          ARGLIST variable.

       -  Collect some miscellaneous sections into a chapter about
          configuring build output.

    - Man page updates:

       -  Document suggested use of the Visual C/C++ /FC option to fix
          the ability to double-click on file names in compilation error
          messages.

       -  Document the need to use Clean() for any SideEffect() files that
          must be explicitly removed when their targets are removed.

       -  Explicitly document use of Node lists as input to Dependency().

  From Greg Noel:

    - Document MergeFlags(), ParseConfig(), ParseFlags() and SideEffect()
      in the User's Guide.

  From Gary Oberbrunner:

    - Document use of the GetBuildFailures() function in the User's Guide.

  From Adam Simpkins:

    - Add man page text clarifying the behavior of AddPreAction() and
      AddPostAction() when called with multiple targets.

  From Alexey Zezukin:

    - Fix incorrectly swapped man page descriptions of the --warn= options
      for duplicate-environment and missing-sconscript.



RELEASE 0.98.5 - Sat, 07 Jun 2008 08:20:35 -0700

  From Benoit Belley:

  - Fix the Intel C++ compiler ABI specification for EMT64 processors.

  From David Cournapeau:

  - Issue a (suppressable) warning, not an error, when trying to link
    C++ and Fortran object files into the same executable.

  From Steven Knight:

  - Update the scons.bat file so that it returns the real exit status
    from SCons, even though it uses setlocal + endlocal.

  - Fix the --interactive post-build messages so it doesn't get stuck
    mistakenly reporting failures after any individual build fails.

  - Fix calling File() as a File object method in some circumstances.

  - Fix setup.py installation on Mac OS X so SCons gets installed
    under /usr/lcoal by default, not in the Mac OS X Python framework.



RELEASE 0.98.4 - Sat, 17 May 2008 22:14:46 -0700

  From Benoit Belley:

  - Fix calculation of signatures for Python function actions with
    closures in Python versions before 2.5.

  From David Cournapeau:

  - Fix the initialization of $SHF77FLAGS so it includes $F77FLAGS.

  From Jonas Olsson:

  - Fix a syntax error in the Intel C compiler support on Windows.

  From Steven Knight:

  - Change how we represent Python Value Nodes when printing and when
    stored in .sconsign files (to avoid blowing out memory by storing
    huge strings in .sconsign files after multiple runs using Configure
    contexts cause the Value strings to be re-escaped each time).

  - Fix a regression in not executing configuration checks after failure
    of any configuration check that used the same compiler or other tool.

  - Handle multiple destinations in Visual Studio 8 settings for the
    analogues to the INCLUDE, LIBRARY and PATH variables.

  From Greg Noel:

  - Update man page text for VariantDir().



RELEASE 0.98.3 - Tue, 29 Apr 2008 22:40:12 -0700

  From Greg Noel:

  - Fix use of $CXXFLAGS when building C++ shared object files.

  From Steven Knight:

  - Fix a regression when a Builder's source_scanner doesn't select
    a more specific scanner for the suffix of a specified source file.

  - Fix the Options object backwards compatibility so people can still
    "import SCons.Options.{Bool,Enum,List,Package,Path}Option" submodules.

  - Fix searching for implicit dependencies when an Entry Node shows up
    in the search path list.

  From Stefano:

  - Fix expansion of $FORTRANMODDIR in the default Fortran command line(s)
    when it's set to something like ${TARGET.dir}.



RELEASE 0.98.2 - Sun, 20 Apr 2008 23:38:56 -0700

  From Steven Knight:

  - Fix a bug in Fortran suffix computation that would cause SCons to
    run out of memory on Windows systems.

  - Fix being able to specify --interactive mode command lines with
    \ (backslash) path name separators on Windows.

  From Gary Oberbrunner:

  - Document Glob() in the User's Guide.



RELEASE 0.98.1 - Fri, 18 Apr 2008 19:11:58 -0700

  From Benoit Belley:

  - Speed up the SCons.Util.to_string*() functions.

  - Optimize various Node intialization and calculations.

  - Optimize Executor scanning code.

  - Optimize Taskmaster execution, including dependency-cycle checking.

  - Fix the --debug=stree option so it prints its tree once, not twice.

  From Johan Boulï¿½:

  - Fix the ability to use LoadableModule() under MinGW.

  From David Cournapeau:

  - Various missing Fortran-related construction variables have been added.

  - SCons now uses the program specified in the $FORTRAN construction
    variable to link Fortran object files.

  - Fortran compilers on Linux (Intel, g77 and gfortran) now add the -fPIC
    option by default when compilling shared objects.

  - New 'sunf77', 'sunf90' and 'sunf95' Tool modules have been added to
    support Sun Fortran compilers.  On Solaris, the Sun Fortran compilers
    are used in preference to other compilers by default.

  - Fortran support now uses gfortran in preference to g77.

  - Fortran file suffixes are now configurable through the
    $F77FILESUFFIXES, $F90FILESUFFIXES, $F95FILESUFFIXES and
    $FORTRANFILESUFFIXES variables.

  From Steven Knight:

  - Make the -d, -e, -w and --no-print-directory options "Ignored for
    compatibility."  (We're not going to implement them.)

  - Fix a serious inefficiency in how SCons checks for whether any source
    files are missing when a Builder call creates many targets from many
    input source files.

  - In Java projects, make the target .class files depend only on the
    specific source .java files where the individual classes are defined.

  - Don't store duplicate source file entries  in the .sconsign file so
    we don't endlessly rebuild the target(s) for no reason.

  - Add a Variables object as the first step towards deprecating the
    Options object name.  Similarly, add BoolVariable(), EnumVariable(),
    ListVariable(), PackageVariable() and PathVariable() functions
    as first steps towards replacing BoolOption(), EnumOption(),
    ListOption(), PackageOption() and PathOption().

  - Change the options= keyword argument to the Environment() function
    to variables=, to avoid confusion with SCons command-line options.
    Continue supporting the options= keyword for backwards compatibility.

  - When $SWIGFLAGS contains the -python flag, expect the generated .py
    file to be in the same (sub)directory as the target.

  - When compiling C++ files, allow $CCFLAGS settings to show up on the
    command line even when $CXXFLAGS has been redefined.

  - Fix --interactive with -u/-U/-D when a VariantDir() is used.

  From Anatoly Techtonik:

  - Have the scons.bat file add the script execution directory to its
    local %PATH% on Windows, so the Python executable can be found.

  From Mike Wake:

  - Fix passing variable names as a list to the Return() function.

  From Matthew Wesley:

  - Add support for the GDC 'D' language compiler.



RELEASE 0.98 - Sun, 30 Mar 2008 23:33:05 -0700

  From Benoit Belley:

  - Fix the --keep-going flag so it builds all possible targets even when
    a later top-level target depends on a child that failed its build.

  - Fix being able to use $PDB and $WINDWOWS_INSERT_MANIFEST together.

  - Don't crash if un-installing the Intel C compiler leaves left-over,
    dangling entries in the Windows registry.

  - Improve support for non-standard library prefixes and suffixes by
    stripping all prefixes/suffixes from file name string as appropriate.

  - Reduce the default stack size for -j worker threads to 256 Kbytes.
    Provide user control over this value by adding --stack-size and
    --warn=stack-size options, and a SetOption('stack_size') function.

  - Fix a crash on Linux systems when trying to use the Intel C compiler
    and no /opt/intel_cc_* directories are found.

  - Improve using Python functions as actions by incorporating into
    a FunctionAction's signature:
      - literal values referenced by the byte code.
      - values of default arguments
      - code of nested functions
      - values of variables captured by closures
      - names of referenced global variables and functions

  - Fix the closing message when --clean and --keep-going are both
    used and no errors occur.

  - Add support for the Intel C compiler on Mac OS X.

  - Speed up reading SConscript files by about 20% (for some
    configurations) by:  1) optimizing the SCons.Util.is_*() and
    SCons.Util.flatten() functions; 2) avoiding unnecessary os.stat()
    calls by using a File's .suffix attribute directly instead of
    stringifying it.

  From JÃ©rÃ´me Berger:

  - Have the D language scanner search for .di files as well as .d files.

  - Add a find_include_names() method to the Scanner.Classic class to
    abstract out how included names can be generated by subclasses.

  - Allow the D language scanner to detect multiple modules imported by
    a single statement.

  From Konstantin Bozhikov:

  - Support expansion of construction variables that contain or refer
    to lists of other variables or Nodes within expansions like $CPPPATH.

  - Change variable substitution (the env.subst() method) so that an
    input sequence (list or tuple) is preserved as a list in the output.

  From David Cournapeau:

  - Add a CheckDeclaration() call to configure contexts.

  - Improve the CheckTypeSize() code.

  - Add a Define() call to configure contexts, to add arbitrary #define
    lines to a generated configure header file.

  - Add a "gfortran" Tool module for the GNU F95/F2003 compiler.

  - Avoid use of -rpath with the Mac OS X linker.

  - Add comment lines to the generated config.h file to describe what
    the various #define/#undef lines are doing.

  From Steven Knight:

  - Support the ability to subclass the new-style "str" class as input
    to Builders.

  - Improve the performance of our type-checking by using isinstance()
    with new-style classes.

  - Fix #include (and other $*PATH variables searches) of files with
    absolute path names.  Don't die if they don't exist (due to being
    #ifdef'ed out or the like).

  - Fix --interactive mode when Default(None) is used.

  - Fix --debug=memoizer to work around a bug in base Python 2.2 metaclass
    initialization (by just not allowing Memoization in Python versions
    that have the bug).

  - Have the "scons-time time" subcommand handle empty log files, and
    log files that contain no results specified by the --which option.

  - Fix the max Y of vertical bars drawn by "scons-time --fmt=gnuplot".

  - On Mac OS X, account for the fact that the header file generated
    from a C++ file will be named (e.g.) file.cpp.h, not file.hpp.

  - Fix floating-point numbers confusing the Java parser about
    generated .class file names in some configurations.

  - Document (nearly) all the values you can now fetch with GetOption().

  - Fix use of file names containing strings of multiple spaces when
    using ActionFactory instances like the Copy() or Move() function.

  - Fix a 0.97 regression when using a variable expansion (like
    $OBJSUFFIX) in a source file name to a builder with attached source
    builders that match suffix (like Program()+Object()).

  - Have the Java parser recognize generics (surrounded by angle brackets)
    so they don't interfere with identifying anonymous inner classes.

  - Avoid an infinite loop when trying to use saved copies of the
    env.Install() or env.InstallAs() after replacing the method
    attributes.

  - Improve the performance of setting construction variables.

  - When cloning a construction environment, avoid over-writing an
    attribute for an added method if the user explicitly replaced it.

  - Add a warning about deprecated support for Python 1.5, 2.0 and 2.1.

  - Fix being able to SetOption('warn', ...) in SConscript files.

  - Add a warning about env.Copy() being deprecated.

  - Add warnings about the --debug={dtree,stree,tree} options
    being deprecated.

  - Add VariantDir() as the first step towards deprecating BuildDir().
    Add the keyword argument "variant_dir" as the replacement for
    "build_dir".

  - Add warnings about the {Target,Source}Signatures() methods and
    functions being deprecated.

  From Rob Managan:

  - Enhance TeX and LaTeX support to work with BuildDir(duplicate=0).

  - Re-run LaTeX when it issues a package warning that it must be re-run.

  From Leanid Nazdrynau:

  - Have the Copy() action factory preserve file modes and times
    when copying individual files.

  From Jan Nijtmans:

  - If $JARCHDIR isn't set explicitly, use the .java_classdir attribute
    that was set when the Java() Builder built the .class files.

  From Greg Noel:

  - Document the Dir(), File() and Entry() methods of Dir and File Nodes.

  - Add the parse_flags option when creating Environments

  From Gary Oberbrunner:

  - Make File(), Dir() and Entry() return a list of Nodes when passed
    a list of names, instead of trying to make a string from the name
    list and making a Node from that string.

  - Fix the ability to build an Alias in --interactive mode.

  - Fix the ability to hash the contents of actions for nested Python
    functions on Python versions where the inability to pickle them
    returns a TypeError (instead of the documented PicklingError).

  From Jonas Olsson:

  - Fix use of the Intel C compiler when the top compiler directory,
    but not the compiler version, is specified.

  - Handle Intel C compiler network license files (port@system).

  From Jim Randall:

  - Fix how Python Value Nodes are printed in --debug=explain output.

  From Adam Simpkins:

  - Add a --interactive option that starts a session for building (or
    cleaning) targets without re-reading the SConscript files every time.

  - Fix use of readline command-line editing in --interactive mode.

  - Have the --interactive mode "build" command with no arguments
    build the specified Default() targets.

  - Fix the Chmod(), Delete(), Mkdir() and Touch() Action factories to
    take a list (of Nodes or strings) as arguments.

  From Vaclav Smilauer:

  - Fix saving and restoring an Options value of 'all' on Python
    versions where all() is a builtin function.

  From Daniel Svensson:

  - Code correction in SCons.Util.is_List().

  From Ben Webb:

  - Support the SWIG %module statement with following modifiers in
    parenthese (e.g., '%module(directors="1")').



RELEASE 0.97.0d20071212 - Wed, 12 Dec 2007 09:29:32 -0600

  From Benoit Belley:

  - Fix occasional spurious rebuilds and inefficiency when using
    --implicit-cache and Builders that produce multiple targets.

  - Allow SCons to not have to know about the builders of generated
    files when BuildDir(duplicate=0) is used, potentially allowing some
    SConscript files to be ignored for smaller builds.

  From David Cournapeau:

  - Add a CheckTypeSize() call to configure contexts.

  From Ken Deeter:

  - Make the "contents" of Alias Nodes a concatenation of the children's
    content signatures (MD5 checksums), not a concatenation of the
    children's contents, to avoid using large amounts of memory during
    signature calculation.

  From Malte Helmert:

  - Fix a lot of typos in the man page and User's Guide.

  From Geoffrey Irving:

  - Speed up conversion of paths in .sconsign files to File or Dir Nodes.

  From Steven Knight:

  - Add an Options.UnknownOptions() method that returns any settings
    (from the command line, or whatever dictionary was passed in)
    that aren't known to the Options object.

  - Add a Glob() function.

  - When removing targets with the -c option, use the absolute path (to
    avoid problems interpreting BuildDir() when the top-level directory
    is the source directory).

  - Fix problems with Install() and InstallAs() when called through a
    clone (of a clone, ...) of a cloned construction environment.

  - When executing a file containing Options() settings, add the file's
    directory to sys.path (so modules can be imported from there) and
    explicity set __name__ to the name of the file so the statement's
    in the file can deduce the location if they need to.

  - Fix an O(n^2) performance problem when adding sources to a target
    through calls to a multi Builder (including Aliases).

  - Redefine the $WINDOWSPROGMANIFESTSUFFIX and
    $WINDOWSSHLIBMANIFESTSUFFIX variables so they pick up changes to
    the underlying $SHLIBSUFFIX and $PROGSUFFIX variables.

  - Add a GetBuildFailures() function that can be called from functions
    registered with the Python atexit module to print summary information
    about any failures encountered while building.

  - Return a NodeList object, not a Python list, when a single_source
    Builder like Object() is called with more than one file.

  - When searching for implicit dependency files in the directories
    in a $*PATH list, don't create Dir Nodes for directories that
    don't actually exist on-disk.

  - Add a Requires() function to allow the specification of order-only
    prerequisites, which will be updated before specified "downstream"
    targets but which don't actually cause the target to be rebuilt.

  - Restore the FS.{Dir,File,Entry}.rel_path() method.

  - Make the default behavior of {Source,Target}Signatures('timestamp')
    be equivalent to 'timestamp-match', not 'timestamp-newer'.

  - Fix use of CacheDir with Decider('timestamp-newer') by updating
    the modification time when copying files from the cache.

  - Fix random issues with parallel (-j) builds on Windows when Python
    holds open file handles (especially for SCons temporary files,
    or targets built by Python function actions) across process creation.

  From Maxim Kartashev:

  - Fix test scripts when run on Solaris.

  From Gary Oberbrunner:

  - Fix Glob() when a pattern is in an explicitly-named subdirectory.

  From Philipp Scholl:

  - Fix setting up targets if multiple Package builders are specified
    at once.



RELEASE 0.97.0d20070918 - Tue, 18 Sep 2007 10:51:27 -0500

  From Steven Knight:

  - Fix the wix Tool module to handle null entries in $PATH variables.

  - Move the documentation of Install() and InstallAs() from the list
    of functions to the list of Builders (now that they're implemented
    as such).

  - Allow env.CacheDir() to be set per construction environment.  The
    global CacheDir() function now sets an overridable global default.

  - Add an env.Decider() method and a Node.Decider() method that allow
    flexible specification of an arbitrary function to decide if a given
    dependency has changed since the last time a target was built.

  - Don't execute Configure actions (while reading SConscript files)
    when cleaning (-c) or getting help (-h or -H).

  - Add to each target an implicit dependency on the external command(s)
    used to build the target, as found by searching env['ENV']['PATH']
    for the first argument on each executed command line.

  - Add support for a $IMPLICIT_COMMAND_DEPENDENCIES construction
    variabe that can be used to disable the automatic implicit
    dependency on executed commands.

  - Add an "ensure_suffix" keyword to Builder() definitions that, when
    true, will add the configured suffix to the targets even if it looks
    like they already have a different suffix.

  - Add a Progress() function that allows for calling a function or string
    (or list of strings) to display progress while walking the DAG.

  - Allow ParseConfig(), MergeFlags() and ParseFlags() to handle output
    from a *config command with quoted path names that contain spaces.

  - Make the Return() function stop processing the SConscript file and
    return immediately.  Add a "stop=" keyword argument that can be set
    to False to preserve the old behavior.

  - Fix use of exitstatfunc on an Action.

  - Introduce all man page function examples with "Example:" or "Examples:".

  - When a file gets added to a directory, make sure the directory gets
    re-scanned for the new implicit dependency.

  - Fix handling a file that's specified multiple times in a target
    list so that it doesn't cause dependent Nodes to "disappear" from
    the dependency graph walk.

  From Carsten Koch:

  - Avoid race conditions with same-named files and directory creation
    when pushing copies of files to CacheDir().

  From Tzvetan Mikov:

  - Handle $ in Java class names.

  From Gary Oberbrunner:

  - Add support for the Intel C compiler on Windows64.

  - On SGI IRIX, have $SHCXX use $CXX by default (like other platforms).

  From Sohail Somani:

  - When Cloning a construction environment, set any variables before
    applying tools (so the tool module can access the configured settings)
    and re-set them after (so they end up matching what the user set).

  From Matthias Troffaes:

  - Make sure extra auxiliary files generated by some LaTeX packages
    and not ending in .aux also get deleted by scons -c.

  From Greg Ward:

  - Add a $JAVABOOTCLASSPATH variable for directories to be passed to the
    javac -bootclasspath option.

  From Christoph Wiedemann:

  - Add implicit dependencies on the commands used to build a target.




RELEASE 0.97.0d20070809 - Fri, 10 Aug 2007 10:51:27 -0500

  From Lars Albertsson:

  - Don't error if a #include line happens to match a directory
    somewhere on a path (like $CPPPATH, $FORTRANPATH, etc.).

  From Mark Bertoglio:

  - Fix listing multiple projects in Visual Studio 7.[01] solution files,
    including generating individual project GUIDs instead of re-using
    the solution GUID.

  From Jean Brouwers:

  - Add /opt/SUNWspro/bin to the default execution PATH on Solaris.

  From Allan Erskine:

  - Only expect the Microsoft IDL compiler to emit *_p.c and *_data.c
    files if the /proxy and /dlldata switches are used (respectively).

  From Steven Knight:

  - Have --debug=explain report if a target is being rebuilt because
    AlwaysBuild() is specified (instead of "unknown reasons").

  - Support {Get,Set}Option('help') to make it easier for SConscript
    files to tell if a help option (-h, --help, etc.) has been specified.

  - Support {Get,Set}Option('random') so random-dependency interaction
    with CacheDir() is controllable from SConscript files.

  - Add a new AddOption() function to support user-defined command-
    line flags (like --prefix=, --force, etc.).

  - Replace modified Optik version with new optparse compatibility module
    for command line processing in Scripts/SConsOptions.py

  - Push and retrieve built symlinks to/from a CacheDir() as actual
    symlinks, not by copying the file contents.

  - Fix how the Action module handles stringifying the shared library
    generator in the Tool/mingw.py module.

  - When generating a config.h file, print "#define HAVE_{FEATURE} 1"
    instad of just "#define HAVE_{FEATURE}", for more compatibility
    with Autoconf-style projects.

  - Fix expansion of $TARGET, $TARGETS, $SOURCE and $SOURCES keywords in
    Visual C/C++ PDB file names.

  - Fix locating Visual C/C++ PDB files in build directories.

  - Support an env.AddMethod() method and an AddMethod() global function
    for adding a new method, respectively, to a construction environment
    or an arbitrary object (such as a class).

  - Fix the --debug=time option when the -j option is specified and all
    files are up to date.

  - Add a $SWIGOUTDIR variable to allow setting the swig -outdir option,
    and use it to identify files created by the swig -java option.

  - Add a $SWIGPATH variable that specifies the path to be searched
    for included SWIG files, Also add related $SWIGINCPREFIX and
    $SWIGINCSUFFIX variables that specify the prefix and suffix to
    be be added to each $SWIGPATH directory when expanded on the SWIG
    command line.

  - More efficient copying of construction environments (mostly borrowed
    from copy.deepcopy() in the standard Python library).

  - When printing --tree=prune output, don't print [brackets] around
    source files, only do so for built targets with children.

  - Fix interpretation of Builder source arguments when the Builder has
    a src_suffix *and* a source_builder and the argument has no suffix.

  - Fix use of expansions like ${TARGET.dir} or ${SOURCE.dir} in the
    following construction variables:  $FORTRANMODDIR, $JARCHDIR,
    $JARFLAGS, $LEXFLAGS, $SWIGFLAGS, $SWIGOUTDIR and $YACCFLAGS.

  - Fix dependencies on Java files generated by SWIG so they can be
    detected and built in one pass.

  - Fix SWIG when used with a BuildDir().

  From Leanid Nazdrynau:

  - When applying Tool modules after a construction environment has
    already been created, don't overwrite existing $CFILESUFFIX and
    $CXXFILESUFFIX value.

  - Support passing the Java() builder a list of explicit .java files
    (not only a list of directories to be scanned for .java files).

  - Support passing .java files to the Jar() and JavaH() builders, which
    then use the builder underlying the Java() builder to turn them into
    .class files.  (That is, the Jar()-Java() chain of builders become
    multi-step, like the Program()-Object()-CFile() builders.)

  - Support passing SWIG .i files to the Java builders (Java(),
    Jar(), JavaH()), to cause intermediate .java files to be created
    automatically.

  - Add $JAVACLASSPATH and $JAVASOURCEPATH variables, that get added to
    the javac "-classpath" and "-sourcepath" options.  (Note that SCons
    does *not* currently search these paths for implicit dependencies.)

  - Commonize initialization of Java-related builders.

  From Jan Nijtmans:

  - Find Java anonymous classes when the next token after the name is
    an open parenthesis.

  From Gary Oberbrunner:

  - Fix a code example in the man page.

  From Tilo Prutz:

  - Add support for the file names that Java 1.5 (and 1.6) generates for
    nested anonymous inner classes, which are different from Java 1.4.

  From Adam Simpkins:

  - Allow worker threads to terminate gracefully when all jobs are
    finished.

  From Sohail Somani:

  - Add LaTeX scanner support for finding dependencies specified with
    the \usepackage{} directive.



RELEASE 0.97 - Thu, 17 May 2007 08:59:41 -0500

  From Steven Knight:

  - Fix a bug that would make parallel builds stop in their tracks if
    Nodes that depended on lists that contained some Nodes built together
    caused the reference count to drop below 0 if the Nodes were visited
    and commands finished in the wrong order.

  - Make sure the DirEntryScanner doesn't choke if it's handed something
    that's not a directory (Node.FS.Dir) Node.



RELEASE 0.96.96 - Thu, 12 Apr 2007 12:36:25 -0500

  NOTE:  This is (Yet) a(nother) pre-release of 0.97 for testing purposes.

  From Joe Bloggs:

  - Man page fix:  remove cut-and-paste sentence in NoCache() description.

  From Dmitry Grigorenko and Gary Oberbrunner:

  - Use the Intel C++ compiler, not $CC, to link C++ source.

  From Helmut Grohne:

  - Fix the man page example of propagating a user's external environment.

  From Steven Knight:

  - Back out (most of) the Windows registry installer patch, which
    seems to not work on some versions of Windows.

  - Don't treat Java ".class" attributes as defining an inner class.

  - Fix detecting an erroneous Java anonymous class when the first
    non-skipped token after a "new" keyword is a closing brace.

  - Fix a regression when a CPPDEFINES list contains a tuple, the second
    item of which (the option value) is a construction variable expansion
    (e.g. $VALUE) and the value of the variable isn't a string.

  - Improve the error message if an IOError (like trying to read a
    directory as a file) occurs while deciding if a node is up-to-date.

  - Fix "maximum recursion" / "unhashable type" errors in $CPPPATH
    PathList expansion if a subsidiary expansion yields a stringable,
    non-Node object.

  - Generate API documentation from the docstrings (using epydoc).

  - Fix use of --debug=presub with Actions for out-of-the-box Builders.

  - Fix handling nested lists within $CPPPATH, $LIBPATH, etc.

  - Fix a "builders_used" AttributeError that real-world Qt initialization
    triggered in the refactored suffix handling for Builders.

  - Make the reported --debug=time timings meaningful when used with -j.
    Better documentation of what the times mean.

  - User Guide updates: --random, AlwaysBuild(), --tree=,
    --debug=findlibs, --debug=presub, --debug=stacktrace,
    --taskmastertrace.

  - Document (in both man page and User's Guide) that --implicit-cache
    ignores changes in $CPPPATH, $LIBPATH, etc.

  From Jean-Baptiste Lab:

  - Remove hard-coded dependency on Python 2.2 from Debian packaging files.

  From Jeff Mahovsky:

  - Handle spaces in the build target name in Visual Studio project files.

  From Rob Managan:

  - Re-run LaTeX after BibTeX has been re-run in response to a changed
    .bib file.

  From Joel B. Mohler:

  - Make additional TeX auxiliary files (.toc, .idx and .bbl files)
    Precious so their removal doesn't affect whether the necessary
    sections are included in output PDF or PostScript files.

  From Gary Oberbrunner:

  - Fix the ability to import modules in the site_scons directory from
    a subdirectory.

  From Adam Simpkins:

  - Make sure parallel (-j) builds all targets even if they show up
    multiple times in the child list (as a source and a dependency).

  From Matthias Troffaes:

  - Don't re-run TeX if the triggering strings (\makeindex, \bibliography
    \tableofcontents) are commented out.

  From Richard Viney:

  - Fix use of custom include and lib paths with Visual Studio 8.

  - Select the default .NET Framework SDK Dir based on the version of
    Visual Studio being used.



RELEASE 0.96.95 - Mon, 12 Feb 2007 20:25:16 -0600

  From Anatoly Techtonik:

  - Add the scons.org URL and a package description to the setup.py
    arguments.

  - Have the Windows installer add a registry entry for scons.bat in the
    "App Paths" key, so scons.bat can be executed without adding the
    directory to the %PATH%.  (Python itself works this way.)

  From Anonymous:

  - Fix looking for default paths in Visual Studio 8.0 (and later).

  - Add -lm to the list of default D libraries for linking.

  From Matt Doar:

  - Provide a more complete write-your-own-Scanner example in the man page.

  From Ralf W. Grosse-Kunstleve:

  - Contributed upstream Python change to our copied subprocess.py module
    for more efficient standard input processing.

  From Steven Knight:

  - Fix the Node.FS.Base.rel_path() method when the two nodes are on
    different drive letters.  (This caused an infinite loop when
    trying to write .sconsign files.)

  - Fully support Scanners that use a dictionary to map file suffixes
    to other scanners.

  - Support delayed evaluation of the $SPAWN variable to allow selection
    of a function via ${} string expansions.

  - Add --srcdir as a synonym for -Y/--repository.

  - Document limitations of #include "file.h" with Repository().

  - Fix use of a toolpath under the source directory of a BuildDir().

  - Fix env.Install() with a file name portion that begins with '#'.

  - Fix ParseConfig()'s handling of multiple options in a string that's
    replaced a *FLAGS construction variable.

  - Have the C++ tools initialize common C compilation variables ($CCFLAGS,
    $SHCCFLAGS and $_CCCOMCOM) even if the 'cc' Tool isn't loaded.

  From Leanid Nazdrynau:

  - Fix detection of Java anonymous classes if a newline precedes the
    opening brace.

  From Gary Oberbrunner:

  - Document use of ${} to execute arbitrary Python code.

  - Add support for:
    1) automatically adding a site_scons subdirectory (in the top-level
       SConstruct directory) to sys.path (PYTHONPATH);
    2) automatically importing site_scons/site_init.py;
    3) automatically adding site_scons/site_tools to the toolpath.

  From John Pye:

  - Change ParseConfig() to preserve white space in arguments passed in
    as a list.

  From a smith:

  - Fix adding explicitly-named Java inner class files (and any
    other file names that may contain a '$') to Jar files.

  From David Vitek:

  - Add a NoCache() function to mark targets as unsuitable for propagating
    to (or retrieving from) a CacheDir().

  From Ben Webb:

  - If the swig -noproxy option is used, it won't generate a .py file,
    so don't emit it as a target that we expect to be built.



RELEASE 0.96.94 - Sun, 07 Jan 2007 18:36:20 -0600

  NOTE:  This is a pre-release of 0.97 for testing purposes.

  From Anonymous:

  - Allow arbitrary white space after a SWIG %module declaration.

  From Paul:

  - When compiling resources under MinGW, make sure there's a space
    between the --include-dir option and its argument.

  From Jay Kint:

  - Alleviate long command line issues on Windows by executing command
    lines directly via os.spawnv() if the command line doesn't need
    shell interpretation (has no pipes, redirection, etc.).

  From Walter Franzini:

  - Exclude additional Debian packaging files from the copyright check.

  From Fawad Halim:

  - Handle the conflict between the impending Python 2.6 'as' keyword
    and our Tool/as.py module name.

  From Steven Knight:

  - Speed up the Node.FS.Dir.rel_path() method used to generate path names
    that get put into the .sconsign* file(s).

  - Optimize Node.FS.Base.get_suffix() by computing the suffix once, up
    front, when we set the Node's name.  (Duh...)

  - Reduce the Memoizer's responsibilities to simply counting hits and
    misses when the --debug=memoizer option is used, not to actually
    handling the key calculation and memoization itself.  This speeds
    up some configurations significantly, and should cause no functional
    differences.

  - Add a new scons-time script with subcommands for generating
    consistent timing output from SCons configurations, extracting
    various information from those timings, and displaying them in
    different formats.

  - Reduce some unnecessary stat() calls from on-disk entry type checks.

  - Fix SideEffect() when used with -j, which was badly broken in 0.96.93.

  - Propagate TypeError exceptions when evaluating construction variable
    expansions up the stack, so users can see what's going on.

  - When disambiguating a Node.FS.Entry into a Dir or File, don't look
    in the on-disk source directory until we've confirmed there's no
    on-disk entry locally and there *is* one in the srcdir.  This avoids
    creating a phantom Node that can interfere with dependencies on
    directory contents.

  - Add an AllowSubstExceptions() function that gives the SConscript
    files control over what exceptions cause a string to expand to ''
    vs. terminating processing with an error.

  - Allow the f90.py and f95.py Tool modules to compile earlier source
    source files of earlier Fortran version.

  - Fix storing signatures of files retrieved from CacheDir() so they're
    correctly identified as up-to-date next invocation.

  - Make sure lists of computed source suffixes cached by Builder objects
    don't persist across changes to the list of source Builders (so the
    addition of suffixes like .ui by the qt.py Tool module take effect).

  - Enhance the bootstrap.py script to allow it to be used to execute
    SCons more easily from a checked-out source tree.

  From Ben Leslie:

  - Fix post-Memoizer value caching misspellings in Node.FS._doLookup().

  From Rob Managan, Dmitry Mikhin and Joel B. Mohler:

  - Handle TeX/LaTeX files in subdirectories by changing directory
    before invoking TeX/LaTeX.

  - Scan LaTeX files for \bibliography lines.

  - Support multiple file names in a "\bibliography{file1,file2}" string.

  - Handle TeX warnings about undefined citations.

  - Support re-running LaTeX if necessary due to a Table of Contents.

  From Dmitry Mikhin:

  - Return LaTeX if "Rerun to get citations correct" shows up on the next
    line after the "Warning:" string.

  From Gary Oberbrunner:

  - Add #include lines to fix portability issues in two tests.

  - Eliminate some unnecessary os.path.normpath() calls.

  - Add a $CFLAGS variable for C-specific options, leaving $CCFLAGS
    for options common to C and C++.

  From Tom Parker:

  - Have the error message print the missing file that Qt can't find.

  From John Pye:

  - Fix env.MergeFlags() appending to construction variable value of None.

  From Steve Robbins:

  - Fix the "sconsign" script when the .sconsign.dblite file is explicitly
    specified on the command line (and not intuited from the old way of
    calling it with just ".sconsign").

  From Jose Pablo Ezequiel "Pupeno" Fernandez Silva:

  - Give the 'lex' tool knowledge of the additional target files produced
    by the flex "--header-file=" and "--tables-file=" options.

  - Give the 'yacc' tool knowledge of the additional target files produced
    by the bison "-g", "--defines=" and "--graph=" options.

  - Generate intermediate files with Objective C file suffixes (.m) when
    the lex and yacc source files have appropriate suffixes (.lm and .ym).

  From Sohail Somain:

  - Have the mslink.py Tool only look for a 'link' executable on Windows
    systems.

  From Vaclav Smilauer:

  - Add support for a "srcdir" keyword argument when calling a Builder,
    which will add a srcdir prefix to all non-relative string sources.

  From Jonathan Ultis:

  - Allow Options converters to take the construction environment as
    an optional argument.



RELEASE 0.96.93 - Mon, 06 Nov 2006 00:44:11 -0600

  NOTE:  This is a pre-release of 0.97 for testing purposes.

  From Anonymous:

  - Allow Python Value Nodes to be Builder targets.

  From Matthias:

  - Only filter Visual Studio common filename prefixes on complete
    directory names.

  From Chad Austin:

  - Fix the build of the SCons documentation on systems that don't
    have "python" in the $PATH.

  From Ken Boortz:

  - Enhance ParseConfig() to recognize options that begin with '+'.

  From John Calcote, Elliot Murphy:

  - Document ways to override the CCPDBFLAGS variable to use the
    Microsoft linker's /Zi option instead of the default /Z7.

  From Christopher Drexler:

  - Make SCons aware bibtex must be called if any \include files
    cause creation of a bibliography.

  - Make SCons aware that "\bilbiography" in TeX source files means
    that related .bbl and .blg bibliography files will be created.
    (NOTE:  This still needs to search for the string in \include files.)

  From David Gruener:

  - Fix inconsistent handling of Action strfunction arguments.

  - Preserve white space in display Action strfunction strings.

  From James Y. Knight and Gerard Patel:

  - Support creation of shared object files from assembly language.

  From Steven Knight:

  - Speed up the Taskmaster significantly by avoiding unnecessary
    re-scans of Nodes to find out if there's work to be done, having it
    track the currently-executed top-level target directly and not
    through its presence on the target list, and eliminating some other
    minor list(s), method(s) and manipulation.

  - Fix the expansion of $TARGET and $SOURCE in the expansion of
    $INSTALLSTR displayed for non-environment calls to InstallAs().

  - Fix the ability to have an Alias() call refer to a directory
    name that's not identified as a directory until later.

  - Enhance runtest.py with an option to use QMTest as the harness.
    This will become the default behavior as we add more functionality
    to the QMTest side.

  - Let linking on mingw use the default function that chooses $CC (gcc)
    or $CXX (g++) depending on whether there are any C++ source files.

  - Work around a bug in early versions of the Python 2.4 profile module
    that caused the --profile= option to fail.

  - Only call Options validators and converters once when initializing a
    construction environment.

  - Fix the ability of env.Append() and env.Prepend(), in all known Python
    versions, to handle different input value types when the construction
    variable being updated is a dictionary.

  - Add a --cache-debug option for information about what files it's
    looking for in a CacheDir().

  - Document the difference in construction variable expansion between
    {Action,Builder}() and env.{Action,Builder}().

  - Change the name of env.Copy() to env.Clone(), keeping the old name
    around for backwards compatibility (with the intention of eventually
    phasing it out to avoid confusion with the Copy() Action factory).

  From Arve Knudsen:

  - Support cleaning and scanning SWIG-generated files.

  From Carsten Koch:

  - Allow selection of Visual Studio version by setting $MSVS_VERSION
    after construction environment initialization.

  From Jean-Baptiste Lab:

  - Try using zipimport if we can't import Tool or Platform modules
    using the normal "imp" module.  This allows SCons to be packaged
    using py2exe's all-in-one-zip-file approach.

  From Ben Liblit:

  - Do not re-scan files if the scanner returns no implicit dependencies.

  From Sanjoy Mahajan:

  - Change use of $SOURCES to $SOURCE in all TeX-related Tool modules.

  From Joel B. Mohler:

  - Make SCons aware that "\makeindex" in TeX source files means that
    related .ilg, .ind and .idx index files will be created.
    (NOTE:  This still needs to search for the string in \include files.)

  - Prevent scanning the TeX .aux file for additional files from
    trying to remove it twice when the -c option is used.

  From Leanid Nazdrynau:

  - Give the MSVC RES (resource) Builder a src_builder list and a .rc
    src_suffix so other builders can generate .rc files.

  From Matthew A. Nicholson:

  - Enhance Install() and InstallAs() to handle directory trees as sources.

  From Jan Nijtmans:

  - Don't use the -fPIC flag when using gcc on Windows (e.g. MinGW).

  From Greg Noel:

  - Add an env.ParseFlags() method that provides separate logic for
    parsing GNU tool chain flags into a dictionary.

  - Add an env.MergeFlags() method to apply an arbitrary dictionary
    of flags to a construction environment's variables.

  From Gary Oberbrunner:

  - Fix parsing tripartite Intel C compiler version numbers on Linux.

  - Extend the ParseConfig() function to recognize -arch and
    -isysroot options.

  - Have the error message list the known suffixes when a Builder call
    can't build a source file with an unknown suffix.

  From Karol Pietrzak:

  - Avoid recursive calls to main() in the program snippet used by the
    SConf subsystem to test linking against libraries.  This changes the
    default behavior of CheckLib() and CheckLibWithHeader() to print
    "Checking for C library foo..." instead of "Checking for main()
    in C library foo...".

  From John Pye:

  - Throw an exception if a command called by ParseConfig() or
    ParseFlags() returns an error.

  From Stefan Seefeld:

  - Initial infrastructure for running SCons tests under QMTest.

  From Sohail Somani:

  - Fix tests that fail due to gcc warnings.

  From Dobes Vandermeer:

  - In stack traces, print the full paths of SConscript files.

  From Atul Varma:

  - Fix detection of Visual C++ Express Edition.

  From Dobes Vandermeer:

  - Let the src_dir option to the SConscript() function affect all the
    the source file paths, instead of treating all source files paths
    as relative to the SConscript directory itself.

  From Nicolas Vigier:

  - Fix finding Fortran modules in build directories.

  - Fix use of BuildDir() when the source file in the source directory
    is a symlink with a relative path.

  From Edward Wang:

  - Fix the Memoizer when the SCons Python modules are executed from
    .pyo files at different locations from where they were compiled.

  From Johan Zander:

  - Fix missing os.path.join() when constructing the $FRAMEWORKSDKDIR/bin.



RELEASE 0.96.92 - Mon, 10 Apr 2006 21:08:22 -0400

  NOTE:  This was a pre-release of 0.97 for testing purposes.

  From Anonymous:

  - Fix the intelc.py Tool module to not throw an exception if the
    only installed version is something other than ia32.

  - Set $CCVERSION when using gcc.

  From Matthias:

  - Support generating project and solution files for Microsoft
    Visual Studio version 8.

  - Support generating more than one project file for a Microsoft
    Visual Studio solution file.

  - Add support for a support "runfile" parameter to Microsoft
    Visual Studio project file creation.

  - Put the project GUID, not the solution GUID, in the right spot
    in the solution file.

  From Erling Andersen:

  - Fix interpretation of Node.FS objects wrapped in Proxy instances,
    allowing expansion of things like ${File(TARGET)} in command lines.

  From Stanislav Baranov:

  - Add a separate MSVSSolution() Builder, with support for the
    following new construction variables: $MSVSBUILDCOM, $MSVSCLEANCOM,
    $MSVSENCODING, $MSVSREBUILDCOM, $MSVSSCONS, $MSVSSCONSCOM,
    $MSVSSCONSFLAGS, $MSVSSCONSCRIPT and $MSVSSOLUTIONCOM.

  From Ralph W. Grosse-Kunstleve and Patrick Mezard:

  - Remove unneceesary (and incorrect) SCons.Util strings on some function
    calls in SCons.Util.

  From Bob Halley:

  - Fix C/C++ compiler selection on AIX to not always use the external $CC
    environment variable.

  From August HÃ¶randl:

  - Add a scanner for \include and \import files, with support for
    searching a directory list in $TEXINPUTS (imported from the external
    environment).

  - Support $MAKEINDEX, $MAKEINDEXCOM, $MAKEINDEXCOMSTR and
    $MAKEINDEXFLAGS for generating indices from .idx files.

  From Steven Johnson:

  - Add a NoClean() Environment method and function to override removal
    of targets during a -c clean, including documentation and tests.

  From Steven Knight:

  - Check for whether files exist on disk by listing the directory
    contents, not calling os.path.exists() file by file.  This is
    somewhat more efficient in general, and may be significantly
    more efficient on Windows.

  - Minor speedups in the internal is_Dict(), is_List() and is_String()
    functions.

  - Fix a signature refactoring bug that caused Qt header files to
    get re-generated every time.

  - Don't fail when writing signatures if the .sconsign.dblite file is
    owned by a different user (e.g. root) from a previous run.

  - When deleting variables from stacked OverrideEnvironments, don't
    throw a KeyError if we were able to delte the variable from any
    Environment in the stack.

  - Get rid of the last indentation tabs in the SCons source files and
    add -tt to the Python invocations in the packaging build and the
    tests so they don't creep back in.

  - In Visual Studio project files, put quotes around the -C directory
    so everything works even if the path has spaces in it.

  - The Intel Fortran compiler uses -object:$TARGET, not "-o $TARGET",
    when building object files on Windows.  Have the the ifort Tool
    modify the default command lines appropriately.

  - Document the --debug=explain option in the man page.  (How did we
    miss this?)

  - Add a $LATEXRETRIES variable to allow configuration of the number of
    times LaTex can be re-called to try to resolve undefined references.

  - Change the order of the arguments to Configure.Checklib() to match
    the documentation.

  - Handle signature calculation properly when the Python function used
    for a FunctionAction is an object method.

  - On Windows, assume that absolute path names without a drive letter
    refer to the drive on which the SConstruct file lives.

  - Add /usr/ccs/bin to the end of the the default external execution
    PATH on Solaris.

  - Add $PKGCHK and $PKGINFO variables for use on Solaris when searching
    for the SunPRO C++ compiler.  Make the default value for $PKGCHK
    be /usr/sbin/pgkchk (since /usr/sbin isn't usually on the external
    execution $PATH).

  - Fix a man page example of overriding variables when calling
    SharedLibrary() to also set the $LIBSUFFIXES variable.

  - Add a --taskmastertrace=FILE option to give some insight on how
    the taskmaster decides what Node to build next.

  - Changed the names of the old $WIN32DEFPREFIX, $WIN32DEFSUFFIX,
    $WIN32DLLPREFIX and $WIN32IMPLIBPREFIX construction variables to
    new $WINDOWSDEFPREFIX, $WINDOWSDEFSUFFIX, $WINDOWSDLLPREFIX and
    $WINDOWSIMPLIBPREFIX construction variables.  The old names are now
    deprecated, but preserved for backwards compatibility.

  - Fix (?) a runtest.py hang on Windows when the --xml option is used.

  - Change the message when an error occurs trying to interact with the
    file system to report the target(s) in square brackets (as before) and
    the actual file or directory that encountered the error afterwards.

  From Chen Lee:

  - Add x64 support for Microsoft Visual Studio 8.

  From Baptiste Lepilleur:

  - Support the --debug=memory option on Windows when the Python version
    has the win32process and win32api modules.

  - Add support for Visual Studio 2005 Pro.

  - Fix portability issues in various tests: test/Case.py,
    Test/Java/{JAR,JARCHDIR,JARFLAGS,JAVAC,JAVACFLAGS,JAVAH,RMIC}.py,
    test/MSVS/vs-{6.0,7.0,7.1,8.0}-exec.py,
    test/Repository/{Java,JavaH,RMIC}.py,
    test/QT/{generated-ui,installed,up-to-date,warnings}.py,
    test/ZIP/ZIP.py.

  - Ignore pkgchk errors on Solaris when searching for the C++ compiler.

  - Speed up the SCons/EnvironmentTests.py unit tests.

  - Add a --verbose= option to runtest.py to print executed commands
    and their output at various levels.

  From Christian Maaser:

  - Add support for Visual Studio Express Editions.

  - Add support for Visual Studio 8 *.manifest files, includng
    new $WINDOWS_INSERT_MANIFEST, $WINDOWSPROGMANIFESTSUFFIX,
    $WINDOWSPROGMANIFESTPREFIX, $WINDOWSPROGMANIFESTSUFFIX,
    $WINDOWSSHLIBMANIFESTPREFIX and $WINDOWSSHLIBMANIFESTSUFFIX
    construction variables.

  From Adam MacBeth:

  - Fix detection of additional Java inner classes following use of a
    "new" keyword inside an inner class.

  From Sanjoy Mahajan:

  - Correct TeX-related command lines to just $SOURCE, not $SOURCES

  From Patrick Mezard:

  - Execute build commands for a command-line target if any of the
    files built along with the target is out of date or non-existent,
    not just if the command-line target itself is out of date.

  - Fix the -n option when used with -c to print all of the targets
    that will be removed for a multi-target Builder call.

  - If there's no file in the source directory, make sure there isn't
    one in the build directory, too, to avoid dangling files left
    over from previous runs when a source file is removed.

  - Allow AppendUnique() and PrependUnique() to append strings (and
    other atomic objects) to lists.

  From Joel B. Mohler:

  - Extend latex.py, pdflatex.py, pdftex.py and tex.py so that building
    from both TeX and LaTeX files uses the same logic to call $BIBTEX
    when it's necessary, to call $MAKEINDEX when it's necessary, and to
    call $TEX or $LATEX multiple times to handle undefined references.

  - Add an emitter to the various TeX builders so that the generated
    .aux and .log files also get deleted by the -c option.

  From Leanid Nazdrynau:

  - Fix the Qt UIC scanner to work with generated .ui files (by using
    the FindFile() function instead of checking by-hand for the file).

  From Jan Nieuwenhuizen:

  - Fix a problem with interpreting quoted argument lists on command lines.

  From Greg Noel:

  - Add /sw/bin to the default execution PATH on Mac OS X.

  From Kian Win Ong:

  - When building a .jar file and there is a $JARCHDIR, put the -C
    in front of each .class file on the command line.

  - Recognize the Java 1.5 enum keyword.

  From Asfand Yar Qazi:

  - Add /opt/bin to the default execution PATH on all POSIX platforms
    (between /usr/local/bin and /bin).

  From Jon Rafkind:

  - Fix the use of Configure() contexts from nested subsidiary
    SConscript files.

  From Christoph Schulz:

  - Add support for $CONFIGUREDIR and $CONFIGURELOG variables to control
    the directory and logs for configuration tests.

  - Add support for a $INSTALLSTR variable.

  - Add support for $RANLIBCOM and $RANLIBCOMSTR variables (which fixes
    a bug when setting $ARCOMSTR).

  From Amir Szekely:

  - Add use of $CPPDEFINES to $RCCOM (resource file compilation) on MinGW.

  From Erick Tryzelaar:

  - Fix the error message when trying to report that a given option is
    not gettable/settable from an SConscript file.

  From Dobes Vandermeer:

  - Add support for SCC and other settings in Microsoft Visual
    Studio project and solution files:  $MSVS_PROJECT_BASE_PATH,
    $MSVS_PROJECT_GUID, $MSVS_SCC_AUX_PATH, $MSVS_SCC_LOCAL_PATH,
    $MSVS_SCC_PROJECT_NAME, $MSVS_SCC_PROVIDER,

  - Add support for using a $SCONS_HOME variable (imported from the
    external environment, or settable internally) to put a shortened
    SCons execution line in the Visual Studio project file.

  From David J. Van Maren:

  - Only filter common prefixes from source files names in Visual Studio
    project files if the prefix is a complete (sub)directory name.

  From Thad Ward:

  - If $MSVSVERSIONS is already set, don't overwrite it with
    information from the registry.



RELEASE 0.96.91 - Thu, 08 Sep 2005 07:18:23 -0400

  NOTE:  This was a pre-release of 0.97 for testing purposes.

  From Chad Austin:

  - Have the environment store the toolpath and re-use it to find Tools
    modules during later Copy() or Tool() calls (unless overridden).

  - Normalize the directory path names in SConsignFile() database
    files so the same signature file can interoperate on Windows and
    non-Windows systems.

  - Make --debug=stacktrace print a stacktrace when a UserError is thrown.

  - Remove an old, erroneous cut-and-paste comment in Scanner/Dir.py.

  From Stanislav Baranov:

  - Make it possible to support with custom Alias (sub-)classes.

  - Allow Builders to take empty source lists when called.

  - Allow access to both TARGET and SOURCE in $*PATH expansions.

  - Allow SConscript files to modify BUILD_TARGETS.

  From Timothee Besset:

  - Add support for Objective C/C++ .m and .mm file suffixes (for
    Mac OS X).

  From Charles Crain

  - Fix the PharLap linkloc.py module to use target+source arguments
    when calling env.subst().

  From Bjorn Eriksson:

  - Fix an incorrect Command() keyword argument in the man page.

  - Add a $TEMPFILEPREFIX variable to control the prefix or flag used
    to pass a long-command-line-execution tempfile to a command.

  From Steven Knight:

  - Enhanced the SCons setup.py script to install man pages on
    UNIX/Linux systems.

  - Add support for an Options.FormatOptionHelpText() method that can
    be overridden to customize the format of Options help text.

  - Add a global name for the Entry class (which had already been
    documented).

  - Fix re-scanning of generated source files for implicit dependencies
    when the -j option is used.

  - Fix a dependency problem that caused $LIBS scans to not be added
    to all of the targets in a multiple-target builder call, which
    could cause out-of-order builds when the -j option is used.

  - Store the paths of source files and dependencies in the .sconsign*
    file(s) relative to the target's directory, not relative to the
    top-level SConstruct directory.  This starts to make it possible to
    subdivide the dependency tree arbitrarily by putting an SConstruct
    file in every directory and using content signatures.

  - Add support for $YACCHFILESUFFIX and $YACCHXXFILESUFFIX variables
    that accomodate parser generators that write header files to a
    different suffix than the hard-coded .hpp when the -d option is used.

  - The default behavior is now to store signature information in a
    single .sconsign.dblite file in the top-level SConstruct directory.
    The old behavior of a separate .sconsign file in each directory can
    be specified by calling SConsignFile(None).

  - Remove line number byte codes within the signature calculation
    of Python function actions, so that changing the location of an
    otherwise unmodified Python function doesn't cause rebuilds.

  - Fix AddPreAction() and AddPostAction() when an action has more than
    one target file:  attach the actions to the Executor, not the Node.

  - Allow the source directory of a BuildDir / build_dir to be outside
    of the top-level SConstruct directory tree.

  - Add a --debug=nomemoizer option that disables the Memoizer for clearer
    looks at the counts and profiles of the underlying function calls,
    not the Memoizer wrappers.

  - Print various --debug= stats even if we exit early (e.g. using -h).

  - Really only use the cached content signature value if the file
    is older than --max-drift, not just if --max-drift is set.

  - Remove support for conversion from old (pre 0.96) .sconsign formats.

  - Add support for a --diskcheck option to enable or disable various
    on-disk checks:  that File and Dir nodes match on-disk entries;
    whether an RCS file exists for a missing source file; whether an
    SCCS file exists for a missing source file.

  - Add a --raw argument to the sconsign script, so it can print a
    raw representation of each entry's NodeInfo dictionary.

  - Add the 'f90' and 'f95' tools to the list of Fortran compilers
    searched for by default.

  - Add the +Z option by default when compiling shared objects on
    HP-UX.

  From Chen Lee:

  - Handle Visual Studio project and solution files in Unicode.

  From Sanjoy Mahajan:

  - Fix a bad use of Copy() in an example in the man page, and a
    bad regular expression example in the man page and User's Guide.

  From Shannon Mann:

  - Have the Visual Studio project file(s) echo "Starting SCons" before
    executing SCons, mainly to work around a quote-stripping bug in
    (some versions of?) the Windows cmd command executor.

  From Georg Mischler:

  - Remove the space after the -o option when invoking the Borland
    BCC compiler; some versions apparently require that the file name
    argument be concatenated with the option.

  From Leanid Nazdrynau:

  - Fix the Java parser's handling of backslashes in strings.

  From Greg Noel:

  - Add construction variables to support frameworks on Mac OS X:
    $FRAMEWORKS, $FRAMEWORKPREFIX, $FRAMEWORKPATH, $FRAMEWORKPATHPREFIX.

  - Re-order link lines so the -o option always comes right after the
    command name.

  From Gary Oberbrunner:

  - Add support for Intel C++ beta 9.0 (both 32 and 64 bit versions).

  - Document the new $FRAMEWORK* variables for Mac OS X.

  From Karol Pietrzak:

  - Add $RPATH (-R) support to the Sun linker Tool (sunlink).

  - Add a description of env.subst() to the man page.

  From Chris Prince:

  - Look in the right directory, not always the local directory, for a
    same-named file or directory conflict on disk.

  - On Windows, preserve the external environment's %SYSTEMDRIVE%
    variable, too.

  From Craig Scott:

  - Have the Fortran module emitter look for Fortan modules to be created
    relative to $FORTRANMODDIR, not the top-level directory.

  - When saving Options to a file, run default values through the
    converter before comparing them with the set values.  This correctly
    suppresses Boolean Option values from getting written to the saved
    file when they're one of the many synonyms for a default True or
    False value.

  - Fix the Fortran Scanner's ability to handle a module being used
    in the same file in which it is defined.

  From Steve-o:

  - Add the -KPIC option by default when compiling shared objects on
    Solaris.

  - Change the default suffix for Solaris objects to .o, to conform to
    Sun WorkShop's expectations.  Change the profix to so_ so they can
    still be differentiated from static objects in the same directory.

  From Amir Szekely:

  - When calling the resource compiler on MinGW, add --include-dir and
    the source directory so it finds the source file.

  - Update EnsureSConsVersion() to support revision numbers.

  From Greg Ward:

  - Fix a misplaced line in the man page.



RELEASE 0.96.90 - Tue, 15 Feb 2005 21:21:12 +0000

  NOTE:  This was a pre-release of 0.97 for testing purposes.

  From Anonymous:

  - Fix Java parsing to avoid erroneously identifying a new array
    of class instances as an anonymous inner class.

  - Fix a typo in the man page description of PathIsDirCreate.

  From Chad Austin:

  - Allow Help() to be called multiple times, appending to the help
    text each call.

  - Allow Tools found on a toolpath to import Python modules from
    their local directory.

  From Steve Christensen:

  - Handle exceptions from Python functions as build actions.

  - Add a set of canned PathOption validators:  PathExists (the default),
    PathIsFile, PathIsDir and PathIsDirCreate.

  From Matthew Doar:

  - Add support for .lex and .yacc file suffixes for Lex and Yacc files.

  From Eric Frias:

  - Huge performance improvement:  wrap the tuples representing an
    include path in an object, so that the time it takes to hash the
    path doesn't grow porportionally to the length of the path.

  From Gottfried Ganssauge:

  - Fix SCons on SuSE/AMD-64 Linux by having the wrapper script also
    check for the build engine in the parent directory of the Python
    library directory (/usr/lib64 instead of /usr/lib).

  From Stephen Kennedy:

  - Speed up writing the .sconsign file at the end of a run by only
    calling sync() once at the end, not after every entry.

  From Steven Knight:

  - When compiling with Microsoft Visual Studio, don't include the ATL and
    MFC directories in the default INCLUDE and LIB environment variables.

  - Remove the following deprecated features:  the ParseConfig()
    global function (deprecated in 0.93); the misspelled "validater"
    keyword to the Options.Add() method (deprecated in 0.91); the
    SetBuildSignatureType(), SetContentSignatureType(), SetJobs() and
    GetJobs() global functions (deprecated in 0.14).

  - Fix problems with corrupting the .sconsign.dblite file when
    interrupting builds by writing to a temporary file and renaming,
    not writing the file directly.

  - Fix a 0.96 regression where when running with -k, targets built from
    walking dependencies later on the command line would not realize
    that a dependency had failed an earlier build attempt, and would
    try to rebuild the dependent targets.

  - Change the final messages when using -k and errors occur from
    "{building,cleaning} terminated because of errors" to "done
    {building,cleaning} targets (errors occurred during {build,clean})."

  - Allow Configure.CheckFunc() to take an optional header argument
    (already supported by Conftest.py) to specify text at the top of
    the compiled test file.

  - Fix the --debug=explain output when a Python function action changed
    so it prints a meaningful string, not the binary representation of
    the function contents.

  - Allow a ListOption's default value(s) to be a Python list of specified
    values, not just a string containing a comma-separated list of names.

  - Add a ParseDepends() function that will parse up a list of explicit
    dependencies from a "make depend" style file.

  - Support the ability to change directory when executing an Action
    through "chdir" keyword arguments to Action and Builder creation
    and calls.

  - Fix handling of Action ojects (and other callables that don't match
    our calling arguments) in construction variable expansions.

  - On Win32, install scons.bat in the Python directory when installing
    from setup.py.  (The bdist_wininst installer was already doing this.)

  - Fix env.SConscript() when called with a list of SConscipt files.
    (The SConscript() global function already worked properly.)

  - Add a missing newline to the end of the --debug=explain "unknown
    reasons" message.

  - Enhance ParseConfig() to work properly for spaces in between the -I,
    -L and -l options and their arguments.

  - Packaging build fix:  Rebuild the files that are use to report the
    --version of SCons whenever the development version number changes.

  - Fix the ability to specify a target_factory of Dir() to a Builder,
    which the default create-a-directory Builder was interfering with.

  - Mark a directory as built if it's created as part of the preparation
    for another target, to avoid trying to build it again when it comes
    up in the target list.

  - Allow a function with the right calling signature to be put directly
    in an Environment's BUILDERS dictionary, making for easier creation
    and use of wrappers (pseudo-Builders) that call other Builders.

  - On Python 2.x, wrap lists of Nodes returned by Builders in a UserList
    object that adds a method that makes str() object return a string
    with all of the Nodes expanded to their path names.  (Builders under
    Python 1.5.2 still return lists to avoid TypeErrors when trying
    to extend() list, so Python 1.5.2 doesn't get pretty-printing of Node
    lists, but everything should still function.)

  - Allow Aliases to have actions that will be executed whenever
    any of the expanded Alias targets are out of date.

  - Fix expansion of env.Command() overrides within target and
    source file names.

  - Support easier customization of what's displayed by various default
    actions by adding lots of new construction variables: $ARCOMSTR,
    $ASCOMSTR, $ASPPCOMSTR, $BIBTEXCOMSTR, $BITKEEPERCOMSTR, $CCCOMSTR,
    $CVSCOMSTR, $CXXCOMSTR, $DCOMSTR, $DVIPDFCOMSTR, $F77COMSTR,
    $F90COMSTR, $F95COMSTR, $FORTRANCOMSTR, $GSCOMSTR, $JARCOMSTR,
    $JAVACCOMSTR, $JAVAHCOMSTR, $LATEXCOMSTR, $LEXCOMSTR, $LINKCOMSTR,
    $M4COMSTR, $MIDLCOMSTR, $P4COMSTR, $PCHCOMSTR, $PDFLATEXCOMSTR,
    $PDFTEXCOMSTR, $PSCOMSTR, $QT_MOCFROMCXXCOMSTR, $QT_MOCFROMHCOMSTR,
    $QT_UICCOMSTR, $RCCOMSTR, $REGSVRCOMSTR, $RCS_COCOMSTR, $RMICCOMSTR,
    $SCCSCOMSTR, $SHCCCOMSTR, $SHCXXCOMSTR, $SHF77COMSTR, $SHF90COMSTR,
    $SHF95COMSTR, $SHFORTRANCOMSTR, $SHLINKCOMSTR, $SWIGCOMSTR,
    $TARCOMSTR, $TEXCOMSTR, $YACCCOMSTR and $ZIPCOMSTR.

  - Add an optional "map" keyword argument to ListOption() that takes a
    dictionary to map user-specified values to legal values from the list
    (like EnumOption() already doee).

  - Add specific exceptions to try:-except: blocks without any listed,
    so that they won't catch and mask keyboard interrupts.

  - Make --debug={tree,dtree,stree} print something even when there's
    a build failure.

  - Fix how Scanners sort the found dependencies so that it doesn't
    matter whether the dependency file is in a Repository or not.
    This may cause recompilations upon upgrade to this version.

  - Make AlwaysBuild() work with Alias and Python value Nodes (making
    it much simpler to support aliases like "clean" that just invoke
    an arbitrary action).

  - Have env.ParseConfig() use AppendUnique() by default to suppress
    duplicate entries from multiple calls.  Add a "unique" keyword
    argument to allow the old behavior to be specified.

  - Allow the library modules imported by an SConscript file to get at
    all of the normally-available global functions and variables by saying
    "from SCons.Script import *".

  - Add a --debug=memoizer option to print Memoizer hit/mass statistics.

  - Allow more than one --debug= option to be set at a time.

  - Change --debug=count to report object counts before and after
    reading SConscript files and before and after building targets.

  - Change --debug=memory output to line up the numbers and to better
    match (more or less) the headers on the --debug=count columns.

  - Speed things up when there are lists of targets and/or sources by
    getting rid of some N^2 walks of the lists involved.

  - Cache evaluation of LazyActions so we don't create a new object
    for each invocation.

  - When scanning, don't create Nodes for include files that don't
    actually exist on disk.

  - Make supported global variables CScanner, DScanner, ProgramScanner and
    SourceFileScanner.  Make SourceFileScanner.add_scanner() a supported
    part of the public interface.  Keep the old SCons.Defaults.*Scan names
    around for a while longer since some people were already using them.

  - By default, don't scan directories for on-disk files.  Add a
    DirScanner global scanner that can be used in Builders or Command()
    calls that want source directory trees scanned for on-disk changes.
    Have the Tar() and Zip() Builders use the new DirScanner to preserve
    the behavior of rebuilding a .tar or .zip file if any file or
    directory under a source tree changes.  Add Command() support for
    a source_scanner keyword argument to Command() that can be set to
    DirScanner to get this behavior.

  - Documentation changes:  Explain that $CXXFLAGS contains $CCFLAGS
    by default.  Fix a bad target_factory example in the man page.
    Add appendices to the User's Guide to cover the available Tools,
    Builders and construction variables.  Comment out the build of
    the old Python 10 paper, which doesn't build on all systems and
    is old enough at this point that it probably isn't worth the
    effort to make it do so.

  From Wayne Lee:

  - Avoid "maximum recursion limit" errors when removing $(-$) pairs
    from long command lines.

  From Clive Levinson:

  - Make ParseConfig() recognize and add -mno-cygwin to $LINKFLAGS and
    $CCFLAGS, and -mwindows to $LINKFLAGS.

  From Michael McCracken:

  - Add a new "applelink" tool to handle the things like Frameworks and
    bundles that Apple has added to gcc for linking.

  - Use more appropriate default search lists of linkers, compilers and
    and other tools for the 'darwin' platform.

  - Add a LoadableModule Builder that builds a bundle on Mac OS X (Darwin)
    and a shared library on other systems.

  - Improve SWIG tests for use on Mac OS X (Darwin).

  From Elliot Murphy:

  - Enhance the tests to guarantee persistence of ListOption
    values in saved options files.

  - Supply the help text when -h is used with the -u, -U or -D options.

  From Christian Neeb:

  - Fix the Java parser's handling of string definitions to avoid ignoring
    subsequent code.

  From Han-Wen Nienhuys:

  - Optimize variable expansion by:  using the re.sub() method (when
    possible); not using "eval" for variables for which we can fetch the
    value directory; avoiding slowing substitution logic when there's no
    '$' in the string.

  From Gary Oberbrunner:

  - Add an Environment.Dump() method to print the contents of a
    construction environment.

  - Allow $LIBS (and similar variables) to contain explicit File Nodes.

  - Change ParseConfig to add the found library names directly to the
    $LIBS variable, instead of returning them.

  - Add ParseConfig() support for the -framework GNU linker option.

  - Add a PRINT_CMD_LINE_FUNC construction variable to allow people
    to filter (or log) command-line output.

  - Print an internal Python stack trace in response to an otherwise
    unexplained error when --debug=stacktrace is specified.

  - Add a --debug=findlibs option to print what's happening when
    the scanner is searching for libraries.

  - Allow Tool specifications to be passed a dictionary of keyword
    arguments.

  - Support an Options default value of None, in which case the variable
    will not be added to the construction environment unless it's set
    explicitly by the user or from an Options file.

  - Avoid copying __builtin__ values into a construction environment's
    dictionary when evaluating construction variables.

  - Add a new cross-platform intelc.py Tool that can detect and
    configure the Intel C++ v8 compiler on both Windows, where it's
    named icl, and Linux, where it's named icc.  It also checks that
    the directory specified in the Windows registry exists, and sets a
    new $INTEL_C_COMPILER_VERSION construction variable to identify the
    version being used.  (Niall Douglas contributed an early prototype
    of parts of this module.)

  - Fix the private Conftest._Have() function so it doesn't change
    non-alphanumeric characters to underscores.

  - Supply a better error message when a construction variable expansion
    has an unknown attribute.

  - Documentation changes:  Update the man page to describe use of
    filenames or Nodes in $LIBS.

  From Chris Pawling:

  - Have the linkloc tool use $MSVS_VERSION to select the Microsoft
    Visual Studio version to use.

  From Kevin Quick:

  - Fix the Builder name returned from ListBuilders and other instances
    of subclasses of the BuilderBase class.

  - Add Builders and construction variables to support rpcgen:
    RPCGenClient(), RPCGenHeader(), RPCGenService(), RPCGenXDR(),
    $RPCGEN, $RPCGENFLAGS, $RPCGENCLIENTFLAGS, $RPCGENHEADERFLAGS,
    $RPCGENSERVICEFLAGS, $RPCGENXDRFLAGS.

  - Update the man page to document that prefix and suffix Builder
    keyword arguments can be strings, callables or dictionaries.

  - Provide more info in the error message when a user tries to build
    a target multiple ways.

  - Fix Delete() when a file doesn't exist and must_exist=1.  (We were
    unintentionally dependent on a bug in versions of the Python shutil.py
    module prior to Python 2.3, which would generate an exception for
    a nonexistent file even when ignore_errors was set.)

  - Only replace a Node's builder with a non-null source builder.

  - Fix a stack trace when a suffix selection dictionary is passed
    an empty source file list.

  - Allow optional names to be attached to Builders, for default
    Builders that don't get attached to construction environments.

  - Fix problems with Parallel Task Exception handling.

  - Build targets in an associated BuildDir even if there are targets
    or subdirectories locally in the source directory.

  - If a FunctionAction has a callable class as its underlying Python
    function, use its strfunction() method (if any) to display the
    action.

  - Fix handling when BuildDir() exists but is unwriteable.  Add
    "Stop." to those error messages for consistency.

  - Catch incidents of bad builder creation (without an action) and
    supply meaningful error messages.

  - Fix handling of src_suffix values that aren't extensions (don't
    begin with a '.').

  - Don't retrieve files from a CacheDir, but report what would happen,
    when the -n option is used.

  - Use the source_scanner from the target Node, not the source node
    itself.

  - Internal Scanners fixes:  Make sure Scanners are only passed Nodes.
    Fix how a Scanner.Selector called its base class initialization.
    Make comparisons of Scanner objects more robust.  Add a name to
    an internal default ObjSourceScanner.

  - Add a deprecated warning for use of the old "scanner" keyword argument
    to Builder creation.

  - Improve the --debug=explain message when the build action changes.

  - Test enhancements in SourceCode.py, option-n.py, midl.py.  Better
    Command() and Scanner test coverage.  Improved test infrastructure
    for -c output.

  - Refactor the interface between Action and Executor objects to treat
    Actions atomically.

  - The --debug=presub option will now report the pre-substitution
    each action seprately, instead of reporting the entire list before
    executing the actions one by one.

  - The --debug=explain option explaining a changed action will now
    (more correctly) show pre-substitution action strings, instead of
    the commands with substituted file names.

  - A Node (file) will now be rebuilt if its PreAction or PostAction
    actions change.

  - Python Function actions now have their calling signature (target,
    source, env) reported correctly when displayed.

  - Fix BuildDir()/build_dir handling when the build_dir is underneath
    the source directory and trying to use entries from the build_dir
    as sources for other targets in the build-dir.

  - Fix hard-coding of JDK path names in various Java tests.

  - Handle Python stack traces consistently (stop at the SConscript stack
    frame, by default) even if the Python source code isn't available.

  - Improve the performance of the --debug={tree,dtree} options.

  - Add --debug=objects logging of creation of OverrideWarner,
    EnvironmentCopy and EnvironmentOverride objects.

  - Fix command-line expansion of Python Value Nodes.

  - Internal cleanups:  Remove an unnecessary scan argument.  Associate
    Scanners only with Builders, not nodes.  Apply overrides once when
    a Builder is called, not in multiple places.  Cache results from the
    Node.FS.get_suffix() and Node.get_build_env() methods.  Use the Python
    md5 modules' hexdigest() method, if there is one.  Have Taskmaster
    call get_stat() once for each Node and re-use the value instead of
    calling it each time it needs the value.  Have Node.depends_on()
    re-use the list from the children() method instead of calling it
    multiple times.

  - Use the correct scanner if the same source file is used for targets in
    two different environments with the same path but different scanners.

  - Collect logic for caching values in memory in a Memoizer class,
    which cleans up a lot of special-case code in various methods and
    caches additional values to speed up most configurations.

  - Add a PathAccept validator to the list of new canned PathOption
    validators.

  From Jeff Squyres:

  - Documentation changes:  Use $CPPDEFINES instead of $CCFLAGS in man
    page examples.

  From Levi Stephen:

  - Allow $JARCHDIR to be expanded to other construction variables.

  From Christoph Wiedemann:

  - Add an Environment.SetDefault() method that only sets values if
    they aren't already set.

  - Have the qt.py Tool not override variables already set by the user.

  - Add separate $QT_BINPATH, $QT_CPPPATH and $QT_LIBPATH variables
    so these can be set individually, instead of being hard-wired
    relative to $QTDIR.

  - The %TEMP% and %TMP% external environment variables are now propagated
    automatically to the command execution environment on Windows systems.

  - A new --config= command-line option allows explicit control of
    of when the Configure() tests are run:  --config=force forces all
    checks to be run, --config=cache uses all previously cached values,
    --config=auto (the default) runs tests only when dependency analysis
    determines it's necessary.

  - The Configure() subsystem can now write a config.h file with values
    like HAVE_STDIO_H, HAVE_LIBM, etc.

  - The Configure() subsystem now executes its checks silently when the
    -Q option is specified.

  - The Configure() subsystem now reports if a test result is being
    taken from cache, and prints the standard output and error output
    of tests even when cached.

  - Configure() test results are now reported as "yes" or "no" instead of
    "ok" or "failed."

  - Fixed traceback printing when calling the env.Configure() method
    instead of the Configure() global function.

  - The Configure() subsystem now caches build failures in a .sconsign
    file in the subdirectory, not a .cache file.  This may cause
    tests to be re-executed the first time after you install 0.97.

  - Additional significant internal cleanups in the Configure() subsystem
    and its tests.

  - Have the Qt Builder make uic-generated files dependent on the .ui.h
    file, if one exists.

  - Add a test to make sure that SCons source code does not contain
    try:-except: blocks that catch all errors, which potentially catch
    and mask keyboard interrupts.

  - Fix us of TargetSignatures('content') with the SConf subsystem.

  From Russell Yanofsky:

  - Add support for the Metrowerks Codewarrior compiler and linker
    (mwcc and mwld).



RELEASE 0.96.1 - Mon, 23 Aug 2004 12:55:50 +0000

  From Craig Bachelor:

  - Handle white space in the executable Python path name within in MSVS
    project files by quoting the path.

  - Correct the format of a GUID string in a solution (.dsw) file so
    MSVS can correctly "build enable" a project.

  From Steven Knight:

  - Add a must_exist flag to Delete() to let the user control whether
    it's an error if the specified entry doesn't exist.  The default
    behavior is now to silently do nothing if it doesn't exist.

  - Package up the new Platform/darwin.py, mistakenly left out of 0.96.

  - Make the scons.bat REM statements into @REM so they aren't printed.

  - Make the SCons packaging SConscript files platform independent.

  From Anthony Roach:

  - Fix scanning of pre-compiled header (.pch) files for #includes,
    broken in 0.96.



RELEASE 0.96 - Wed, 18 Aug 2004 13:36:40 +0000

  From Chad Austin:

  - Make the CacheDir() directory if it doesn't already exist.

  - Allow construction variable substitutions in $LIBS specifications.

  - Allow the emitter argument to a Builder() to be or expand to a list
    of emitter functions, which will be called in sequence.

  - Suppress null values in construction variables like $LIBS that use
    the internal _concat() function.

  - Remove .dll files from the construction variables searched for
    libraries that can be fed to Win32 compilers.

  From Chad Austin and Christoph Wiedemann:

  - Add support for a $RPATH variable to supply a list of directories
    to search for shared libraries when linking a program.  Used by
    the GNU and IRIX linkers (gnulink and sgilink).

  From Charles Crain:

  - Restore the ability to do construction variable substitutions in all
    kinds of *PATH variables, even when the substitution returns a Node
    or other object.

  From Tom Epperly:

  - Allow the Java() Builder to take more than one source directory.

  From Ralf W. Grosse-Kunstleve:

  - Have SConsignFile() use, by default, a custom "dblite.py" that we can
    control and guarantee to work on all Python versions (or nearly so).

  From Jonathan Gurley:

  - Add support for the newer "ifort" versions of the Intel Fortran
    Compiler for Linux.

  From Bob Halley:

  - Make the new *FLAGS variable type work with copied Environments.

  From Chris Hoeppler:

  - Initialize the name of a Scanner.Classic scanner correctly.

  From James Juhasz:

  - Add support for the .dylib shared library suffix and the -dynamiclib
    linker option on Mac OS X.

  From Steven Knight:

  - Add an Execute() method for executing actions directly.

  - Support passing environment override keyword arguments to Command().

  - Fix use of $MSVS_IGNORE_IDE_PATHS, which was broken when we added
    support for $MSVS_USE_MFC_DIRS last release.

  - Make env.Append() and env.Prepend() act like the underlying Python
    behavior when the variable being appended to is a UserList object.

  - Fix a regression that prevented the Command() global function in
    0.95 from working with command-line strings as actions.

  - Fix checking out a file from a source code management system when
    the env.SourceCode() method was called with an individual file name
    or node, not a directory name or node.

  - Enhance the Task.make_ready() method to create a list of the
    out-of-date Nodes for the task for use by the wrapping interface.

  - Allow Scanners to pull the list of suffixes from the construction
    environment when the "skeys" keyword argument is a string containing
    a construction variable to be expanded.

  - Support new $CPPSUFFIXES, $DSUFFIXES $FORTRANSUFFIXES, and
    $IDLSUFFIXES.  construction variables that contain the default list
    of suffixes to be scanned by a given type of scanner, allowing these
    suffix lists to be easily added to or overridden.

  - Speed up Node creation when calling a Builder by comparing whether two
    Environments are the same object, not if their underlying dictionaries
    are equivalent.

  - Add a --debug=explain option that reports the reason(s) why SCons
    thinks it must rebuild something.

  - Add support for functions that return platform-independent Actions
    to Chmod(), Copy(), Delete(), Mkdir(), Move() and Touch() files
    and/or directories.  Like any other Actions, the returned Action
    object may be executed directly using the Execute() global function
    or env.Execute() environment method, or may be used as a Builder
    action or in an env.Command() action list.

  - Add support for the strfunction argument to all types of Actions:
    CommandAction, ListAction, and CommandGeneratorAction.

  - Speed up turning file system Nodes into strings by caching the
    values after we're finished reading the SConscript files.

  - Have ParseConfig() recognize and supporting adding the -Wa, -Wl,
    and -Wp, flags to ASFLAGS, LINKFLAGS and CPPFLAGS, respectively.

  - Change the .sconsign format and the checks for whether a Node is
    up-to-date to make dependency checks more efficient and correct.

  - Add wrapper Actions to SCons.Defaults for $ASCOM, $ASPPCOM, $LINKCOM,
    $SHLINKCOM, $ARCOM, $LEXCOM and $YACCCOM.  This makes it possible
    to replace the default print behavior with a custom strfunction()
    for each of these.

  - When a Node has been built, don't walk the whole tree back to delete
    the parents's implicit dependencies, let returning up the normal
    Taskmaster descent take care of it for us.

  - Add documented support for separate target_scanner and source_scanner
    arguments to Builder creation, which allows different scanners to
    be applied to source files

  - Don't re-install or (re-generate) .h files when a subsidiary #included
    .h file changes.  This eliminates incorrect circular dependencies
    with .h files generated from other source files.

  - Slim down the internal Sig.Calculator class by eliminating methods
    whose functionality is now covered by Node methods.

  - Document use of the target_factory and source_factory keyword
    arguments when creating Builder objects.  Enhance Dir Nodes so that
    they can be created with user-specified Builder objects.

  - Don't blow up with stack trace when the external $PATH environment
    variable isn't set.

  - Make Builder calls return lists all the time, even if there's only
    one target.  This keeps things consistent and easier to program to
    across platforms.

  - Add a Flatten() function to make it easier to deal with the Builders
    all returning lists of targets, not individual targets.

  - Performance optimizations in Node.FS.__doLookup().

  - Man page fixes:  formatting typos, misspellings, bad example.

  - User's Guide fixes: Fix the signatures of the various example
    *Options() calls.  Triple-quote properly a multi-line Split example.

  - User's Guide additions:  Chapter describing File and Directory
    Nodes.  Section describing declarative nature of SCons functions in
    SConscript files.  Better organization and clarification of points
    raised by Robert P. J. Day.  Chapter describing SConf (Autoconf-like)
    functionality.  Chapter describing how to install Python and
    SCons.  Chapter describing Java builds.

  From Chris Murray:

  - Add a .win32 attribute to force file names to expand with
    Windows backslash path separators.

  - Fix escaping file names on command lines when the expansion is
    concatenated with another string.

  - Add support for Fortran 90 and Fortran 95.  This adds $FORTRAN*
    variables that specify a default compiler, command-line, flags,
    etc. for all Fortran versions, plus separate $F90* and $F95*
    variables for when different compilers/flags/etc. must be specified
    for different Fortran versions.

  - Have individual tools that create libraries override the default
    $LIBPREFIX and $LIBSUFFIX values set by the platform.  This makes
    it easier to use Microsoft Visual Studio tools on a CygWin platform.

  From Gary Oberbrunner:

  - Add a --debug=presub option to print actions prior to substitution.

  - Add a warning upon use of the override keywords "targets" and
    "sources" when calling Builders.  These are usually mistakes which
    are otherwise silently (and confusingly) turned into construction
    variable overrides.

  - Try to find the ICL license file path name in the external environment
    and the registry before resorting to the hard-coded path name.

  - Add support for fetching command-line keyword=value arguments in
    order from an ARGLIST list.

  - Avoid stack traces when trying to read dangling symlinks.

  - Treat file "extensions" that only contain digits as part of the
    file basename.  This supports version numbers as part of shared
    library names, for example.

  - Avoid problems when there are null entries (None or '') in tool
    lists or CPPPATH.

  - Add an example and explanation of how to use "tools = ['default', ..."
    when creating a construction environment.

  - Add a section describing File and Directory Nodes and some of their
    attributes and methods.

  - Have ParseConfig() add a returned -pthread flag to both $CCFLAGS
    and $LINKFLAGS.

  - Fix some test portability issues on Mac OS X (darwin).

  From Simon Perkins:

  - Fix a bug introduced in building shared libraries under MinGW.

  From Kevin Quick:

  - Handling SCons exceptions according to Pythonic standards.

  - Fix test/chained-build.py on systems that execute within one second.

  - Fix tests on systems where 'ar' warns about archive creation.

  From Anthony Roach:

  - Fix use of the --implicit-cache option with timestamp signatures.

  - If Visual Studio is installed, assume the C/C++ compiler, the linker
    and the MIDL compiler that comes with it are available, too.

  - Better error messages when evaluating a construction variable
    expansion yields a Python syntax error.

  - Change the generation of PDB files when using Visual Studio from
    compile time to link time.

  From sam th:

  - Allow SConf.CheckLib() to search a list of libraries, like the
    Autoconf AC_SEARCH_LIBS macro.

  - Allow the env.WhereIs() method to take a "reject" argument to
    let it weed out specific path names.

  From Christoph Wiedemann:

  - Add new Moc() and Uic() Builders for more explicit control over
    Qt builds, plus new construction variables to control them:
    $QT_AUTOSCAN, $QT_DEBUG, $QT_MOCCXXPREFIX, $QT_MOCCXXSUFFIX,
    $QT_MOCHPREFIX, $QT_MOCHSUFFIX, $QT_UICDECLPREFIX, $QT_UICDECLSUFFIX,
    $QT_UICIMPLPREFIX, $QT_UICIMPLSUFFIX and $QT_UISUFFIX.

  - Add a new single_source keyword argument for Builders that enforces
    a single source file on calls to the Builder.



RELEASE 0.95 - Mon, 08 Mar 2004 06:43:20 -0600

  From Chad Austin:

  - Replace print statements with calls to sys.stdout.write() so output
    lines stay together when -j is used.

  - Add portability fixes for a number of tests.

  - Accomodate the fact that Cygwin's os.path.normcase() lies about
    the underlying system being case-sensitive.

  - Fix an incorrect _concat() call in the $RCINCFLAGS definition for
    the mingw Tool.

  - Fix a problem with the msvc tool with Python versions prior to 2.3.

  - Add support for a "toolpath" Tool() and Environment keyword that
    allows Tool modules to be found in specified local directories.

  - Work around Cygwin Python's silly fiction that it's using a
    case-sensitive file system.

  - More robust handling of data in VCComponents.dat.

  - If the "env" command is available, spawn commands with the more
    general "env -" instead of "env -i".

  From Kerim Borchaev:

  - Fix a typo in a msvc.py's registry lookup:  "VCComponents.dat", not
    "VSComponents.dat".

  From Chris Burghart:

  - Fix the ability to save/restore a PackageOption to a file.

  From Steve Christensen:

  - Update the MSVS .NET and MSVC 6.0/7.0 path detection.

  From David M. Cooke:

  - Make the Fortran scanner case-insensitive for the INCLUDE string.

  From Charles Crain:

  - If no version of MSVC is detected but the tool is specified,
    use the MSVC 6.0 paths by default.

  - Ignore any "6.1" version of MSVC found in the registry; this is a
    phony version number (created by later service packs?) and would
    throw off the logic if the user had any non-default paths configure.

  - Correctly detect if the user has independently configured the MSVC
    "include," "lib" or "path" in the registry and use the appropriate
    values.  Previously, SCons would only use the values if all three
    were set in the registry.

  - Make sure side-effect nodes are prepare()d before building their
    corresponding target.

  - Preserve the ability to call BuildDir() multiple times with the
    same target and source directory arguments.

  From Andy Friesen:

  - Add support for the Digital Mars "D" programming language.

  From Scott Lystig Fritchie:

  - Fix the ability to use a custom _concat() function in the
    construction environment when calling _stripixes().

  - Make the message about ignoring a missing SConscript file into a
    suppressable Warning, not a hard-coded sys.stderr.write().

  - If a builder can be called multiple times for a target (because
    the sources and overrides are identical, or it's a builder with the
    "multi" flag set), allow the builder to be called through multiple
    environments so long as the builders have the same signature for
    the environments in questions (that is, they're the same action).

  From Bob Halley:

  - When multiple targets are built by a single action, retrieve all
    of them from cache, not just the first target, and exec the build
    command if any of the targets isn't present in the cache.

  From Zephaniah Hull:

  - Fix command-line ARGUMENTS with multiple = in them.

  From Steven Knight:

  - Fix EnsureSConsVersion() so it checks against the SCons version,
    not the Python version, on Pythons with sys.version_info.

  - Don't swallow the AttributeError when someone uses an expansion like
    $TARGET.bak, so we can supply a more informative error message.

  - Fix an odd double-quote escape sequence in the man page.

  - Fix looking up a naked drive letter as a directory (Dir('C:')).

  - Support using File nodes in the LIBS construction variable.

  - Allow the LIBS construction variable to be a single string or File
    node, not a list, when only one library is needed.

  - Fix typos in the man page:  JAVACHDIR => JARCHDIR; add "for_signature"
    to the __call__() example in the "Variable Substitution" section.

  - Correct error message spellings of "non-existant" to "non-existent."

  - When scanning for libraries to link with, don't append $LIBPREFIXES
    or $LIBSUFFIXES values to the $LIBS values if they're already present.

  - Add a ZIPCOMPRESSION construction variable to control whether the
    internal Python action for the Zip Builder compresses the file or
    not.  The default value is zipfile.ZIP_DEFLATED, which generates
    a compressed file.

  - Refactor construction variable expansion to support recursive
    expansion of variables (e.g. CCFLAGS = "$CCFLAGS -g") without going
    into an infinite loop.  Support this in all construction variable
    overrides, as well as when copying Environments.

  - Fix calling Configure() from more than one subsidiary SConscript file.

  - Fix the env.Action() method so it returns the correct type of
    Action for its argument(s).

  - Fix specifying .class files as input to JavaH with the .class suffix
    when they weren't generated using the Java Builder.

  - Make the check for whether all of the objects going into a
    SharedLibrary() are shared work even if the object was built in a
    previous run.

  - Supply meaningful error messages, not stack traces, if we try to add
    a non-Node as a source, dependency, or ignored dependency of a Node.

  - Generate MSVS Project files that re-invoke SCons properly regardless
    of whether the file was built via scons.bat or scons.py.
    (Thanks to Niall Douglas for contributing code and testing.)

  - Fix TestCmd.py, runtest.py and specific tests to accomodate being
    run from directories whose paths include white space.

  - Provide a more useful error message if a construction variable
    expansion contains a syntax error during evaluation.

  - Fix transparent checkout of implicit dependency files from SCCS
    and RCS.

  - Added new --debug=count, --debug=memory and --debug=objects options.
    --debug=count and --debug=objects only print anything when run
    under Python 2.1 or later.

  - Deprecate the "overrides" keyword argument to Builder() creation
    in favor of using keyword argument values directly (like we do
    for builder execution and the like).

  - Always use the Builder overrides in substitutions, not just if
    there isn't a target-specific environment.

  - Add new "rsrcpath" and "rsrcdir" and attributes to $TARGET/$SOURCE,
    so Builder command lines can find things in Repository source
    directories when using BuildDir.

  - Fix the M4 Builder so that it chdirs to the Repository directory
    when the input file is in the source directory of a BuildDir.

  - Save memory at build time by allowing Nodes to delete their build
    environments after they've been built.

  - Add AppendUnique() and PrependUnique() Environment methods, which
    add values to construction variables like Append() and Prepend()
    do, but suppress any duplicate elements in the list.

  - Allow the 'qt' tool to still be used successfully from a copied
    Environment.  The include and library directories previously ended up
    having the same string re-appended to the end, yielding an incorrect
    path name.

  - Supply a more descriptive error message when the source for a target
    can't be found.

  - Initialize all *FLAGS variables with objects do the right thing with
    appending flags as strings or lists.

  - Make things like ${TARGET.dir} work in *PATH construction variables.

  - Allow a $MSVS_USE_MFC_DIRS construction variable to control whether
    ATL and MFC directories are included in the default INCLUDE and
    LIB paths.

  - Document the dbm_module argument to the SConsignFile() function.

  From Vincent Risi:

  - Add support for the bcc32, ilink32 and tlib Borland tools.

  From Anthony Roach:

  - Supply an error message if the user tries to configure a BuildDir
    for a directory that already has one.

  - Remove documentation of the still-unimplemented -e option.

  - Add -H help text listing the legal --debug values.

  - Don't choke if a construction variable is a non-string value.

  - Build Type Libraries in the target directory, not the source
    directory.

  - Add an appendix to the User's Guide showing how to accomplish
    various common tasks in Python.

  From Greg Spencer:

  - Add support for Microsoft Visual Studio 2003 (version 7.1).

  - Evaluate $MSVSPROJECTSUFFIX and $MSVSSOLUTIONSUFFIX when the Builder
    is invoked, not when the tool is initialized.

  From Christoph Wiedemann:

  - When compiling Qt, make sure the moc_*.cc files are compiled using
    the flags from the environment used to specify the target, not
    the environment that first has the Qt Builders attached.



RELEASE 0.94 - Fri, 07 Nov 2003 05:29:48 -0600

  From Hartmut Goebel:

  - Add several new types of canned functions to help create options:
    BoolOption(), EnumOption(), ListOption(), PackageOption(),
    PathOption().

  From Steven Knight:

  - Fix use of CPPDEFINES with C++ source files.

  - Fix env.Append() when the operand is an object with a __cmp__()
    method (like a Scanner instance).

  - Fix subclassing the Environment and Scanner classes.

  - Add BUILD_TARGETS, COMMAND_LINE_TARGETS and DEFAULT_TARGETS variables.

  From Steve Leblanc:

  - SGI fixes:  Fix C++ compilation, add a separate Tool/sgic++.py module.

  From Gary Oberbrunner:

  - Fix how the man page un-indents after examples in some browsers.

  From Vincent Risi:

  - Fix the C and C++ tool specifications for AIX.



RELEASE 0.93 - Thu, 23 Oct 2003 07:26:55 -0500

  From J.T. Conklin:

  - On POSIX, execute commands with the more modern os.spawnvpe()
    function, if it's available.

  - Scan .S, .spp and .SPP files for C preprocessor dependencies.

  - Refactor the Job.Parallel() class to use a thread pool without a
    condition variable.  This improves parallel build performance and
    handles keyboard interrupts properly when -j is used.

  From Charles Crain:

  - Add support for a JARCHDIR variable to control changing to a
    directory using the jar -C option.

  - Add support for detecting Java manifest files when using jar,
    and specifying them using the jar m flag.

  - Fix some Python 2.2 specific things in various tool modules.

  - Support directories as build sources, so that a rebuild of a target
    can be triggered if anything underneath the directory changes.

  - Have the scons.bat and scons.py files look for the SCons modules
    in site-packages as well.

  From Christian Engel:

  - Support more flexible inclusion of separate C and C++ compilers.

  - Use package management tools on AIX and Solaris to find where
    the comilers are installed, and what version they are.

  - Add support for CCVERSION and CXXVERSION variables for a number
    of C and C++ compilers.

  From Sergey Fogel:

  - Add test cases for the new capabilities to run bibtex and to rerun
    latex as needed.

  From Ralf W. Grosse-Kunstleve:

  - Accomodate anydbm modules that don't have a sync() method.

  - Allow SConsignFile() to take an argument specifying the DBM
    module to be used.

  From Stephen Kennedy:

  - Add support for a configurable global .sconsign.dbm file which
    can be used to avoid cluttering each directory with an individual
    .sconsign file.

  From John Johnson:

  - Fix (re-)scanning of dependencies in generated or installed
    header files.

  From Steven Knight:

  - The -Q option suppressed too many messages; fix it so that it only
    suppresses the Reading/Building messages.

  - Support #include when there's no space before the opening quote
    or angle bracket.

  - Accomodate alphanumeric version strings in EnsurePythonVersion().

  - Support arbitrary expansion of construction variables within
    file and directory arguments to Builder calls and Environment methods.

  - Add Environment-method versions of the following global functions:
    Action(), AddPostAction(), AddPreAction(), Alias(), Builder(),
    BuildDir(), CacheDir(), Clean(), Configure(), Default(),
    EnsurePythonVersion(), EnsureSConsVersion(), Environment(),
    Exit(), Export(), FindFile(), GetBuildPath(), GetOption(), Help(),
    Import(), Literal(), Local(), Platform(), Repository(), Scanner(),
    SConscriptChdir(), SConsignFile(), SetOption(), SourceSignatures(),
    Split(), TargetSignatures(), Tool(), Value().

  - Add the following global functions that correspond to the same-named
    Environment methods:  AlwaysBuild(), Command(), Depends(), Ignore(),
    Install(), InstallAs(), Precious(), SideEffect() and SourceCode().

  - Add the following global functions that correspond to the default
    Builder methods supported by SCons: CFile(), CXXFile(), DVI(), Jar(),
    Java(), JavaH(), Library(), M4(), MSVSProject(), Object(), PCH(),
    PDF(), PostScript(), Program(), RES(), RMIC(), SharedLibrary(),
    SharedObject(), StaticLibrary(), StaticObject(), Tar(), TypeLibrary()
    and Zip().

  - Rearrange the man page to show construction environment methods and
    global functions in the same list, and to explain the difference.

  - Alphabetize the explanations of the builder methods in the man page.

  - Rename the Environment.Environment class to Enviroment.Base.
    Allow the wrapping interface to extend an Environment by using its own
    subclass of Environment.Base and setting a new Environment.Environment
    variable as the calling entry point.

  - Deprecate the ParseConfig() global function in favor of a same-named
    construction environment method.

  - Allow the Environment.WhereIs() method to take explicit path and
    pathext arguments (like the underlying SCons.Util.WhereIs() function).

  - Remove the long-obsolete {Get,Set}CommandHandler() functions.

  - Enhance env.Append() to suppress null values when appropriate.

  - Fix ParseConfig() so it works regardless of initial construction
    variable values.

    Extend CheckHeader(), CheckCHeader(), CheckCXXHeader() and
    CheckLibWithHeader() to accept a list of header files that will be
    #included in the test.  The last one in the list is assumed to be
    the one being checked for.  (Prototype code contributed by Gerard
    Patel and Niall Douglas).

  - Supply a warning when -j is used and threading isn't built in to
    the current version of Python.

  - First release of the User's Guide (finally, and despite a lot
    of things still missing from it...).

  From Clark McGrew:

  - Generalize the action for .tex files so that it will decide whether
    a file is TeX or LaTeX, check the .aux output to decide if it should
    run bibtex, and check the .log output to re-run LaTeX if needed.

  From Bram Moolenaar:

  - Split the non-SCons-specific functionality from SConf.py to a new,
    re-usable Conftest.py module.

  From Gary Oberbrunner:

  - Allow a directory to be the target or source or dependency of a
    Depends(), Ignore(), Precious() or SideEffect() call.

  From Gerard Patel:

  - Use the %{_mandir} macro when building our RPM package.

  From Marko Rauhamaa:

  - Have the closing message say "...terminated because of errors" if
    there were any.

  From Anthony Roach:

  - On Win32 systems, only use "rm" to delete files if Cygwin is being
    used.   ("rm" doesn't understand Win32-format path names.)

  From Christoph Wiedemann:

  - Fix test/SWIG.py to find the Python include directory in all cases.

  - Fix a bug in detection of Qt installed on the local system.

  - Support returning Python 2.3 BooleanType values from Configure checks.

  - Provide an error message if someone mistakenly tries to call a
    Configure check from within a Builder function.

  - Support calling a Builder when a Configure context is still open.

  - Handle interrupts better by eliminating all try:-except: blocks
    which caught any and all exceptions, including KeyboardInterrupt.

  - Add a --duplicate= option to control how files are duplicated.



RELEASE 0.92 - Wed, 20 Aug 2003 03:45:28 -0500

  From Charles Crain and Gary Oberbrunner:

  - Fix Tool import problems with the Intel and PharLap linkers.

  From Steven Knight

  - Refactor the DictCmdGenerator class to be a Selector subclass.

  - Allow the DefaultEnvironment() function to take arguments and pass
    them to instantiation of the default construction environment.

  - Update the Debian package so it uses Python 2.2 and more closely
    resembles the currently official Debian packaging info.

  From Gerard Patel

  - When the yacc -d flag is used, take the .h file base name from the
    target .c file, not the source (matching what yacc does).



RELEASE 0.91 - Thu, 14 Aug 2003 13:00:44 -0500

  From Chad Austin:

  - Support specifying a list of tools when calling Environment.Copy().

  - Give a Value Nodes a timestamp of the system time when they're
    created, so they'll work when using timestamp-based signatures.

  - Add a DefaultEnvironment() function that only creates a default
    environment on-demand (for fetching source files, e.g.).

  - Portability fix for test/M4.py.

  From Steven Knight:

  - Tighten up the scons -H help output.

  - When the input yacc file ends in .yy and the -d flag is specified,
    recognize that a .hpp file (not a .h file) will be created.

  - Make builder prefixes work correctly when deducing a target
    from a source file name in another directory.

  - Documentation fixes: typo in the man page; explain up-front about
    not propagating the external environment.

  - Use "cvs co -d" instead of "cvs co -p >" when checking out something
    from CVS with a specified module name.  This avoids zero-length
    files when there is a checkout error.

  - Add an "sconsign" script to print the contents of .sconsign files.

  - Speed up maintaining the various lists of Node children by using
    dictionaries to avoid "x in list" searches.

  - Cache the computed list of Node children minus those being Ignored
    so it's only calculated once.

  - Fix use of the --cache-show option when building a Program()
    (or using any other arbitrary action) by making sure all Action
    instances have strfunction() methods.

  - Allow the source of Command() to be a directory.

  - Better error handling of things like raw TypeErrors in SConscripts.

  - When installing using "setup.py install --prefix=", suppress the
    distutils warning message about adding the (incorrect) library
    directory to your search path.

  - Correct the spelling of the "validater" option to "validator."
    Add a DeprecatedWarning when the old spelling is used.

  - Allow a Builder's emitter to be a dictionary that maps source file
    suffixes to emitter functions, using the suffix of the first file
    in the source list to pick the right one.

  - Refactor the creation of the Program, *Object and *Library Builders
    so that they're moved out of SCons.Defaults and created on demand.

  - Don't split SConscript file names on white space.

  - Document the SConscript function's "dirs" and "name" keywords.

  - Remove the internal (and superfluous) SCons.Util.argmunge() function.

  - Add /TP to the default CXXFLAGS for msvc, so it can compile all
    of the suffixes we use as C++ files.

  - Allow the "prefix" and "suffix" attributes of a Builder to be
    callable objects that return generated strings, or dictionaries
    that map a source file suffix to the right prefix/suffix.

  - Support a MAXLINELINELENGTH construction variable on Win32 systems
    to control when a temporary file is used for long command lines.

  - Make how we build .rpm packages not depend on the installation
    locations from the distutils being used.

  - When deducing a target Node, create it directly from the first
    source Node, not by trying to create the right string to pass to
    arg2nodes().

  - Add support for SWIG.

  From Bram Moolenaar:

  - Test portability fixes for FreeBSD.

  From Gary Oberbrunner:

  - Report the target being built in error messages when building
    multiple sources from different extensions, or when the target file
    extension can't be deduced, or when we don't have an action for a
    file suffix.

  - Provide helpful error messages when the arguments to env.Install()
    are incorrect.

  - Fix the value returned by the Node.prevsiginfo() method to conform
    to a previous change when checking whether a node is current.

  - Supply a stack trace if the Taskmaster catches an exception.

  - When using a temporary file for a long link line on Win32 systems,
    (also) print the command line that is being executed through the
    temporary file.

  - Initialize the LIB environment variable when using the Intel
    compiler (icl).

  - Documentation fixes:  better explain the AlwaysBuild() function.

  From Laurent Pelecq:

  - When the -debug=pdb option is specified, use pdb.Pdb().runcall() to
    call pdb directly, don't call Python recursively.

  From Ben Scott:

  - Add support for a platform-independent CPPDEFINES variable.

  From Christoph Wiedemann:

  - Have the g++ Tool actually use g++ in preference to c++.

  - Have the gcc Tool actually use gcc in preference to cc.

  - Add a gnutools.py test of the GNU tool chain.

  - Be smarter about linking: use $CC by default and $CXX only if we're
    linking with any C++ objects.

  - Avoid SCons hanging when a piped command has a lot of output to read.

  - Add QT support for preprocessing .ui files into .c files.



RELEASE 0.90 - Wed, 25 Jun 2003 14:24:52 -0500

  From Chad Austin:

  - Fix the _concat() documentation, and add a test for it.

  - Portability fixes for non-GNU versions of lex and yacc.

  From Matt Balvin:

  - Fix handling of library prefixes when the subdirectory matches
    the prefix.

  From Timothee Bessett:

  - Add an M4 Builder.

  From Charles Crain:

  - Use '.lnk' as the suffix on the temporary file for linking long
    command lines (necessary for the Phar Lap linkloc linker).

  - Save non-string Options values as their actual type.

  - Save Options string values that contain a single quote correctly.

  - Save any Options values that are changed from the default
    Environment values, not just ones changed on the command line or in
    an Options file.

  - Make closing the Options file descriptor exception-safe.

  From Steven Knight:

  - SCons now enforces (with an error) that construction variables
    must have the same form as valid Python identifiers.

  - Fix man page bugs: remove duplicate AddPostAction() description;
    document no_import_lib; mention that CPPFLAGS does not contain
    $_CPPINCFLAGS; mention that F77FLAGS does not contain $_F77INCFLAGS;
    mention that LINKFLAGS and SHLINKFLAGS contains neither $_LIBFLAGS
    nor $_LIBDIRFLAGS.

  - Eliminate a dependency on the distutils.fancy_getopt module by
    copying and pasting its wrap_text() function directly.

  - Make the Script.Options() subclass match the underlying base class
    implementation.

  - When reporting a target is up to date, quote the target like make
    (backquote-quote) instead of with double quotes.

  - Fix handling of ../* targets when using -U, -D or -u.

  From Steve Leblanc:

  - Don't update the .sconsign files when run with -n.

  From Gary Oberbrunner:

  - Add support for the Intel C Compiler (icl.exe).

  From Anthony Roach

  - Fix Import('*').

  From David Snopek

  - Fix use of SConf in paths with white space in them.

  - Add CheckFunc and CheckType functionality to SConf.

  - Fix use of SConf with Builders that return a list of nodes.

  From David Snopek and Christoph Wiedemann

  - Fix use of the SConf subsystem with SConscriptChdir().

  From Greg Spencer

  - Check for the existence of MS Visual Studio on disk before using it,
    to avoid getting fooled by leftover junk in the registry.

  - Add support for MSVC++ .NET.

  - Add support for MS Visual Studio project files (DSP, DSW,
    SLN and VCPROJ files).

  From Christoph Wiedemann

  - SConf now works correctly when the -n and -q options are used.



RELEASE 0.14 - Wed, 21 May 2003 05:16:32 -0500

  From Chad Austin:

  - Use .dll (not .so) for shared libraries on Cygwin; use -fPIC
    when compiling them.

  - Use 'rm' to remove files under Cygwin.

  - Add a PLATFORM variable to construction environments.

  - Remove the "platform" argument from tool specifications.

  - Propogate PYTHONPATH when running the regression tests so distutils
    can be found in non-standard locations.

  - Using MSVC long command-line linking when running Cygwin.

  - Portability fixes for a lot of tests.

  - Add a Value Node class for dependencies on in-core Python values.

  From Allen Bierbaum:

  - Pass an Environment to the Options validator method, and
    add an Options.Save() method.

  From Steve Christensen:

  - Add an optional sort function argument to the GenerateHelpText()
    Options function.

  - Evaluate the "varlist" variables when computing the signature of a
    function action.

  From Charles Crain:

  - Parse the source .java files for class names (including inner class
    names) to figure out the target .class files that will be created.

  - Make Java support work with Repositories and SConscriptChdir(0).

  - Pass Nodes, not strings, to Builder emitter functions.

  - Refactor command-line interpolation and signature calculation
    so we can use real Node attributes.

  From Steven Knight:

  - Add Java support (javac, javah, jar and rmic).

  - Propagate the external SYSTEMROOT environment variable into ENV on
    Win32 systems, so external commands that use sockets will work.

  - Add a .posix attribute to PathList expansions.

  - Check out CVS source files using POSIX path names (forward slashes
    as separators) even on Win32.

  - Add Node.clear() and Node.FS.Entry.clear() methods to wipe out a
    Node's state, allowing it to be re-evaluated by continuous
    integration build interfaces.

  - Change the name of the Set{Build,Content}SignatureType() functions
    to {Target,Source}Signatures().  Deprecate the old names but support
    them for backwards compatibility.

  - Add internal SCons.Node.FS.{Dir,File}.Entry() methods.

  - Interpolate the null string if an out-of-range subscript is used
    for a construction variable.

  - Fix the internal Link function so that it properly links or copies
    files in subsidiary BuildDir directories.

  - Refactor the internal representation of a single execution instance
    of an action to eliminate redundant signature calculations.

  - Eliminate redundant signature calculations for Nodes.

  - Optimize out calling hasattr() before accessing attributes.

  - Say "Cleaning targets" (not "Building...") when the -c option is
    used.

  From Damyan Pepper:

  - Quote the "Entering directory" message like Make.

  From Stefan Reichor:

  - Add support for using Ghostscript to convert Postscript to PDF files.

  From Anthony Roach:

  - Add a standalone "Alias" function (separate from an Environment).

  - Make Export() work for local variables.

  - Support passing a dictionary to Export().

  - Support Import('*') to import everything that's been Export()ed.

  - Fix an undefined exitvalmap on Win32 systems.

  - Support new SetOption() and GetOption() functions for setting
    various command-line options from with an SConscript file.

  - Deprecate the old SetJobs() and GetJobs() functions in favor of
    using the new generic {Set,Get}Option() functions.

  - Fix a number of tests that searched for a Fortran compiler using the
    external PATH instead of what SCons would use.

  - Fix the interaction of SideEffect() and BuildDir() so that (for
    example) PDB files get put correctly in a BuildDir().

  From David Snopek:

  - Contribute the "Autoscons" code for Autoconf-like checking for
    the existence of libraries, header files and the like.

  - Have the Tool() function add the tool name to the $TOOLS
    construction variable.

  From Greg Spencer:

  - Support the C preprocessor #import statement.

  - Allow the SharedLibrary() Builder on Win32 systems to be able to
    register a newly-built dll using regsvr32.

  - Add a Builder for Windows type library (.tlb) files from IDL files.

  - Add an IDL scanner.

  - Refactor the Fortran, C and IDL scanners to share common logic.

  - Add .srcpath and .srcdir attributes to $TARGET and $SOURCE.

  From Christoph Wiedemann:

  - Integrate David Snopek's "Autoscons" code as the new SConf
    configuration subsystem, including caching of values between
    runs (using normal SCons dependency mechanisms), tests, and
    documentation.



RELEASE 0.13 - Mon, 31 Mar 2003 20:22:00 -0600

  From Charles Crain:

  - Fix a bug when BuildDir(duplicate=0) is used and SConscript
    files are called from within other SConscript files.

  - Support (older) versions of Perforce which don't set the Windows
    registry.



RELEASE 0.12 - Thu, 27 Mar 2003 23:52:09 -0600

  From Charles Crain:

  - Added support for the Perforce source code management system.

  - Fix str(Node.FS) so that it returns a path relative to the calling
    SConscript file's directory, not the top-level directory.

  - Added support for a separate src_dir argument to SConscript()
    that allows explicit specification of where the source files
    for an SConscript file can be found.

  - Support more easily re-usable flavors of command generators by
    calling callable variables when strings are expanded.

  From Steven Knight:

  - Added an INSTALL construction variable that can be set to a function
    to control how the Install() and InstallAs() Builders install files.
    The default INSTALL function now copies, not links, files.

  - Remove deprecated features:  the "name" argument to Builder objects,
    and the Environment.Update() method.

  - Add an Environment.SourceCode() method to support fetching files
    from source code systems.  Add factory methods that create Builders
    to support BitKeeper, CVS, RCS, and SCCS.  Add support for fetching
    files from RCS or SCCS transparently (like GNU Make).

  - Make the internal to_String() function more efficient.

  - Make the error message the same as other build errors when there's a
    problem unlinking a target file in preparation for it being built.

  - Make TARGET, TARGETS, SOURCE and SOURCES reserved variable names and
    warn if the user tries to set them in a construction environment.

  - Add support for Tar and Zip files.

  - Better documentation of the different ways to export variables to a
    subsidiary SConscript file.  Fix documentation bugs in a tools
    example, places that still assumed SCons split strings on white
    space, and typos.

  - Support fetching arbitrary files from the TARGETS or SOURCES lists
    (e.g. ${SOURCES[2]}) when calculating the build signature of a
    command.

  - Don't silently swallow exceptions thrown by Scanners (or other
    exceptions while finding a node's dependent children).

  - Push files to CacheDir() before calling the superclass built()
    method (which may clear the build signature as part of clearing
    cached implicit dependencies, if the file has a source scanner).
    (Bug reported by Jeff Petkau.)

  - Raise an internal error if we attempt to push a file to CacheDir()
    with a build signature of None.

  - Add an explicit Exit() function for terminating early.

  - Change the documentation to correctly describe that the -f option
    doesn't change to the directory in which the specified file lives.

  - Support changing directories locally with SConscript directory
    path names relative to any SConstruct file specified with -f.
    This allows you to build in another directory by simply changing
    there and pointing at the SConstruct file in another directory.

  - Change the default SConscriptChdir() behavior to change to the
    SConscript directory while it's being read.

  - Fix an exception thrown when the -U option was used with no
    Default() target specified.

  - Fix -u so that it builds things in corresponding build directories
    when used in a source directory.

  From Lachlan O'Dea:

  - Add SharedObject() support to the masm tool.

  - Fix WhereIs() to return normalized paths.

  From Jeff Petkau:

  - Don't copy a built file to a CacheDir() if it's already there.

  - Avoid partial copies of built files in a CacheDir() by copying
    to a temporary file and renaming.

  From Anthony Roach:

  - Fix incorrect dependency-cycle errors when an Aliased source doesn't
    exist.



RELEASE 0.11 - Tue, 11 Feb 2003 05:24:33 -0600

  From Chad Austin:

  - Add support for IRIX and the SGI MIPSPro tool chain.

  - Support using the MSVC tool chain when running Cygwin Python.

  From Michael Cook:

  - Avoid losing signal bits in the exit status from a command,
    helping terminate builds on interrupt (CTRL+C).

  From Charles Crain:

  - Added new AddPreAction() and AddPostAction() functions that support
    taking additional actions before or after building specific targets.

  - Add support for the PharLap ETS tool chain.

  From Steven Knight:

  - Allow Python function Actions to specify a list of construction
    variables that should be included in the Action's signature.

  - Allow libraries in the LIBS variable to explicitly include the prefix
    and suffix, even when using the GNU linker.
    (Bug reported by Neal Becker.)

  - Use DOS-standard CR-LF line endings in the scons.bat file.
    (Bug reported by Gary Ruben.)

  - Doc changes:  Eliminate description of deprecated "name" keyword
    argument from Builder definition (reported by Gary Ruben).

  - Support using env.Append() on BUILDERS (and other dictionaries).
    (Bug reported by Bj=F6rn Bylander.)

  - Setting the BUILDERS construction variable now properly clears
    the previous Builder attributes from the construction Environment.
    (Bug reported by Bj=F6rn Bylander.)

  - Fix adding a prefix to a file when the target isn't specified.
    (Bug reported by Esa Ilari Vuokko.)

  - Clean up error messages from problems duplicating into read-only
    BuildDir directories or into read-only files.

  - Add a CommandAction.strfunction() method, and add an "env" argument
    to the FunctionAction.strfunction() method, so that all Action
    objects have strfunction() methods, and the functions for building
    and returning a string both take the same arguments.

  - Add support for new CacheDir() functionality to share derived files
    between builds, with related options --cache-disable, --cache-force,
    and --cache-show.

  - Change the default behavior when no targets are specified to build
    everything in the current directory and below (like Make).  This
    can be disabled by specifying Default(None) in an SConscript.

  - Revamp SCons installation to fix a case-sensitive installation
    on Win32 systems, and to add SCons-specific --standard-lib,
    --standalone-lib, and --version-lib options for easier user
    control of where the libraries get installed.

  - Fix the ability to directly import and use Platform and Tool modules
    that have been implicitly imported into an Environment().

  - Add support for allowing an embedding interface to annotate a node
    when it's created.

  - Extend the SConscript() function to accept build_dir and duplicate
    keyword arguments that function like a BuildDir() call.

  From Steve Leblanc:

  - Fix the output of -c -n when directories are involved, so it
    matches -c.

  From Anthony Roach:

  - Use a different shared object suffix (.os) when using gcc so shared
    and static objects can exist side-by-side in the same directory.

  - Allow the same object files on Win32 to be linked into either
    shared or static libraries.

  - Cache implicit cache values when using --implicit-cache.



RELEASE 0.10 - Thu, 16 Jan 2003 04:11:46 -0600

  From Derrick 'dman' Hudson:

  - Support Repositories on other file systems by symlinking or
    copying files when hard linking won't work.

  From Steven Knight:

  - Remove Python bytecode (*.pyc) files from the scons-local packages.

  - Have FunctionActions print a description of what they're doing
    (a representation of the Python call).

  - Fix the Install() method so that, like other actions, it prints
    what would have happened when the -n option is used.

  - Don't create duplicate source files in a BuildDir when the -n
    option is used.

  - Refactor the Scanner interface to eliminate unnecessary Scanner
    calls and make it easier to write efficient scanners.

  - Added a "recursive" flag to Scanner creation that specifies the
    Scanner should be invoked recursively on dependency files returned
    by the scanner.

  - Significant performance improvement from using a more efficient
    check, throughout the code, for whether a Node has a Builder.

  - Fix specifying only the source file to MultiStepBuilders such as
    the Program Builder.  (Bug reported by Dean Bair.)

  - Fix an exception when building from a file with the same basename as
    the subdirectory in which it lives.  (Bug reported by Gerard Patel.)

  - Fix automatic deduction of a target file name when there are
    multiple source files specified; the target is now deduced from just
    the first source file in the list.

  - Documentation fixes: better initial explanation of SConscript files;
    fix a misformatted "table" in the StaticObject explanation.

  From Steven Knight and Steve Leblanc:

  - Fix the -c option so it will remove symlinks.

  From Steve Leblanc:

  - Add a Clean() method to support removing user-specified targets
    when using the -c option.

  - Add a development script for running SCons through PyChecker.

  - Clean up things found by PyChecker (mostly unnecessary imports).

  - Add a script to use HappyDoc to create HTML class documentation.

  From Lachlan O'Dea:

  - Make the Environment.get() method return None by default.

  From Anthony Roach:

  - Add SetJobs() and GetJobs() methods to allow configuration of the
    number of default jobs (still overridden by -j).

  - Convert the .sconsign file format from ASCII to a pickled Python
    data structure.

  - Error message cleanups:  Made consistent the format of error
    messages (now all start with "scons: ***") and warning messages (now
    all start with "scons: warning:").  Caught more cases with the "Do
    not know how to build" error message.

  - Added support for the MinGW tool chain.

  - Added a --debug=includes option.



RELEASE 0.09 - Thu,  5 Dec 2002 04:48:25 -0600

  From Chad Austin:

  - Add a Prepend() method to Environments, to append values to
    the beginning of construction variables.

  From Matt Balvin:

  - Add long command-line support to the "lib" Tool (Microsoft library
    archiver), too.

  From Charles Crain:

  - Allow $$ in a string to be passed through as $.

  - Support file names with odd characters in them.

  - Add support for construction variable substition on scanner
    directories (in CPPPATH, F77PATH, LIBPATH, etc.).

  From Charles Crain and Steven Knight:

  - Add Repository() functionality, including the -Y option.

  From Steven Knight:

  - Fix auto-deduction of target names so that deduced targets end
    up in the same subdirectory as the source.

  - Don't remove source files specified on the command line!

  - Suport the Intel Fortran Compiler (ifl.exe).

  - Supply an error message if there are no command-line or
    Default() targets specified.

  - Fix the ASPPCOM values for the GNU assembler.
    (Bug reported by Brett Polivka.)

  - Fix an exception thrown when a Default() directory was specified
    when using the -U option.

  - Issue a warning when -c can't remove a target.

  - Eliminate unnecessary Scanner calls by checking for the
    existence of a file before scanning it.  (This adds a generic
    hook to check an arbitrary condition before scanning.)

  - Add explicit messages to tell when we're "Reading SConscript files
    ...," "done reading SConscript files," "Building targets," and
    "done building targets."  Add a -Q option to supress these.

  - Add separate $SHOBJPREFIX and $SHOBJSUFFIX construction variables
    (by default, the same as $OBJPREFIX and $OBJSUFFIX).

  - Add Make-like error messages when asked to build a source file,
    and before trying to build a file that doesn't have all its source
    files (including when an invalid drive letter is used on WIN32).

  - Add an scons-local-{version} package (in both .tar.gz and .zip
    flavors) to help people who want to ship SCons as a stand-alone
    build tool in their software packages.

  - Prevent SCons from unlinking files in certain situations when
    the -n option is used.

  - Change the name of Tool/lib.py to Tool/mslib.py.

  From Steven Knight and Anthony Roach:

  - Man page:  document the fact that Builder calls return Node objects.

  From Steve LeBlanc:

  - Refactor option processing to use our own version of Greg Ward's
    Optik module, modified to run under Python 1.5.2.

  - Add a ParseConfig() command to modify an environment based on
    parsing output from a *-config command.

  From Jeff Petkau:

  - Fix interpretation of '#/../foo' on Win32 systems.

  From Anthony Roach:

  - Fixed use of command lines with spaces in their arguments,
    and use of Nodes with spaces in their string representation.

  - Make access and modification times of files in a BuildDir match
    the source file, even when hard linking isn't available.

  - Make -U be case insensitive on Win32 systems.

  - Issue a warning and continue when finding a corrupt .sconsign file.

  - Fix using an alias as a dependency of a target so that if one of the
    alias' dependencies gets rebuilt, the resulting target will, too.

  - Fix differently ordered targets causing unnecessary rebuilds
    on case insensitive systems.

  - Use os.system() to execute external commands whenever the "env"
    utility is available, which is much faster than fork()/exec(),
    and fixes the -j option on several platforms.

  - Fix use of -j with multiple targets.

  - Add an Options() object for friendlier accomodation of command-
    line arguments.

  - Add support for Microsoft VC++ precompiled header (.pch) files,
    debugger (.pdb) files, and resource (.rc) files.

  - Don't compute the $_CPPINCFLAGS, $_F77INCFLAGS, $_LIBFLAGS and
    $_LIBDIRFLAGS variables each time a command is executed, define
    them so they're computed only as needed.  Add a new _concat
    function to the Environment that allows people to define their
    own similar variables.

  - Fix dependency scans when $LIBS is overridden.

  - Add EnsurePythonVersion() and EnsureSConsVersion() functions.

  - Fix the overly-verbose stack trace on ListBuilder build errors.

  - Add a SetContentSignatureType() function, allowing use of file
    timestamps instead of MD5 signatures.

  - Make -U and Default('source') fail gracefully.

  - Allow the File() and Dir() methods to take a path-name string as
    the starting directory, in addition to a Dir object.

  - Allow the command handler to be selected via the SPAWN, SHELL
    and ESCAPE construction variables.

  - Allow construction variables to be overridden when a Builder
    is called.

  From sam th:

  - Dynamically check for the existence of utilities with which to
    initialize Environments by default.



RELEASE 0.08 - Mon, 15 Jul 2002 12:08:51 -0500

  From Charles Crain:

  - Fixed a bug with relative CPPPATH dirs when using BuildDir().
    (Bug reported by Bob Summerwill.)

  - Added a warnings framework and a --warn option to enable or
    disable warnings.

  - Make the C scanner warn users if files referenced by #include
    directives cannot be found and --warn=dependency is specified.

  - The BUILDERS construction variable should now be a dictionary
    that maps builder names to actions.  Existing uses of lists,
    and the Builder name= keyword argument, generate warnings
    about use of deprecated features.

  - Removed the "shared" keyword argument from the Object and
    Library builders.

  - Added separated StaticObject, SharedObject, StaticLibrary and
    SharedLibrary builders.  Made Object and Library synonyms for
    StaticObject and StaticLibrary, respectively.

  - Add LIBS and LIBPATH dependencies for shared libraries.

  - Removed support for the prefix, suffix and src_suffix arguments
    to Builder() to be callable functions.

  - Fix handling file names with multiple dots.

  - Allow a build directory to be outside of the SConstruct tree.

  - Add a FindFile() function that searches for a file node with a
    specified name.

  - Add $CPPFLAGS to the shared-object command lines for g++ and gcc.

  From Charles Crain and Steven Knight:

  - Add a "tools=" keyword argument to Environment instantiation,
    and a separate Tools() method, for more flexible specification
    of tool-specific environment changes.

  From Steven Knight:

  - Add a "platform=" keyword argument to Environment instantiation,
    and a separate Platform() method, for more flexible specification
    of platform-specific environment changes.

  - Updated README instructions and setup.py code to catch an
    installation failure from not having distutils installed.

  - Add descriptions to the -H help text for -D, -u and -U so
    people can tell them apart.

  - Remove the old feature of automatically splitting strings
    of file names on white space.

  - Add a dependency Scanner for native Fortran "include" statements,
    using a new "F77PATH" construction variable.

  - Fix C #include scanning to detect file names with characters like
    '-' in them.

  - Add more specific version / build output to the -v option.

  - Add support for the GNU as, Microsoft masm, and nasm assemblers.

  - Allow the "target" argument to a Builder call to be omitted, in
    which case the target(s) are deduced from the source file(s) and the
    Builder's specified suffix.

  - Add a tar archive builder.

  - Add preliminary support for the OS/2 Platform, including the icc
    and ilink Tools.

  From Jeff Petkau:

  - Fix --implicit-cache if the scanner returns an empty list.

  From Anthony Roach:

  - Add a "multi" keyword argument to Builder creation that specifies
    it's okay to call the builder multiple times for a target.

  - Set a "multi" on Aliases so multiple calls will append to an Alias.

  - Fix emitter functions' use of path names when using BuildDir or
    in subdirectories.

  - Fix --implicit-cache causing redundant rebuilds when the header
    file list changed.

  - Fix --implicit-cache when a file has no implicit dependencies and
    its source is generated.

  - Make the drive letters on Windows always be the same case, so that
    changes in the case of drive letters don't cause a rebuild.

  - Fall back to importing the SCons.TimeStamp module if the SCons.MD5
    module can't be imported.

  - Fix interrupt handling to guarantee that a single interrupt will
    halt SCons both when using -j and not.

  - Fix .sconsign signature storage so that output files of one build
    can be safely used as input files to another build.

  - Added a --debug=time option to print SCons execution times.

  - Print an error message if a file can't be unlinked before being
    built, rather than just silently terminating the build.

  - Add a SideEffect() method that can be used to tell the build
    engine that a given file is created as a side effect of building
    a target.  A file can be specified as a side effect of more than
    one build comand, in which case the commands will not be executed
    simultaneously.

  - Significant performance gains from not using our own version of
    the inefficient stock os.path.splitext() method, caching source
    suffix computation, code cleanup in MultiStepBuilder.__call__(),
    and replicating some logic in scons_subst().

  - Add --implicit-deps-changed and --implicit-deps-unchanged options.

  - Add a GetLaunchDir() function.

  - Add a SetBuildSignatureType() function.

  From Zed Shaw:

  - Add an Append() method to Environments, to append values to
    construction variables.

  - Change the name of Update() to Replace().  Keep Update() as a
    deprecated synonym, at least for now.

  From Terrel Shumway:

  - Use a $PYTHON construction variable, initialized to sys.executable,
    when using Python to build parts of the SCons packages.

  - Use sys.prefix, not sys.exec_prefix, to find pdb.py.



RELEASE 0.07 - Thu,  2 May 2002 13:37:16 -0500

  From Chad Austin:

  - Changes to build SCons packages on IRIX (and other *NIces).

  - Don't create a directory Node when a file already exists there,
    and vice versa.

  - Add 'dirs' and 'names' keyword arguments to SConscript for
    easier specification of subsidiary SConscript files.

  From Charles Crain:

  - Internal cleanup of environment passing to function Actions.

  - Builders can now take arbitrary keyword arguments to create
    attributes to be passed to: command generator functions,
    FunctionAction functions, Builder emitter functions (below),
    and prefix/suffix generator functions (below).

  - Command generator functions can now return ANYTHING that can be
    converted into an Action (a function, a string, a CommandGenerator
    instance, even an ActionBase instance).

  - Actions now call get_contents() with the actual target and source
    nodes used for the build.

  - A new DictCmdGenerator class replaces CompositeBuilder to support
    more flexible Builder behavior internally.

  - Builders can now take an emitter= keyword argument.  An emitter
    is a function that takes target, source, and env argument, then
    return a 2-tuple of (new sources, new targets).  The emitter is
    called when the Builder is __call__'ed, allowing a user to modify
    source and target lists.

  - The prefix, suffix and src_suffix Builder arguments now take a
    callable as well a string.  The callable is passed the Environment
    and any extra Builder keyword arguments and is expected to return
    the appropriate prefix or suffix.

  - CommandActions can now be a string, a list of command + argument
    strings, or a list of commands (strings or lists).

  - Added shared library support.  The Object and Library Builders now
    take a "shared=1" keyword argument to specify that a shared object
    or shared library should be built.  It is an error to try to build
    static objects into a shared library or vice versa.

  - Win32 support for .def files has been added.  Added the Win32-specific
    construction variables $WIN32DEFPREFIX, $WIN32DEFSUFFIX,
    $WIN32DLLPREFIX and $WIN32IMPLIBPREFIX.  When building a .dll,
    the new construction variable $WIN32_INSERT_DEF, controls whether
    the appropriately-named .def file is inserted into the target
    list (if not already present).  A .lib file is always added to
    a Library build if not present in the list of targets.

  - ListBuilder now passes all targets to the action, not just the first.

  - Fix so that -c now deletes generated yacc .h files.

  - Builder actions and emitter functions can now be initialized, through
    construction variables, to things other than strings.

  - Make top-relative '#/dir' lookups work like '#dir'.

  - Fix for relative CPPPATH directories in subsidiary SConscript files
    (broken in 0.06).

  - Add a for_signature argument to command generators, so that
    generators that need to can return distinct values for the
    command signature and for executing the command.

  From Alex Jacques:

  - Create a better scons.bat file from a py2bat.py script on the Python
    mailing list two years ago (modeled after pl2bat.pl).

  From Steven Knight:

  - Fix so that -c -n does *not* remove the targets!

  - Man page:  Add a hierarchical libraries + Program example.

  - Support long MSVC linker command lines through a builder action
    that writes to a temporary file and uses the magic MSVC "link @file"
    argument syntax if the line is longer than 2K characters.

  - Fix F77 command-line options on Win32 (use /Fo instead of -o).

  - Use the same action to build from .c (lower case) and .C (upper
    case) files on case-insensitive systems like Win32.

  - Support building a PDF file directly from a TeX or LaTeX file
    using pdftex or pdflatex.

  - Add a -x option to runtest.py to specify the script being tested.
    A -X option indicates it's an executable, not a script to feed
    to the Python interpreter.

  - Add a Split() function (identical to SCons.Util.argmunge()) for use
    in the next release, when Builders will no longer automatically split
    strings on white space.

  From Steve Leblanc:

  - Add the SConscriptChdir() method.

  From Anthony Roach:

  - Fix --debug=tree when used with directory targets.

  - Significant internal restructuring of Scanners and Taskmaster.

  - Added new --debug=dtree option.

  - Fixes for --profile option.

  - Performance improvement in construction variable substitution.

  - Implemented caching of content signatures, plus added --max-drift
    option to control caching.

  - Implemented caching of dependency signatures, enabled by new
    --implicit-cache option.

  - Added abspath construction variable modifier.

  - Added $SOURCE variable as a synonym for $SOURCES[0].

  - Write out .sconsign files on error or interrupt so intermediate
    build results are saved.

  - Change the -U option to -D.  Make a new -U that builds just the
    targets from the local SConscript file.

  - Fixed use of sys.path so Python modules can be imported from
    the SConscript directory.

  - Fix for using Aliases with the -u, -U and -D options.

  - Fix so that Nodes can be passed to SConscript files.

  From Moshe Zadka:

  - Changes for official Debian packaging.



RELEASE 0.06 - Thu, 28 Mar 2002 01:24:29 -0600

  From Charles Crain:

  - Fix command generators to expand construction variables.

  - Make FunctionAction arguments be Nodes, not strings.

  From Stephen Kennedy:

  - Performance:  Use a dictionary, not a list, for a Node's parents.

  From Steven Knight:

  - Add .zip files to the packages we build.

  - Man page:  document LIBS, fix a typo, document ARGUMENTS.

  - Added RANLIB and RANLIBFLAGS construction variables.  Only use them
    in ARCOM if there's a "ranlib" program on the system.

  - Add a configurable CFILESUFFIX for the Builder of .l and .y files
    into C files.

  - Add a CXXFile Builder that turns .ll and .yy files into .cc files
    (configurable via a CXXFILESUFFIX construction variable).

  - Use the POSIX-standard lex -t flag, not the GNU-specific -o flag.
    (Bug reported by Russell Christensen.)

  - Fixed an exception when CPPPATH or LIBPATH is a null string.
    (Bug reported by Richard Kiss.)

  - Add a --profile=FILE option to make profiling SCons easier.

  - Modify the new DVI builder to create .dvi files from LaTeX (.ltx
    and .latex) files.

  - Add support for Aliases (phony targets).

  - Add a WhereIs() method for searching for path names to executables.

  - Add PDF and PostScript document builders.

  - Add support for compiling Fortran programs from a variety of
    suffixes (a la GNU Make):  .f, .F, .for, .FOR, .fpp and .FPP

  - Support a CPPFLAGS variable on all default commands that use the
    C preprocessor.

  From Steve Leblanc:

  - Add support for the -U option.

  - Allow CPPPATH, LIBPATH and LIBS to be specified as white-space
    separated strings.

  - Add a document builder to create .dvi files from TeX (.tex) files.

  From Anthony Roach:

  - Fix:  Construction variables with values of 0 were incorrectly
    interpolated as ''.

  - Support env['VAR'] to fetch construction variable values.

  - Man page:  document Precious().



RELEASE 0.05 - Thu, 21 Feb 2002 16:50:03 -0600

  From Chad Austin:

  - Set PROGSUFFIX to .exe under Cygwin.

  From Charles Crain:

  - Allow a library to specified as a command-line source file, not just
    in the LIBS construction variable.

  - Compensate for a bug in os.path.normpath() that returns '' for './'
    on WIN32.

  - More performance optimizations:  cache #include lines from files,
    eliminate unnecessary calls.

  - If a prefix or suffix contains white space, treat the resulting
    concatenation as separate arguments.

  - Fix irregularities in the way we fetch DevStudio information from
    the Windows registry, and in our registry error handling.

  From Steven Knight:

  - Flush stdout after print so it intermixes correctly with stderr
    when redirected.

  - Allow Scanners to return a list of strings, and document how to
    write your own Scanners.

  - Look up implicit (scanned) dependencies relative to the directory
    of file being scanned.

  - Make writing .sconsign files more robust by first trying to write
    to a temp file that gets renamed.

  - Create all of the directories for a list of targets before trying
    to build any of the targets.

  - WIN32 portability fixes in tests.

  - Allow the list of variables exported to an SConscript file to be
    a UserList, too.

  - Document the overlooked LIBPATH construction variable.
    (Bug reported by Eicke Godehardt.)

  - Fix so that Ignore() ignores indirect, implicit dependencies
    (included files), not just direct dependencies.

  - Put the man page in the Debian distribution.

  - Run HTML docs through tidy to clean up the HTML (for Konqueror).

  - Add preliminary support for Unicode strings.

  - Efficiency:  don't scan dependencies more than once during the
    walk of a tree.

  - Fix the -c option so it doesn't stop removing targets if one doesn't
    already exist.
    (Bug reported by Paul Connell.)

  - Fix the --debug=pdb option when run on Windows NT.
    (Bug reported by Paul Connell.)

  - Add support for the -q option.

  From Steve Leblanc:

  - Add support for the -u option.

  - Add .cc and .hh file suffixes to the C Scanner.

  From Anthony Roach:

  - Make the scons script return an error code on failures.

  - Add support for using code to generate a command to build a target.



RELEASE 0.04 - Wed, 30 Jan 2002 11:09:42 -0600

  From Charles Crain:

  - Significant performance improvements in the Node.FS and
    Scanner subsystems.

  - Fix signatures of binary files on Win32 systems.

  - Allow LIBS and LIBPATH to be strings, not just arrays.

  - Print a traceback if a Python-function builder throws an exception.

  From Steven Knight:

  - Fix using a directory as a Default(), and allow Default() to
    support white space in file names for strings in arrays.

  - Man page updates:  corrected some mistakes, documented various
    missing Environment methods, alphabetized the construction
    variables and other functions, defined begin and end macros for
    the example sections, regularized white space separation, fixed
    the use of Export() in the Multiple Variants example.

  - Function action fixes:  None is now a successful return value.
    Exceptions are now reported.  Document function actions.

  - Add 'Action' and 'Scanner' to the global keywords so SConscript
    files can use them too.

  - Removed the Wrapper class between Nodes and Walkers.

  - Add examples using Library, LIBS, and LIBPATH.

  - The C Scanner now always returns a sorted list of dependencies
    so order changes don't cause unnecessary rebuilds.

  - Strip $(-$) bracketed text from command lines.  Use this to
    surround $_INCDIRS and $_LIBDIRS so we don't rebuild in response
    to changes to -I or -L options.

  - Add the Ignore() method to ignore dependencies.

  - Provide an error message when a nonexistent target is specified
    on the command line.

  - Remove targets before building them, and add an Environment
    Precious() method to override that.

  - Eliminate redundant calls to the same builder when the target is a
    list of targets:  Add a ListBuilder class that wraps Builders to
    handle lists atomically.  Extend the Task class to support building
    and updating multiple targets in a single Task.  Simplify the
    interface between Task and Taskmaster.

  - Add a --debug=pdb option to re-run SCons under the Python debugger.

  - Only compute a build signature once for each node.

  - Changes to our sys.path[] manipulation to support installation into
    an arbitrary --prefix value.

  From Steve Leblanc:

  - Add var=value command-line arguments.



RELEASE 0.03 - Fri, 11 Jan 2002 01:09:30 -0600

  From Charles Crain:

  - Performance improvements in the Node.FS and Sig.Calculator classes.

  - Add the InstallAs() method.

  - Execute commands through an external interpreter (sh, cmd.exe, or
    command.com) to handle redirection metacharacters.

  - Allow the user to supply a command handler.

  From Steven Knight:

  - Search both /usr/lib and /usr/local/lib for scons directories by
    adding them both to sys.path, with whichever is in sys.prefix first.

  - Fix interpreting strings of multiple white-space separated file names
    as separate file names, allowing prefixes and suffixes to be appended
    to each individually.

  - Refactor to move CompositeBuilder initialization logic from the
    factory wrapper to the __init__() method, and allow a Builder to
    have both an action and a src_builder (or array of them).

  - Refactor BuilderBase.__call__() to separate Node creation/lookup
    from initialization of the Node's builder information.

  - Add a CFile Builder object that supports turning lex (.l) and
    yacc (.y) files into .c files.

  - Document: variable interpretation attributes; how to propogate
    the user's environment variables to executed commands; how to
    build variants in multiple BuildDirs.

  - Collect String, Dict, and List type-checking in common utility
    routines so we can accept User{String,Dict,List}s all over.

  - Put the Action factory and classes into their own module.

  - Use one CPlusPlusAction in the Object Builder's action dictionary,
    instead of letting it create multiple identical instances.

  - Document the Install() and InstallAs() methods.

  From Steve Leblanc:

  - Require that a Builder be given a name argument, supplying a
    useful error message when it isn't.

  From Anthony Roach:

  - Add a "duplicate" keyword argument to BuildDir() that can be set
    to prevent linking/copying source files into build directories.

  - Add a "--debug=tree" option to print an ASCII dependency tree.

  - Fetch the location of the Microsoft Visual C++ compiler(s) from
    the Registry, instead of hard-coding the location.

  - Made Scanner objects take Nodes, not path names.

  - Have the C Scanner cache the #include file names instead of
    (re-)scanning the file each time it's called.

  - Created a separate class for parent "nodes" of file system roots,
    eliminating the need for separate is-parent-null checks everywhere.

  - Removed defined __hash__() and __cmp() methods from FS.Entry, in
    favor of Python's more efficient built-in identity comparisons.



RELEASE 0.02 - Sun, 23 Dec 2001 19:05:09 -0600

  From Charles Crain:

  - Added the Install(), BuildDir(), and Export() methods.

  - Fix the -C option by delaying setting the top of the FS tree.

  - Avoid putting the directory path on the libraries in the LIBS
    construction variable.

  - Added a GetBuildPath() method to return the full path to the
    Node for a specified string.

  - Fixed variable substitution in CPPPATH and LIBPATH.

  From Steven Knight:

  - Fixed the version comment in the scons.bat (the UNIX geek used
    # instead of @rem).

  - Fix to setup.py so it doesn't require a sys.argv[1] argument.

  - Provide make-like warning message for "command not found" and
    similar errors.

  - Added an EXAMPLES section to the man page.

  - Make Default() targets properly relative to their SConscript
    file's subdirectory.

  From Anthony Roach:

  - Documented CXXFLAGS, CXXCOM, and CPPPATH.

  - Fixed SCONS_LIB_DIR to work as documented.

  - Made Default() accept Nodes as arguments.

  - Changed Export() to make it easier to use.

  - Added the Import() and Return() methods.



RELEASE 0.01 - Thu Dec 13 19:25:23 CST 2001

A brief overview of important functionality available in release 0.01:

  - C and C++ compilation on POSIX and Windows NT.

  - Automatic scanning of C/C++ source files for #include dependencies.

  - Support for building libraries; setting construction variables
    allows creation of shared libraries.

  - Library and C preprocessor search paths.

  - File changes detected using MD5 signatures.

  - User-definable Builder objects for building files.

  - User-definable Scanner objects for scanning for dependencies.

  - Parallel build (-j) support.

  - Dependency cycles detected.

  - Linux packages available in RPM and Debian format.

  - Windows installer available.
<|MERGE_RESOLUTION|>--- conflicted
+++ resolved
@@ -8,12 +8,6 @@
 
 RELEASE  VERSION/DATE TO BE FILLED IN LATER
 
-<<<<<<< HEAD
-  From Adam Gross:
-
-    - Added support for taking instances of the Value class as implicit
-	  dependencies.
-=======
   From William Deegan:
     - Fix broken clang + MSVC 2019 combination by using MSVC configuration logic to 
       propagate'VCINSTALLDIR' and 'VCToolsInstallDir' which clang tools use to locate
@@ -22,6 +16,9 @@
       is a reasonable default and also aligns with changes in Appveyor's VS2019 image.
     - Drop support for Python 2.7. SCons will be Python 3.5+ going forward.
 
+  From Adam Gross:
+    - Added support for taking instances of the Value class as implicit
+      dependencies.
 
   From Mathew Robinson:
     - Improve performance of Subst by preventing unnecessary frame
@@ -72,7 +69,6 @@
 
   From Jakub Kulik
     - Fix stacktrace when using SCons with Python 3.5+ and SunOS/Solaris related tools.	
->>>>>>> 9340ef85
 
   From Philipp Maierhöfer:
     - Avoid crash with UnicodeDecodeError on Python 3 when a Latex log file in
