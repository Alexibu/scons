--- conflicted
+++ resolved
@@ -8,7 +8,6 @@
 RELEASE  VERSION/DATE TO BE FILLED IN LATER
 
   From William Deegan:
-<<<<<<< HEAD
     - Enhanced --debug=explain output. Now the separate components of the dependency list are split up
       as follows:
       
@@ -21,14 +20,11 @@
            ->Depends
            ->Implicit
            Old:/usr/bin/python	New:/usr/bin/python
-
-=======
     - Fix Issue #3350 - SCons Exception EnvironmentError is conflicting with Python's EnvironmentError.
       Renamed to SConsEnvironmentError
     - Fix Issue #3350 - mslink failing when too many objects.  This is resolved by adding TEMPFILEARGJOIN variable
       which specifies what character to join all the argements output into the tempfile. The default remains a space
       when mslink, msvc, or mslib tools are loaded they change the TEMPFILEARGJOIN to be a line separator (\r\n on win32)
->>>>>>> d642ba8c
 
   From Mats Wichmann:
     - scons-time takes more care closing files and uses safer mkdtemp to avoid
@@ -48,10 +44,6 @@
       drop one (unused) use; replace one.  Fix another instance of
       renaming to SConsEnvironmentError.
 
-<<<<<<< HEAD
-=======
-
->>>>>>> d642ba8c
 
 RELEASE 3.0.5 - Mon, 26 Mar 2019 15:04:42 -0700
 
