

                 SCons - a software construction tool

                            Change Log

RELEASE 2.3.1.alpha.yyyymmdd - NEW DATE WILL BE INSERTED HERE

  From Andrew Featherstone:
    - Added support for EPUB output format to the DocBook tool.

  From Tom Tanner:
    - Stop leaking file handles to subprocesses by switching to using subprocess
      always.
    - Allow multiple options to be specified with --debug=a,b,c
    - Add support for a readonly cache (--cache-readonly)
    - Always print stats if requested
    - Generally try harder to print out a message on build errors
    - Adds a switch to warn on missing targets
    - Add Pseudo command to mark targets which should not exist after
      they are built.

  From Bogdan Tenea:
    - Check for 8.3 filenames on cygwin as well as win32 to make variant_dir work properly.

  From Alexandre Feblot:
    - Make sure SharedLibrary depends on all dependent libs (by depending on SHLINKCOM)

  From Stefan Sperling:
    - Fixed the setup of linker flags for a versioned SharedLibrary
      under OpenBSD (#2916).

  From Antonio Cavallo:
    - Improve error if Visual Studio bat file not found.

  From Manuel Francisco Naranjo:
    - Allow Subst.Literal string objects to be compared with each other,
      so they work better in AddUnique() and Remove().

  From David Rothenberger:
    - Added cyglink linker that uses Cygwin naming conventions for
      shared libraries and automatically generates import libraries.

  From Dirk Baechle:
    - Update bootstrap.py so it can be used from any dir, to run
      SCons from a source (non-installed) dir.
    - Count statistics of instances are now collected only when
      the --debug=count command-line option is used (#2922).
<<<<<<< HEAD
    - Added release_target_info() to File nodes, which helps to
      reduce memory consumption in clean builds and update runs
      of large projects.
    - Fixed the handling of long options in the command-line
      parsing (#2929).
=======
    - Fixed misspelled variable in intelc.py (#2928).
>>>>>>> 94cc0887

  From Gary Oberbrunner:
    - Test harness: fail_test() can now print a message to help debugging.

  From Anatoly Techtonik:
    - require rpmbuild when building SCons package.
    - print full stack on certain errors, for debugging.

  From William Deegan:
    - VS2012 & VS2010 Resolve initialization issues by adding path to reg.exe
      in shell used to run batch files.
    - MSVC Support fixed defaulting TARGET_ARCH to HOST_ARCH. It should be
      None if not explicitly set.
    - MSVC Fixed issue where if more than one Architectures compilers are
      detected, it would take the last one found, and not the first.

  From Philipp Kraus:
    - Added optional ZIPROOT to Zip tool.

  From Dirk Baechle:
    - Replaced old SGML-based documentation toolchain with a more modern
      approach, that also requires less external dependencies (programs and
      Python packages). Added a customized Docbook XSD for strict validation of
      all input XML files.

  From Luca Falavigna:
    - Fixed spelling errors in MAN pages (#2897).

  From Michael McDougall:
    - Fixed description of ignore_case for EnumVariable in the
      MAN page (#2774).

RELEASE 2.3.0 - Mon, 02 Mar 2013 13:22:29 -0400

  From Anatoly Techtonik:
    - Added ability to run scripts/scons.py directly from source checkout
    - Hide deprecated --debug={dtree,stree,tree} from --help output
    - Error messages from option parser now include hints about valid choices
    - Cleaned up some Python 1.5 and pre-2.3 code, so don't expect SCons
      to run on anything less than Python 2.4 anymore
    - Several fixes for runtest.py:
      * exit with an error if no tests were found
      * removed --noqmtest option - this behavior is by default
      * replaced `-o FILE --xml` combination with `--xml FILE`
      * changed `-o, --output FILE` option to capture stdout/stderr output
        from runtest.py
    - Remove os_spawnv_fix.diff patch required to enable parallel builds
      support prior to Python 2.2

  From Juan Lang:
    - Fix WiX Tool to use .wixobj rather than .wxiobj for compiler output
    - Support building with WiX releases after 2.0

  From Alexey Klimkin:
    - Fix nested LIBPATH expansion by flattening sequences in subst_path.

  From eyan on Bitbucket:
    - Print target name with command execution time with --debug=time

  From Thomas Berg and Evgeny Podjachev:
    - Fix subprocess spawning on Windows.  Work around a Windows
      bug that can crash python occasionally when using -jN. (#2449)

  From Dirk Baechle:
    - Updated test framework to support dir and file fixtures and
      added ability to test external (out-of-tree) tools (#2862).
      See doc in QMTest/test-framework.rst.
    - Fixed several errors in the test suite (Java paths, MSVS version
      detection, Tool import), additionally
      * provided MinGW command-line support for the CXX, AS and
        Fortran tests,
      * refactored the detection of the gcc version and the according
        Fortran startup library,
      * provided a new module rpmutils.py, wrapping the RPM naming rules
        for target files and further hardware-dependent info (compatibility,
        compiler flags, ...),
      * added new test methods must_exist_one_of() and
        must_not_exist_any_of() and
      * removed Aegis support from runtest.py. (#2872)

  From Gary Oberbrunner:
    - Add -jN support to runtest.py to run tests in parallel
    - Add MSVC10 and MSVC11 support to get_output low-level bat script runner.
    - Fix MSVS solution generation for VS11, and fixed tests.

  From Rob Managan:
    - Updated the TeX builder to support the \newglossary command
      in LaTeX's glossaries package and the files it creates.
    - Improve support for new versions of biblatex in the TeX builder
      so biber is called automatically if biblatex requires it.
    - Add SHLIBVERSION as an option that tells SharedLibrary to build
      a versioned shared library and create the required symlinks.
      Add builder InstallVersionedLib to create the required symlinks
      installing a versioned shared library.

RELEASE 2.2.0 - Mon, 05 Aug 2012 15:37:48 +0000

  From dubcanada on Bitbucket:
    - Fix 32-bit Visual Express C++ on 64-bit Windows (generate 32-bit code)

  From Paweł Tomulik:
    - Added gettext toolset
    - Fixed FindSourceFiles to find final sources (leaf nodes).

  From Greg Ward:
    - Allow Node objects in Java path (#2825)

  From Joshua Hughes:
    - Make Windows not redefine builtin file as un-inheritable (#2857)
    - Fix WINDOWS_INSERT_DEF on MinGW (Windows) (#2856)

  From smallbub on Bitbucket:
    - Fix LINKCOMSTR, SHLINKCOMSTR, and LDMODULECOMSTR on Windows (#2833).

  From Mortoray:
    - Make -s (silent mode) be silent about entering subdirs (#2976).
    - Fix cloning of builders when cloning environment (#2821).

  From Gary Oberbrunner:
    - Show valid Visual Studio architectures in error message
       when user passes invalid arch.

  From Alexey Petruchik:
    - Support for Microsoft Visual Studio 11 (both using it
      and generating MSVS11 solution files).

  From Alexey Klimkin:
    - Fixed the Taskmaster, curing spurious build failures in
      multi-threaded runs (#2720).

  From Dirk Baechle:
    - Improved documentation of command-line variables (#2809).
    - Fixed scons-doc.py to properly convert main XML files (#2812).

  From Rob Managan:
    - Updated the TeX builder to support LaTeX's multibib package.
    - Updated the TeX builder to support LaTeX's biblatex package.
    - Added support for using biber instead of bibtex by setting
      env['BIBTEX'] = 'biber'

  From Arve Knudsen:
    - Test for FORTRANPPFILESUFFIXES (#2129).


RELEASE 2.1.0 - Mon, 09 Sep 2011 20:54:57 -0700

  From Anton Lazarev:
    - Fix Windows resource compiler scanner to accept DOS line endings.

  From Matthias:
    - Update MSVS documents to remove note indicating that only one
      project is currently supported per solution file.

  From Grzegorz Bizoń:
    - Fix long compile lines in batch mode by using TEMPFILE
    - Fix MSVC_BATCH=False (was treating it as true)

  From Justin Gullingsrud:
    - support -std=c++0x and related CXXFLAGS in pkgconfig (ParseFlags)

  From Vincent Beffara:
    - Support -dylib_file in pkgconfig (ParseFlags)

  From Gary Oberbrunner and Sohail Somani:
    - new construction variable WINDOWS_EMBED_MANIFEST to automatically
      embed manifests in Windows EXEs and DLLs.

  From Gary Oberbrunner:
    - Fix Visual Studio project generation when CPPPATH contains Dir nodes
    - Ensure Visual Studio project is regenerated when CPPPATH or CPPDEFINES change
    - Fix unicode error when using non-ASCII filenames with Copy or Install
    - Put RPATH in LINKCOM rather than LINKFLAGS so resetting
      LINKFLAGS doesn't kill RPATH
    - Fix precompiled headers on Windows when variant dir name has spaces.
    - Adding None to an Action no longer fails (just returns original action)
    - New --debug=prepare option to show each target as it's being
      prepared, whether or not anything needs to be done for it.
    - New debug option --debug=duplicate to print a line for each
      unlink/relink (or copy) of a variant file from its source file.
    - Improve error message for EnumVariables to show legal values.
    - Fix Intel compiler to sort versions >9 correctly (esp. on Linux)
    - Fix Install() when the source and target are directories and the
      target directory exists.

  From David Garcia Garzon:
    - Fix Delete to be able to delete broken symlinks and dir
      symlinks.

  From Imran Fanaswala and Robert Lehr:
    - Handle .output file generated by bison/yacc properly. Cleaning it
      when necessary.

  From Antoine Dechaume:
    - Handle SWIG file where there is whitespace after the module name
      properly. Previously the generated files would include
      the whitespace.

  From Dmitry R.:
    - Handle Environment in case __semi_deepcopy is None

  From Benoit Belley:

    - Much improved support for Windows UNC paths (\\SERVERNAME).

  From Jean-Baptiste Lab:

    - Fix problems with appending CPPDEFINES that contain
      dictionaries, and related issues with Parse/MergeFlags and
      CPPDEFINES.

  From Allen Weeks:

    - Fix for an issue with implicit-cache with multiple targets
      when dependencies are removed on disk.

  From Evgeny Podjachev and Alexey Petruchick:

    - Support generation of Microsoft Visual Studio 2008 (9.0)
      and 2010 (10.0) project and solution files.

  From Ken Deeter:

    - Fix a problem when FS Entries which are actually Dirs have builders.

  From Luca Falavigna:

    - Support Fortran 03

  From Gary Oberbrunner:

    - Print the path to the SCons package in scons --version

  From Jean-Franï¿½ois Colson:

    - Improve Microsoft Visual Studio Solution generation, and fix
      various errors in the generated solutions especially when using
      MSVS_SCC_PROVIDER, and when generating multiple projects.  The
      construction variable MSVS_SCC_PROJECT_BASE_PATH, which never
      worked properly, is removed.  Users can use the new variable
      MSVS_SCC_CONNECTION_ROOT instead if desired.

  From Anatoly Techtonik:

    - Use subprocess in bootstrap.py instead of os.execve to avoid
      losing output control on Windows (http://bugs.python.org/issue9148)

    - Revert patch for adding SCons to App Paths, because standard cmd
      shell doesn't search there. This is confusing, because `scons` can
      be executed from explorer, but fail to start from console.

    - Fix broken installation with easy_install on Windows (issue #2051)
      SCons traditionally installed in a way that allowed to run multiple
      versions side by side. This custom logic was incompatible with
      easy_install way of doing things.

    - Use epydoc module for generating API docs in HTML if command line
      utility is not found in PATH. Actual for Windows.

  From Alexander Goomenyuk:

    - Add .sx to assembly source scanner list so .sx files
      get their header file dependencies detected.

  From Arve Knudsen:

    - Set module metadata when loading site_scons/site_init.py
      so it is treated as a proper module; __doc__, __file__ and
      __name__ now refer to the site_init.py file.

  From Russel Winder:

    - Users Guide updates explaining that Tools can be packages as
      well as python modules.

  From Gary Oberbrunner:

    - New systemwide and per-user site_scons dirs.

  From Dirk Baechle:

    - XML fixes in User's Guide.
    - Fixed the detection of 'jar' and 'rmic' during
      the initialization of the respective Tools (#2730).
    - Improved docs for custom Decider functions and
      custom Scanner objects (#2711, #2713).
    - Corrected SWIG module names for generated *.i files (#2707).

  From Joe Zuntz:

    - Fixed a case-sensitivity problem with Fortran modules.

  From Bauke Conijn:

    - Added Users Guide example for auto-generated source code

  From Steven Knight:

    - Fix explicit dependencies (Depends()) on Nodes that don't have
      attached Builders.

    - Fix use of the global Alias() function with command actions.

  From Matt Hughes:

    - Fix the ability to append to default $*FLAGS values (which are
      implemented as CLVar instances) in a copied construction environment
      without affecting the original construction environment's value.

  From Rob Managan:

    - Updated the TeX command strings to include a /D on Windows in
      case the new directory is on a different drive letter.

    - Fixed the LaTeX scanner so dependencies are found in commands that
      are broken across lines with a comment or have embedded spaces.

    - The TeX builders should now work with tex files that are generated
      by another program. Thanks to Hans-Martin von Gaudecker for
      isolating the cause of this bug.

    - Added support for INDEXSTYLE environment variable so makeindex can
      find style files.

    - Added support for the bibunits package so we call bibtex on all
      the bu*.aux files.

    - Add support of finding path information on OSX for TeX applications
      MacPorts and Fink paths need to be added by the user

  From Russel Winder:

    - Add support for DMD version 2 (the phobos2 library).

  From William Deegan:

    - Add initial support for VS/VC 2010 (express and non-express versions)
    - Remove warning for not finding MS VC/VS install.
      "scons: warning: No version of Visual Studio compiler found
        - C/C++ compilers most likely not set correctly"
    - Add support for Linux 3.0


RELEASE 2.0.1 - Mon, 15 Aug 2010 15:46:32 -0700

  From Dirk Baechle:

    - Fix XML in documentation.

  From Joe Zuntz:

    - Fixed a case-sensitivity problem with Fortran modules.

  From Bauke Conijn:

    - Added Users Guide example for auto-generated source code

  From Steven Knight:

    - Fix explicit dependencies (Depends()) on Nodes that don't have
      attached Builders.

  From Matt Hughes:

    - Fix the ability to append to default $*FLAGS values (which are
      implemented as CLVar instances) in a copied construction environment
      without affecting the original construction environment's value.

  From Rob Managan:

    - Updated the TeX command strings to include a /D on Windows in
      case the new directory is on a different drive letter.

    - Fixed the LaTeX scanner so dependencies are found in commands that
      are broken across lines with a comment or have embedded spaces.


RELEASE 2.0.0.final.0 - Mon, 14 Jun 2010 22:01:37 -0700

  From Dirk Baechle:

    - Fix XML in documentation.

  From Steven Knight:

    - Provide forward compatibility for the 'profile' module.

    - Provide forward compatibility for the 'pickle' module.

    - Provide forward compatibility for the 'io' module.

    - Provide forward compatibility for the 'queue' module.

    - Provide forward compatibility for the 'collections' module.

    - Provide forward compatibility for the 'builtins' module.

    - Provide forward compatibility for 'sys.intern()'.

    - Convert to os.walk() from of os.path.walk().

    - Remove compatibility logic no longer needed.

    - Add a '-3' option to runtest to print 3.x incompatibility warnings.

    - Convert old-style classes into new-style classes.

    - Fix "Ignoring corrupt sconsign entry" warnings when building
      in a tree with a pre-2.0 .sconsign file.

    - Fix propagation from environment of VS*COMNTOOLS to resolve issues
      initializing MSVC/MSVS/SDK issues.

    - Handle detecting Visual C++ on Python verions with upper-case
      platform architectures like 'AMD64'.

  From W. Trevor King:

    - Revisions to README.

  From Greg Noel:

    - Apply numerous Python fixers to update code to more modern idioms.
      Find where fixers should be applied to code in test strings and
      apply the fixers there, too.

    - Write a fixer to convert string functions to string methods.

    - Modify the 'dict' fixer to be less conservative.

    - Modify the 'apply' fixer to handle more cases.

    - Create a modified 'types' fixer that converts types to 2.x
      equivalents rather than 3.x equivalents.

    - Write a 'division' fixer to highlight uses of the old-style
      division operator.  Correct usage where needed.

    - Add forward compatibility for the new 'memoryview' function
      (which replaces the 'buffer' function).

    - Add forward compatibility for the 'winreg' module.

    - Remove no-longer-needed 'platform' module.

    - Run tests with the '-3' option to Python 2.6 and clear up
      various reported incompatibilities.

    - Comb out code paths specialized to Pythons older than 2.4.

    - Update deprecation warnings; most now become mandatory.

    - Start deprecation cycle for BuildDir() and build_dir.

    - Start deprecation cycle for SourceCode() and related factories

    - Fixed a problem with is_Dict() not identifying some objects derived
      from UserDict.

  From Jim Randall:

    - Document the AllowSubstExceptions() function in the User's Guide.

  From William Deegan:

    - Migrate MSVC/MSVS/SDK improvements from 1.3 branch.


RELEASE 1.3.0 - Tue, 23 Mar 2010 21:44:19 -0400

  From Steven Knight:

    - Update man page and documentation.

  From William Deegan (plus minor patch from Gary Oberbrunner):

    - Support Visual Studio 8.0 Express

RELEASE 1.2.0.d20100306 - Sat, 06 Mar 2010 16:18:33 -0800

  From Luca Falavigna:

    - Fix typos in the man page.

  From Gottfried Ganssauge:

    - Support execution when SCons is installed via easy_install.

  From Steven Knight:

    - Make the messages for Configure checks of compilers consistent.

    - Issue an error message if a BUILDERS entry is not a Builder
      object or a callable wrapper.

  From Rob Managan:

    - Update tex builder to handle the case where a \input{foo}
      command tries to work with a directory named foo instead of the
      file foo.tex. The builder now ignores a directory and continues
      searching to find the correct file. Thanks to Lennart Sauerbeck
      for the test case and initial patch

      Also allow the \include of files in subdirectories when variantDir
      is used with duplicate=0. Previously latex would crash since
      the directory in which the .aux file is written was not created.
      Thanks to Stefan Hepp for finding this and part of the solution.

  From James Teh:
    - Patches to fix some issues using MS SDK V7.0

  From William Deegan:
    - Lots of testing and minor patches to handle mixed MS VC and SDK
      installations, as well as having only the SDK installed.


RELEASE 1.2.0.d20100117 - Sun, 17 Jan 2010 14:26:59 -0800

  From Jim Randall:
    - Fixed temp filename race condition on Windows with long cmd lines.

  From David Cournapeau:
    - Fixed tryRun when sconf directory is in a variant dir.
    - Do not add -fPIC for ifort tool on non-posix platforms (darwin and
      windows).
    - Fix bug 2294 (spurious CheckCC failures).
    - Fix scons bootstrap process on windows 64 (wrong wininst name)

  From William Deegan:
    - Final merge from vs_revamp branch to main

    - Added definition and usage of HOST_OS, HOST_ARCH, TARGET_OS,
      TARGET_ARCH, currently only defined/used by Visual Studio
      Compilers. This will be rolled out to other platforms/tools
      in the future.

    - Add check for python >= 3.0.0 and exit gracefully.
      For 1.3 python >= 1.5.2 and < 3.0.0 are supported

    - Fix bug 1944 - Handle non-existent .i file in swig emitter, previously
      it would crash with an IOError exception. Now it will try to make an
      educated guess on the module name based on the filename.

  From Lukas Erlinghagen:

    - Have AddOption() remove variables from the list of
      seen-but-unknown variables (which are reported later).

    - An option name and aliases can now be specified as a tuple.

  From Hartmut Goebel:

    - Textfile builder.

  From Jared Grubb:

    - use "is/is not" in comparisons with None instead of "==" or "!=".

  From Jim Hunziker:

    - Avoid adding -gphobos to a command line multiple times
      when initializing use of the DMD compiler.

  From Jason Kenney:

    - Sugguested HOST/TARGET OS/ARCH separation.

  From Steven Knight:

    - Fix the -n option when used with VariantDir(duplicate=1)
      and the variant directory doesn't already exist.

    - Fix scanning of Unicode files for both UTF-16 endian flavors.

    - Fix a TypeError on #include of file names with Unicode characters.

    - Fix an exception if a null command-line argument is passed in.

    - Evaluate Requires() prerequisites before a Node's direct children
      (sources and dependencies).

  From Greg Noel:

    - Remove redundant __metaclass__ initializations in Environment.py.

    - Correct the documentation of text returned by sconf.Result().

    - Document that filenames with '.' as the first character are
      ignored by Glob() by default (matching UNIX glob semantics).

    - Fix SWIG testing infrastructure to work on Mac OS X.

    - Restructure a test that occasionally hung so that the test would
      detect when it was stuck and fail instead.

    - Substfile builder.

  From Gary Oberbrunner:

    - When reporting a target that SCons doesn't know how to make,
      specify whether it's a File, Dir, etc.

  From Ben Webb:

    - Fix use of $SWIGOUTDIR when generating Python wrappers.

    - Add $SWIGDIRECTORSUFFIX and $SWIGVERSION construction variables.

  From Rob Managan:

    - Add -recorder flag to Latex commands and updated internals to
      use the output to find files TeX creates. This allows the MiKTeX
      installations to find the created files

    - Notify user of Latex errors that would get buried in the
      Latex output

    - Remove LATEXSUFFIXES from environments that don't initialize Tex.

    - Add support for the glossaries package for glossaries and acronyms

    - Fix problem that pdftex, latex, and pdflatex tools by themselves did
      not create the actions for bibtex, makeindex,... by creating them
      and other environment settings in one routine called by all four
      tex tools.

    - Fix problem with filenames of sideeffects when the user changes
      the name of the output file from the latex default

    - Add scanning of files included in Latex by means of \lstinputlisting{}
      Patch from Stefan Hepp.

    - Change command line for epstopdf to use --outfile= instead of -o
      since this works on all platforms.
      Patch from Stefan Hepp.

    - Change scanner to properly search for included file from the
      directory of the main file instead of the file it is included from.
      Also update the emitter to add the .aux file associated with
      \include{filename} commands. This makes sure the required directories
      if any are created for variantdir cases.
      Half of the patch from Stefan Hepp.

RELEASE 1.2.0.d20090223 - Mon, 23 Feb 2009 08:41:06 -0800

  From Stanislav Baranov:

    - Make suffix-matching for scanners case-insensitive on Windows.

  From David Cournapeau:

    - Change the way SCons finds versions of Visual C/C++ and Visual
      Studio to find and use the Microsoft v*vars.bat files.

  From Robert P. J. Day:

    - User's Guide updates.

  From Dan Eaton:

    - Fix generation of Visual Studio 8 project files on x64 platforms.

  From Allan Erskine:

    - Set IncludeSearchPath and PreprocessorDefinitions in generated
      Visual Studio 8 project files, to help IntelliSense work.

  From Mateusz Gruca:

    - Fix deletion of broken symlinks by the --clean option.

  From Steven Knight:

    - Fix the error message when use of a non-existent drive on Windows
      is detected.

    - Add sources for files whose targets don't exist in $CHANGED_SOURCES.

    - Detect implicit dependencies on commands even when the command is
      quoted.

    - Fix interaction of $CHANGED_SOURCES with the --config=force option.

    - Fix finding #include files when the string contains escaped
      backslashes like "C:\\some\\include.h".

    - Pass $CCFLAGS to Visual C/C++ precompiled header compilation.

    - Remove unnecessary nested $( $) around $_LIBDIRFLAGS on link lines
      for the Microsoft linker, the OS/2 ilink linker and the Phar Lap
      linkloc linker.

    - Spell the Windows environment variables consistently "SystemDrive"
      and "SystemRoot" instead of "SYSTEMDRIVE" and "SYSTEMROOT".



RELEASE 1.2.0.d20090113 - Tue, 13 Jan 2009 02:50:30 -0800

  From Stanislav Baranov, Ted Johnson and Steven Knight:

    - Add support for batch compilation of Visual Studio C/C++ source
      files, controlled by a new $MSVC_BATCH construction variable.

  From Steven Knight:

    - Print the message, "scons: Build interrupted." on error output,
      not standard output.

    - Add a --warn=future-deprecated option for advance warnings about
      deprecated features that still have warnings hidden by default.

    - Fix use of $SOURCE and $SOURCES attributes when there are no
      sources specified in the Builder call.

    - Add support for new $CHANGED_SOURCES, $CHANGED_TARGETS,
      $UNCHANGED_SOURCES and $UNCHANGED_TARGETS variables.

    - Add general support for batch builds through new batch_key= and
      targets= keywords to Action object creation.

  From Arve Knudsen:

    - Make linker tools differentiate properly between SharedLibrary
      and LoadableModule.

    - Document TestCommon.shobj_prefix variable.

    - Support $SWIGOUTDIR values with spaces.

  From Rob Managan:

    - Don't automatically try to build .pdf graphics files for
      .eps files in \includegraphics{} calls in TeX/LaTeX files
      when building with the PDF builder (and thus using pdflatex).

  From Gary Oberbrunner:

    - Allow AppendENVPath() and PrependENVPath() to interpret '#'
      for paths relative to the top-level SConstruct directory.

    - Use the Borland ilink -e option to specify the output file name.

    - Document that the msvc Tool module uses $PCH, $PCHSTOP and $PDB.

    - Allow WINDOWS_INSERT_DEF=0 to disable --output-def when linking
      under MinGW.

  From Zia Sobhani:

    - Fix typos in the User's Guide.

  From Greg Spencer:

    - Support implicit dependency scanning of files encoded in utf-8
      and utf-16.

  From Roberto de Vecchi:

    - Remove $CCFLAGS from the the default definitions of $CXXFLAGS for
      Visual C/C++ and MIPSpro C++ on SGI so, they match other tools
      and avoid flag duplication on C++ command lines.

  From Ben Webb:

    - Handle quoted module names in SWIG source files.

    - Emit *_wrap.h when SWIG generates header file for directors

  From Matthew Wesley:

    - Copy file attributes so we identify, and can link a shared library
      from, shared object files in a Repository.



RELEASE 1.2.0 - Sat, 20 Dec 2008 22:47:29 -0800

  From Steven Knight:

    - Don't fail if can't import a _subprocess module on Windows.

    - Add warnings for use of the deprecated Options object.



RELEASE 1.1.0.d20081207 - Sun, 07 Dec 2008 19:17:23 -0800

  From Benoit Belley:

    - Improve the robustness of GetBuildFailures() by refactoring
      SCons exception handling (especially BuildError exceptions).

    - Have the --taskmastertrace= option print information about
      individual Task methods, not just the Taskmaster control flow.

    - Eliminate some spurious dependency cycles by being more aggressive
      about pruning pending children from the Taskmaster walk.

    - Suppress mistaken reports of a dependency cycle when a child
      left on the pending list is a single Node in EXECUTED state.

  From David Cournapeau:

    - Fix $FORTRANMODDIRPREFIX for the ifort (Intel Fortran) tool.

  From Brad Fitzpatrick:

    - Don't pre-generate an exception message (which will likely be
      ignored anyway) when an EntryProxy re-raises an AttributeError.

  From Jared Grubb:

    - Clean up coding style and white space in Node/FS.py.

    - Fix a typo in the documentation for $_CPPDEFFLAGS.

    - Issue 2401: Fix usage of comparisons with None.

  From Ludwig Hï¿½hne:

    - Handle Java inner classes declared within a method.

  From Steven Knight:

    - Fix label placement by the "scons-time.py func" subcommand
      when a profile value was close to (or equal to) 0.0.

    - Fix env.Append() and env.Prepend()'s ability to add a string to
      list-like variables like $CCFLAGS under Python 2.6.

    - Other Python2.6 portability:  don't use "as" (a Python 2.6 keyword).
      Don't use the deprecated Exception.message attribute.

    - Support using the -f option to search for a different top-level
      file name when walking up with the -D, -U or -u options.

    - Fix use of VariantDir when the -n option is used and doesn't,
      therefore, actually create the variant directory.

    - Fix a stack trace from the --debug=includes option when passed a
      static or shared library as an argument.

    - Speed up the internal find_file() function (used for searching
      CPPPATH, LIBPATH, etc.).

    - Add support for using the Python "in" keyword on construction
      environments (for example, if "CPPPATH" in env: ...).

    - Fix use of Glob() when a repository or source directory contains
      an in-memory Node without a corresponding on-disk file or directory.

    - Add a warning about future reservation of $CHANGED_SOURCES,
      $CHANGED_TARGETS, $UNCHANGED_SOURCES and $UNCHANGED_TARGETS.

    - Enable by default the existing warnings about setting the resource
      $SOURCE, $SOURCES, $TARGET and $TARGETS variable.

  From Rob Managan:

    - Scan for TeX files in the paths specified in the $TEXINPUTS
      construction variable and the $TEXINPUTS environment variable.

    - Configure the PDF() and PostScript() Builders as single_source so
      they know each source file generates a separate target file.

    - Add $EPSTOPDF, $EPSTOPDFFLAGS and $EPSTOPDFCOM

    - Add .tex as a valid extension for the PDF() builder.

    - Add regular expressions to find \input, \include and
      \includegraphics.

    - Support generating a .pdf file from a .eps source.

    - Recursive scan included input TeX files.

    - Handle requiring searched-for TeX input graphics files to have
      extensions (to avoid trying to build a .eps from itself, e.g.).

  From Greg Noel:

    - Make the Action() function handle positional parameters consistently.

    - Clarify use of Configure.CheckType().

    - Make the File.{Dir,Entry,File}() methods create their entries
      relative to the calling File's directory, not the SConscript
      directory.

    - Use the Python os.devnull variable to discard error output when
      looking for the $CC or $CXX version.

    - Mention LoadableModule() in the SharedLibrary() documentation.

  From Gary Oberbrunner:

    - Update the User's Guide to clarify use of the site_scons/
      directory and the site_init.py module.

    - Make env.AppendUnique() and env.PrependUnique remove duplicates
      within a passed-in list being added, too.

  From Randall Spangler:

    - Fix Glob() so an on-disk file or directory beginning with '#'
      doesn't throw an exception.



RELEASE 1.1.0 - Thu, 09 Oct 2008 08:33:47 -0700

  From Chris AtLee

    - Use the specified environment when checking for the GCC compiler
      version.

  From Ian P. Cardenas:

    - Fix Glob() polluting LIBPATH by returning copy of list

  From David Cournapeau:

    - Add CheckCC, CheckCXX, CheckSHCC and CheckSHCXX tests to
      configuration contexts.

    - Have the --profile= argument use the much faster cProfile module
      (if it's available in the running Python version).

    - Reorder MSVC compilation arguments so the /Fo is first.

  From Bill Deegan:

    - Add scanning Windows resource (.rc) files for implicit dependencies.

  From John Gozde:

    - When scanning for a #include file, don't use a directory that
      has the same name as the file.

  From Ralf W. Grosse-Kunstleve

    - Suppress error output when checking for the GCC compiler version.

  From Jared Grubb:

    - Fix VariantDir duplication of #included files in subdirectories.

  From Ludwig Hï¿½hne:

    - Reduce memory usage when a directory is used as a dependency of
      another Node (such as an Alias) by returning a concatenation
      of the children's signatures + names, not the children's contents,
      as the directory contents.

    - Raise AttributeError, not KeyError, when a Builder can't be found.

    - Invalidate cached Node information (such as the contenst returned
      by the get_contents() method) when calling actions with Execute().

    - Avoid object reference cycles from frame objects.

    - Reduce memory usage from Null Executor objects.

    - Compute MD5 checksums of large files without reading the entire
      file contents into memory.  Add a new --md5-chunksize option to
      control the size of each chunk read into memory.

  From Steven Knight:

    - Fix the ability of the add_src_builder() method to add a new
      source builder to any other builder.

    - Avoid an infinite loop on non-Windows systems trying to find the
      SCons library directory if the Python library directory does not
      begin with the string "python".

    - Search for the SCons library directory in "scons-local" (with
      no version number) after "scons-local-{VERSION}".

  From Rob Managan:

    - Fix the user's ability to interrupt the TeX build chain.

    - Fix the TeX builder's allowing the user to specify the target name,
      instead of always using its default output name based on the source.

    - Iterate building TeX output files until all warning are gone
      and the auxiliary files stop changing, or until we reach the
      (configurable) maximum number of retries.

    - Add TeX scanner support for:  glossaries, nomenclatures, lists of
      figures, lists of tables, hyperref and beamer.

    - Use the $BIBINPUTS, $BSTINPUTS, $TEXINPUTS and $TEXPICTS construction
      variables as search paths for the relevant types of input file.

    - Fix building TeX with VariantDir(duplicate=0) in effect.

    - Fix the LaTeX scanner to search for graphics on the TEXINPUTS path.

    - Have the PDFLaTeX scanner search for .gif files as well.

  From Greg Noel:

    - Fix typos and format bugs in the man page.

    - Add a first draft of a wrapper module for Python's subprocess
      module.

    - Refactor use of the SCons.compat module so other modules don't
      have to import it individually.

    - Add .sx as a suffix for assembly language files that use the
      C preprocessor.

  From Gary Oberbrunner:

    - Make Glob() sort the returned list of Files or Nodes
      to prevent spurious rebuilds.

    - Add a delete_existing keyword argument to the AppendENVPath()
      and PrependENVPath() Environment methods.

    - Add ability to use "$SOURCE" when specifying a target to a builder

  From Damyan Pepper:

    - Add a test case to verify that SConsignFile() files can be
      created in previously non-existent subdirectories.

  From Jim Randall:

    - Make the subdirectory in which the SConsignFile() file will
      live, if the subdirectory doesn't already exist.

  From Ali Tofigh:

    - Add a test to verify duplication of files in VariantDir subdirectories.



RELEASE 1.0.1 - Sat, 06 Sep 2008 07:29:34 -0700

  From Greg Noel:

    - Add a FindFile() section to the User's Guide.

    - Fix the FindFile() documentation in the man page.

    - Fix formatting errors in the Package() description in the man page.

    - Escape parentheses that appear within variable names when spawning
      command lines using os.system().



RELEASE 1.0.0 - XXX

  From Jared Grubb:

    - Clear the Node state when turning a generic Entry into a Dir.

  From Ludwig Hï¿½hne:

    - Fix sporadic output-order failures in test/GetBuildFailures/parallel.py.

    - Document the ParseDepends() function in the User's Guide.

  From khomenko:

    - Create a separate description and long_description for RPM packages.

  From Steven Knight:

    - Document the GetLaunchDir() function in the User's Guide.

    - Have the env.Execute() method print an error message if the
      executed command fails.

    - Add a script for creating a standard SCons development system on
      Ubuntu Hardy.  Rewrite subsidiary scripts for install Python and
      SCons versions in Python (from shell).

  From Greg Noel:

    - Handle yacc/bison on newer Mac OS X versions creating file.hpp,
      not file.cpp.h.

    - In RPCGEN tests, ignore stderr messages from older versions of
      rpcgen on some versions of Mac OS X.

    - Fix typos in man page descriptions of Tag() and Package(), and in
      the scons-time man page.

    - Fix documentation of SConf.CheckLibWithHeader and other SConf methods.

    - Update documentation of SConscript(variant_dir) usage.

    - Fix SWIG tests for (some versions of) Mac OS X.

  From Jonas Olsson:

    - Print the warning about -j on Windows being potentially unreliable if
      the pywin32 extensions are unavailable or lack file handle operations.

  From Jim Randall:

    - Fix the env.WhereIs() method to expand construction variables.

  From Rogier Schouten:

    - Enable building of shared libraries with the Bordand ilink32 linker.



RELEASE 1.0.0 - Sat, 09 Aug 2008 12:19:44 -0700

  From Luca Falavigna:

    - Fix SCons man page indentation under Debian's man page macros.

  From Steven Knight:

    - Clarify the man page description of the SConscript(src_dir) argument.

    - User's Guide updates:

       -  Document the BUILD_TARGETS, COMMAND_LINE_TARGETS and
          DEFAULT_TARGETS variables.

       -  Document the AddOption(), GetOption() and SetOption() functions.

       -  Document the Requires() function; convert to the Variables
          object, its UnknownOptions() method, and its associated
          BoolVariable(), EnumVariable(), ListVariable(), PackageVariable()
          and PathVariable() functions.

       -  Document the Progress() function.

       -  Reorganize the chapter and sections describing the different
          types of environments and how they interact.  Document the
          SetDefault() method.  Document the PrependENVPath() and
          AppendENVPath() functions.

       -  Reorganize the command-line arguments chapter.  Document the
          ARGLIST variable.

       -  Collect some miscellaneous sections into a chapter about
          configuring build output.

    - Man page updates:

       -  Document suggested use of the Visual C/C++ /FC option to fix
          the ability to double-click on file names in compilation error
          messages.

       -  Document the need to use Clean() for any SideEffect() files that
          must be explicitly removed when their targets are removed.

       -  Explicitly document use of Node lists as input to Dependency().

  From Greg Noel:

    - Document MergeFlags(), ParseConfig(), ParseFlags() and SideEffect()
      in the User's Guide.

  From Gary Oberbrunner:

    - Document use of the GetBuildFailures() function in the User's Guide.

  From Adam Simpkins:

    - Add man page text clarifying the behavior of AddPreAction() and
      AddPostAction() when called with multiple targets.

  From Alexey Zezukin:

    - Fix incorrectly swapped man page descriptions of the --warn= options
      for duplicate-environment and missing-sconscript.



RELEASE 0.98.5 - Sat, 07 Jun 2008 08:20:35 -0700

  From Benoit Belley:

  - Fix the Intel C++ compiler ABI specification for EMT64 processors.

  From David Cournapeau:

  - Issue a (suppressable) warning, not an error, when trying to link
    C++ and Fortran object files into the same executable.

  From Steven Knight:

  - Update the scons.bat file so that it returns the real exit status
    from SCons, even though it uses setlocal + endlocal.

  - Fix the --interactive post-build messages so it doesn't get stuck
    mistakenly reporting failures after any individual build fails.

  - Fix calling File() as a File object method in some circumstances.

  - Fix setup.py installation on Mac OS X so SCons gets installed
    under /usr/lcoal by default, not in the Mac OS X Python framework.



RELEASE 0.98.4 - Sat, 17 May 2008 22:14:46 -0700

  From Benoit Belley:

  - Fix calculation of signatures for Python function actions with
    closures in Python versions before 2.5.

  From David Cournapeau:

  - Fix the initialization of $SHF77FLAGS so it includes $F77FLAGS.

  From Jonas Olsson:

  - Fix a syntax error in the Intel C compiler support on Windows.

  From Steven Knight:

  - Change how we represent Python Value Nodes when printing and when
    stored in .sconsign files (to avoid blowing out memory by storing
    huge strings in .sconsign files after multiple runs using Configure
    contexts cause the Value strings to be re-escaped each time).

  - Fix a regression in not executing configuration checks after failure
    of any configuration check that used the same compiler or other tool.

  - Handle multiple destinations in Visual Studio 8 settings for the
    analogues to the INCLUDE, LIBRARY and PATH variables.

  From Greg Noel:

  - Update man page text for VariantDir().



RELEASE 0.98.3 - Tue, 29 Apr 2008 22:40:12 -0700

  From Greg Noel:

  - Fix use of $CXXFLAGS when building C++ shared object files.

  From Steven Knight:

  - Fix a regression when a Builder's source_scanner doesn't select
    a more specific scanner for the suffix of a specified source file.

  - Fix the Options object backwards compatibility so people can still
    "import SCons.Options.{Bool,Enum,List,Package,Path}Option" submodules.

  - Fix searching for implicit dependencies when an Entry Node shows up
    in the search path list.

  From Stefano:

  - Fix expansion of $FORTRANMODDIR in the default Fortran command line(s)
    when it's set to something like ${TARGET.dir}.



RELEASE 0.98.2 - Sun, 20 Apr 2008 23:38:56 -0700

  From Steven Knight:

  - Fix a bug in Fortran suffix computation that would cause SCons to
    run out of memory on Windows systems.

  - Fix being able to specify --interactive mode command lines with
    \ (backslash) path name separators on Windows.

  From Gary Oberbrunner:

  - Document Glob() in the User's Guide.



RELEASE 0.98.1 - Fri, 18 Apr 2008 19:11:58 -0700

  From Benoit Belley:

  - Speed up the SCons.Util.to_string*() functions.

  - Optimize various Node intialization and calculations.

  - Optimize Executor scanning code.

  - Optimize Taskmaster execution, including dependency-cycle checking.

  - Fix the --debug=stree option so it prints its tree once, not twice.

  From Johan Boulï¿½:

  - Fix the ability to use LoadableModule() under MinGW.

  From David Cournapeau:

  - Various missing Fortran-related construction variables have been added.

  - SCons now uses the program specified in the $FORTRAN construction
    variable to link Fortran object files.

  - Fortran compilers on Linux (Intel, g77 and gfortran) now add the -fPIC
    option by default when compilling shared objects.

  - New 'sunf77', 'sunf90' and 'sunf95' Tool modules have been added to
    support Sun Fortran compilers.  On Solaris, the Sun Fortran compilers
    are used in preference to other compilers by default.

  - Fortran support now uses gfortran in preference to g77.

  - Fortran file suffixes are now configurable through the
    $F77FILESUFFIXES, $F90FILESUFFIXES, $F95FILESUFFIXES and
    $FORTRANFILESUFFIXES variables.

  From Steven Knight:

  - Make the -d, -e, -w and --no-print-directory options "Ignored for
    compatibility."  (We're not going to implement them.)

  - Fix a serious inefficiency in how SCons checks for whether any source
    files are missing when a Builder call creates many targets from many
    input source files.

  - In Java projects, make the target .class files depend only on the
    specific source .java files where the individual classes are defined.

  - Don't store duplicate source file entries  in the .sconsign file so
    we don't endlessly rebuild the target(s) for no reason.

  - Add a Variables object as the first step towards deprecating the
    Options object name.  Similarly, add BoolVariable(), EnumVariable(),
    ListVariable(), PackageVariable() and PathVariable() functions
    as first steps towards replacing BoolOption(), EnumOption(),
    ListOption(), PackageOption() and PathOption().

  - Change the options= keyword argument to the Environment() function
    to variables=, to avoid confusion with SCons command-line options.
    Continue supporting the options= keyword for backwards compatibility.

  - When $SWIGFLAGS contains the -python flag, expect the generated .py
    file to be in the same (sub)directory as the target.

  - When compiling C++ files, allow $CCFLAGS settings to show up on the
    command line even when $CXXFLAGS has been redefined.

  - Fix --interactive with -u/-U/-D when a VariantDir() is used.

  From Anatoly Techtonik:

  - Have the scons.bat file add the script execution directory to its
    local %PATH% on Windows, so the Python executable can be found.

  From Mike Wake:

  - Fix passing variable names as a list to the Return() function.

  From Matthew Wesley:

  - Add support for the GDC 'D' language compiler.



RELEASE 0.98 - Sun, 30 Mar 2008 23:33:05 -0700

  From Benoit Belley:

  - Fix the --keep-going flag so it builds all possible targets even when
    a later top-level target depends on a child that failed its build.

  - Fix being able to use $PDB and $WINDWOWS_INSERT_MANIFEST together.

  - Don't crash if un-installing the Intel C compiler leaves left-over,
    dangling entries in the Windows registry.

  - Improve support for non-standard library prefixes and suffixes by
    stripping all prefixes/suffixes from file name string as appropriate.

  - Reduce the default stack size for -j worker threads to 256 Kbytes.
    Provide user control over this value by adding --stack-size and
    --warn=stack-size options, and a SetOption('stack_size') function.

  - Fix a crash on Linux systems when trying to use the Intel C compiler
    and no /opt/intel_cc_* directories are found.

  - Improve using Python functions as actions by incorporating into
    a FunctionAction's signature:
      - literal values referenced by the byte code.
      - values of default arguments
      - code of nested functions
      - values of variables captured by closures
      - names of referenced global variables and functions

  - Fix the closing message when --clean and --keep-going are both
    used and no errors occur.

  - Add support for the Intel C compiler on Mac OS X.

  - Speed up reading SConscript files by about 20% (for some
    configurations) by:  1) optimizing the SCons.Util.is_*() and
    SCons.Util.flatten() functions; 2) avoiding unnecessary os.stat()
    calls by using a File's .suffix attribute directly instead of
    stringifying it.

  From JÃ©rÃ´me Berger:

  - Have the D language scanner search for .di files as well as .d files.

  - Add a find_include_names() method to the Scanner.Classic class to
    abstract out how included names can be generated by subclasses.

  - Allow the D language scanner to detect multiple modules imported by
    a single statement.

  From Konstantin Bozhikov:

  - Support expansion of construction variables that contain or refer
    to lists of other variables or Nodes within expansions like $CPPPATH.

  - Change variable substitution (the env.subst() method) so that an
    input sequence (list or tuple) is preserved as a list in the output.

  From David Cournapeau:

  - Add a CheckDeclaration() call to configure contexts.

  - Improve the CheckTypeSize() code.

  - Add a Define() call to configure contexts, to add arbitrary #define
    lines to a generated configure header file.

  - Add a "gfortran" Tool module for the GNU F95/F2003 compiler.

  - Avoid use of -rpath with the Mac OS X linker.

  - Add comment lines to the generated config.h file to describe what
    the various #define/#undef lines are doing.

  From Steven Knight:

  - Support the ability to subclass the new-style "str" class as input
    to Builders.

  - Improve the performance of our type-checking by using isinstance()
    with new-style classes.

  - Fix #include (and other $*PATH variables searches) of files with
    absolute path names.  Don't die if they don't exist (due to being
    #ifdef'ed out or the like).

  - Fix --interactive mode when Default(None) is used.

  - Fix --debug=memoizer to work around a bug in base Python 2.2 metaclass
    initialization (by just not allowing Memoization in Python versions
    that have the bug).

  - Have the "scons-time time" subcommand handle empty log files, and
    log files that contain no results specified by the --which option.

  - Fix the max Y of vertical bars drawn by "scons-time --fmt=gnuplot".

  - On Mac OS X, account for the fact that the header file generated
    from a C++ file will be named (e.g.) file.cpp.h, not file.hpp.

  - Fix floating-point numbers confusing the Java parser about
    generated .class file names in some configurations.

  - Document (nearly) all the values you can now fetch with GetOption().

  - Fix use of file names containing strings of multiple spaces when
    using ActionFactory instances like the Copy() or Move() function.

  - Fix a 0.97 regression when using a variable expansion (like
    $OBJSUFFIX) in a source file name to a builder with attached source
    builders that match suffix (like Program()+Object()).

  - Have the Java parser recognize generics (surrounded by angle brackets)
    so they don't interfere with identifying anonymous inner classes.

  - Avoid an infinite loop when trying to use saved copies of the
    env.Install() or env.InstallAs() after replacing the method
    attributes.

  - Improve the performance of setting construction variables.

  - When cloning a construction environment, avoid over-writing an
    attribute for an added method if the user explicitly replaced it.

  - Add a warning about deprecated support for Python 1.5, 2.0 and 2.1.

  - Fix being able to SetOption('warn', ...) in SConscript files.

  - Add a warning about env.Copy() being deprecated.

  - Add warnings about the --debug={dtree,stree,tree} options
    being deprecated.

  - Add VariantDir() as the first step towards deprecating BuildDir().
    Add the keyword argument "variant_dir" as the replacement for
    "build_dir".

  - Add warnings about the {Target,Source}Signatures() methods and
    functions being deprecated.

  From Rob Managan:

  - Enhance TeX and LaTeX support to work with BuildDir(duplicate=0).

  - Re-run LaTeX when it issues a package warning that it must be re-run.

  From Leanid Nazdrynau:

  - Have the Copy() action factory preserve file modes and times
    when copying individual files.

  From Jan Nijtmans:

  - If $JARCHDIR isn't set explicitly, use the .java_classdir attribute
    that was set when the Java() Builder built the .class files.

  From Greg Noel:

  - Document the Dir(), File() and Entry() methods of Dir and File Nodes.

  - Add the parse_flags option when creating Environments

  From Gary Oberbrunner:

  - Make File(), Dir() and Entry() return a list of Nodes when passed
    a list of names, instead of trying to make a string from the name
    list and making a Node from that string.

  - Fix the ability to build an Alias in --interactive mode.

  - Fix the ability to hash the contents of actions for nested Python
    functions on Python versions where the inability to pickle them
    returns a TypeError (instead of the documented PicklingError).

  From Jonas Olsson:

  - Fix use of the Intel C compiler when the top compiler directory,
    but not the compiler version, is specified.

  - Handle Intel C compiler network license files (port@system).

  From Jim Randall:

  - Fix how Python Value Nodes are printed in --debug=explain output.

  From Adam Simpkins:

  - Add a --interactive option that starts a session for building (or
    cleaning) targets without re-reading the SConscript files every time.

  - Fix use of readline command-line editing in --interactive mode.

  - Have the --interactive mode "build" command with no arguments
    build the specified Default() targets.

  - Fix the Chmod(), Delete(), Mkdir() and Touch() Action factories to
    take a list (of Nodes or strings) as arguments.

  From Vaclav Smilauer:

  - Fix saving and restoring an Options value of 'all' on Python
    versions where all() is a builtin function.

  From Daniel Svensson:

  - Code correction in SCons.Util.is_List().

  From Ben Webb:

  - Support the SWIG %module statement with following modifiers in
    parenthese (e.g., '%module(directors="1")').



RELEASE 0.97.0d20071212 - Wed, 12 Dec 2007 09:29:32 -0600

  From Benoit Belley:

  - Fix occasional spurious rebuilds and inefficiency when using
    --implicit-cache and Builders that produce multiple targets.

  - Allow SCons to not have to know about the builders of generated
    files when BuildDir(duplicate=0) is used, potentially allowing some
    SConscript files to be ignored for smaller builds.

  From David Cournapeau:

  - Add a CheckTypeSize() call to configure contexts.

  From Ken Deeter:

  - Make the "contents" of Alias Nodes a concatenation of the children's
    content signatures (MD5 checksums), not a concatenation of the
    children's contents, to avoid using large amounts of memory during
    signature calculation.

  From Malte Helmert:

  - Fix a lot of typos in the man page and User's Guide.

  From Geoffrey Irving:

  - Speed up conversion of paths in .sconsign files to File or Dir Nodes.

  From Steven Knight:

  - Add an Options.UnknownOptions() method that returns any settings
    (from the command line, or whatever dictionary was passed in)
    that aren't known to the Options object.

  - Add a Glob() function.

  - When removing targets with the -c option, use the absolute path (to
    avoid problems interpreting BuildDir() when the top-level directory
    is the source directory).

  - Fix problems with Install() and InstallAs() when called through a
    clone (of a clone, ...) of a cloned construction environment.

  - When executing a file containing Options() settings, add the file's
    directory to sys.path (so modules can be imported from there) and
    explicity set __name__ to the name of the file so the statement's
    in the file can deduce the location if they need to.

  - Fix an O(n^2) performance problem when adding sources to a target
    through calls to a multi Builder (including Aliases).

  - Redefine the $WINDOWSPROGMANIFESTSUFFIX and
    $WINDOWSSHLIBMANIFESTSUFFIX variables so they pick up changes to
    the underlying $SHLIBSUFFIX and $PROGSUFFIX variables.

  - Add a GetBuildFailures() function that can be called from functions
    registered with the Python atexit module to print summary information
    about any failures encountered while building.

  - Return a NodeList object, not a Python list, when a single_source
    Builder like Object() is called with more than one file.

  - When searching for implicit dependency files in the directories
    in a $*PATH list, don't create Dir Nodes for directories that
    don't actually exist on-disk.

  - Add a Requires() function to allow the specification of order-only
    prerequisites, which will be updated before specified "downstream"
    targets but which don't actually cause the target to be rebuilt.

  - Restore the FS.{Dir,File,Entry}.rel_path() method.

  - Make the default behavior of {Source,Target}Signatures('timestamp')
    be equivalent to 'timestamp-match', not 'timestamp-newer'.

  - Fix use of CacheDir with Decider('timestamp-newer') by updating
    the modification time when copying files from the cache.

  - Fix random issues with parallel (-j) builds on Windows when Python
    holds open file handles (especially for SCons temporary files,
    or targets built by Python function actions) across process creation.

  From Maxim Kartashev:

  - Fix test scripts when run on Solaris.

  From Gary Oberbrunner:

  - Fix Glob() when a pattern is in an explicitly-named subdirectory.

  From Philipp Scholl:

  - Fix setting up targets if multiple Package builders are specified
    at once.



RELEASE 0.97.0d20070918 - Tue, 18 Sep 2007 10:51:27 -0500

  From Steven Knight:

  - Fix the wix Tool module to handle null entries in $PATH variables.

  - Move the documentation of Install() and InstallAs() from the list
    of functions to the list of Builders (now that they're implemented
    as such).

  - Allow env.CacheDir() to be set per construction environment.  The
    global CacheDir() function now sets an overridable global default.

  - Add an env.Decider() method and a Node.Decider() method that allow
    flexible specification of an arbitrary function to decide if a given
    dependency has changed since the last time a target was built.

  - Don't execute Configure actions (while reading SConscript files)
    when cleaning (-c) or getting help (-h or -H).

  - Add to each target an implicit dependency on the external command(s)
    used to build the target, as found by searching env['ENV']['PATH']
    for the first argument on each executed command line.

  - Add support for a $IMPLICIT_COMMAND_DEPENDENCIES construction
    variabe that can be used to disable the automatic implicit
    dependency on executed commands.

  - Add an "ensure_suffix" keyword to Builder() definitions that, when
    true, will add the configured suffix to the targets even if it looks
    like they already have a different suffix.

  - Add a Progress() function that allows for calling a function or string
    (or list of strings) to display progress while walking the DAG.

  - Allow ParseConfig(), MergeFlags() and ParseFlags() to handle output
    from a *config command with quoted path names that contain spaces.

  - Make the Return() function stop processing the SConscript file and
    return immediately.  Add a "stop=" keyword argument that can be set
    to False to preserve the old behavior.

  - Fix use of exitstatfunc on an Action.

  - Introduce all man page function examples with "Example:" or "Examples:".

  - When a file gets added to a directory, make sure the directory gets
    re-scanned for the new implicit dependency.

  - Fix handling a file that's specified multiple times in a target
    list so that it doesn't cause dependent Nodes to "disappear" from
    the dependency graph walk.

  From Carsten Koch:

  - Avoid race conditions with same-named files and directory creation
    when pushing copies of files to CacheDir().

  From Tzvetan Mikov:

  - Handle $ in Java class names.

  From Gary Oberbrunner:

  - Add support for the Intel C compiler on Windows64.

  - On SGI IRIX, have $SHCXX use $CXX by default (like other platforms).

  From Sohail Somani:

  - When Cloning a construction environment, set any variables before
    applying tools (so the tool module can access the configured settings)
    and re-set them after (so they end up matching what the user set).

  From Matthias Troffaes:

  - Make sure extra auxiliary files generated by some LaTeX packages
    and not ending in .aux also get deleted by scons -c.

  From Greg Ward:

  - Add a $JAVABOOTCLASSPATH variable for directories to be passed to the
    javac -bootclasspath option.

  From Christoph Wiedemann:

  - Add implicit dependencies on the commands used to build a target.




RELEASE 0.97.0d20070809 - Fri, 10 Aug 2007 10:51:27 -0500

  From Lars Albertsson:

  - Don't error if a #include line happens to match a directory
    somewhere on a path (like $CPPPATH, $FORTRANPATH, etc.).

  From Mark Bertoglio:

  - Fix listing multiple projects in Visual Studio 7.[01] solution files,
    including generating individual project GUIDs instead of re-using
    the solution GUID.

  From Jean Brouwers:

  - Add /opt/SUNWspro/bin to the default execution PATH on Solaris.

  From Allan Erskine:

  - Only expect the Microsoft IDL compiler to emit *_p.c and *_data.c
    files if the /proxy and /dlldata switches are used (respectively).

  From Steven Knight:

  - Have --debug=explain report if a target is being rebuilt because
    AlwaysBuild() is specified (instead of "unknown reasons").

  - Support {Get,Set}Option('help') to make it easier for SConscript
    files to tell if a help option (-h, --help, etc.) has been specified.

  - Support {Get,Set}Option('random') so random-dependency interaction
    with CacheDir() is controllable from SConscript files.

  - Add a new AddOption() function to support user-defined command-
    line flags (like --prefix=, --force, etc.).

  - Replace modified Optik version with new optparse compatibility module
    for command line processing in Scripts/SConsOptions.py

  - Push and retrieve built symlinks to/from a CacheDir() as actual
    symlinks, not by copying the file contents.

  - Fix how the Action module handles stringifying the shared library
    generator in the Tool/mingw.py module.

  - When generating a config.h file, print "#define HAVE_{FEATURE} 1"
    instad of just "#define HAVE_{FEATURE}", for more compatibility
    with Autoconf-style projects.

  - Fix expansion of $TARGET, $TARGETS, $SOURCE and $SOURCES keywords in
    Visual C/C++ PDB file names.

  - Fix locating Visual C/C++ PDB files in build directories.

  - Support an env.AddMethod() method and an AddMethod() global function
    for adding a new method, respectively, to a construction environment
    or an arbitrary object (such as a class).

  - Fix the --debug=time option when the -j option is specified and all
    files are up to date.

  - Add a $SWIGOUTDIR variable to allow setting the swig -outdir option,
    and use it to identify files created by the swig -java option.

  - Add a $SWIGPATH variable that specifies the path to be searched
    for included SWIG files, Also add related $SWIGINCPREFIX and
    $SWIGINCSUFFIX variables that specify the prefix and suffix to
    be be added to each $SWIGPATH directory when expanded on the SWIG
    command line.

  - More efficient copying of construction environments (mostly borrowed
    from copy.deepcopy() in the standard Python library).

  - When printing --tree=prune output, don't print [brackets] around
    source files, only do so for built targets with children.

  - Fix interpretation of Builder source arguments when the Builder has
    a src_suffix *and* a source_builder and the argument has no suffix.

  - Fix use of expansions like ${TARGET.dir} or ${SOURCE.dir} in the
    following construction variables:  $FORTRANMODDIR, $JARCHDIR,
    $JARFLAGS, $LEXFLAGS, $SWIGFLAGS, $SWIGOUTDIR and $YACCFLAGS.

  - Fix dependencies on Java files generated by SWIG so they can be
    detected and built in one pass.

  - Fix SWIG when used with a BuildDir().

  From Leanid Nazdrynau:

  - When applying Tool modules after a construction environment has
    already been created, don't overwrite existing $CFILESUFFIX and
    $CXXFILESUFFIX value.

  - Support passing the Java() builder a list of explicit .java files
    (not only a list of directories to be scanned for .java files).

  - Support passing .java files to the Jar() and JavaH() builders, which
    then use the builder underlying the Java() builder to turn them into
    .class files.  (That is, the Jar()-Java() chain of builders become
    multi-step, like the Program()-Object()-CFile() builders.)

  - Support passing SWIG .i files to the Java builders (Java(),
    Jar(), JavaH()), to cause intermediate .java files to be created
    automatically.

  - Add $JAVACLASSPATH and $JAVASOURCEPATH variables, that get added to
    the javac "-classpath" and "-sourcepath" options.  (Note that SCons
    does *not* currently search these paths for implicit dependencies.)

  - Commonize initialization of Java-related builders.

  From Jan Nijtmans:

  - Find Java anonymous classes when the next token after the name is
    an open parenthesis.

  From Gary Oberbrunner:

  - Fix a code example in the man page.

  From Tilo Prutz:

  - Add support for the file names that Java 1.5 (and 1.6) generates for
    nested anonymous inner classes, which are different from Java 1.4.

  From Adam Simpkins:

  - Allow worker threads to terminate gracefully when all jobs are
    finished.

  From Sohail Somani:

  - Add LaTeX scanner support for finding dependencies specified with
    the \usepackage{} directive.



RELEASE 0.97 - Thu, 17 May 2007 08:59:41 -0500

  From Steven Knight:

  - Fix a bug that would make parallel builds stop in their tracks if
    Nodes that depended on lists that contained some Nodes built together
    caused the reference count to drop below 0 if the Nodes were visited
    and commands finished in the wrong order.

  - Make sure the DirEntryScanner doesn't choke if it's handed something
    that's not a directory (Node.FS.Dir) Node.



RELEASE 0.96.96 - Thu, 12 Apr 2007 12:36:25 -0500

  NOTE:  This is (Yet) a(nother) pre-release of 0.97 for testing purposes.

  From Joe Bloggs:

  - Man page fix:  remove cut-and-paste sentence in NoCache() description.

  From Dmitry Grigorenko and Gary Oberbrunner:

  - Use the Intel C++ compiler, not $CC, to link C++ source.

  From Helmut Grohne:

  - Fix the man page example of propagating a user's external environment.

  From Steven Knight:

  - Back out (most of) the Windows registry installer patch, which
    seems to not work on some versions of Windows.

  - Don't treat Java ".class" attributes as defining an inner class.

  - Fix detecting an erroneous Java anonymous class when the first
    non-skipped token after a "new" keyword is a closing brace.

  - Fix a regression when a CPPDEFINES list contains a tuple, the second
    item of which (the option value) is a construction variable expansion
    (e.g. $VALUE) and the value of the variable isn't a string.

  - Improve the error message if an IOError (like trying to read a
    directory as a file) occurs while deciding if a node is up-to-date.

  - Fix "maximum recursion" / "unhashable type" errors in $CPPPATH
    PathList expansion if a subsidiary expansion yields a stringable,
    non-Node object.

  - Generate API documentation from the docstrings (using epydoc).

  - Fix use of --debug=presub with Actions for out-of-the-box Builders.

  - Fix handling nested lists within $CPPPATH, $LIBPATH, etc.

  - Fix a "builders_used" AttributeError that real-world Qt initialization
    triggered in the refactored suffix handling for Builders.

  - Make the reported --debug=time timings meaningful when used with -j.
    Better documentation of what the times mean.

  - User Guide updates: --random, AlwaysBuild(), --tree=,
    --debug=findlibs, --debug=presub, --debug=stacktrace,
    --taskmastertrace.

  - Document (in both man page and User's Guide) that --implicit-cache
    ignores changes in $CPPPATH, $LIBPATH, etc.

  From Jean-Baptiste Lab:

  - Remove hard-coded dependency on Python 2.2 from Debian packaging files.

  From Jeff Mahovsky:

  - Handle spaces in the build target name in Visual Studio project files.

  From Rob Managan:

  - Re-run LaTeX after BibTeX has been re-run in response to a changed
    .bib file.

  From Joel B. Mohler:

  - Make additional TeX auxiliary files (.toc, .idx and .bbl files)
    Precious so their removal doesn't affect whether the necessary
    sections are included in output PDF or PostScript files.

  From Gary Oberbrunner:

  - Fix the ability to import modules in the site_scons directory from
    a subdirectory.

  From Adam Simpkins:

  - Make sure parallel (-j) builds all targets even if they show up
    multiple times in the child list (as a source and a dependency).

  From Matthias Troffaes:

  - Don't re-run TeX if the triggering strings (\makeindex, \bibliography
    \tableofcontents) are commented out.

  From Richard Viney:

  - Fix use of custom include and lib paths with Visual Studio 8.

  - Select the default .NET Framework SDK Dir based on the version of
    Visual Studio being used.



RELEASE 0.96.95 - Mon, 12 Feb 2007 20:25:16 -0600

  From Anatoly Techtonik:

  - Add the scons.org URL and a package description to the setup.py
    arguments.

  - Have the Windows installer add a registry entry for scons.bat in the
    "App Paths" key, so scons.bat can be executed without adding the
    directory to the %PATH%.  (Python itself works this way.)

  From Anonymous:

  - Fix looking for default paths in Visual Studio 8.0 (and later).

  - Add -lm to the list of default D libraries for linking.

  From Matt Doar:

  - Provide a more complete write-your-own-Scanner example in the man page.

  From Ralf W. Grosse-Kunstleve:

  - Contributed upstream Python change to our copied subprocess.py module
    for more efficient standard input processing.

  From Steven Knight:

  - Fix the Node.FS.Base.rel_path() method when the two nodes are on
    different drive letters.  (This caused an infinite loop when
    trying to write .sconsign files.)

  - Fully support Scanners that use a dictionary to map file suffixes
    to other scanners.

  - Support delayed evaluation of the $SPAWN variable to allow selection
    of a function via ${} string expansions.

  - Add --srcdir as a synonym for -Y/--repository.

  - Document limitations of #include "file.h" with Repository().

  - Fix use of a toolpath under the source directory of a BuildDir().

  - Fix env.Install() with a file name portion that begins with '#'.

  - Fix ParseConfig()'s handling of multiple options in a string that's
    replaced a *FLAGS construction variable.

  - Have the C++ tools initialize common C compilation variables ($CCFLAGS,
    $SHCCFLAGS and $_CCCOMCOM) even if the 'cc' Tool isn't loaded.

  From Leanid Nazdrynau:

  - Fix detection of Java anonymous classes if a newline precedes the
    opening brace.

  From Gary Oberbrunner:

  - Document use of ${} to execute arbitrary Python code.

  - Add support for:
    1) automatically adding a site_scons subdirectory (in the top-level
       SConstruct directory) to sys.path (PYTHONPATH);
    2) automatically importing site_scons/site_init.py;
    3) automatically adding site_scons/site_tools to the toolpath.

  From John Pye:

  - Change ParseConfig() to preserve white space in arguments passed in
    as a list.

  From a smith:

  - Fix adding explicitly-named Java inner class files (and any
    other file names that may contain a '$') to Jar files.

  From David Vitek:

  - Add a NoCache() function to mark targets as unsuitable for propagating
    to (or retrieving from) a CacheDir().

  From Ben Webb:

  - If the swig -noproxy option is used, it won't generate a .py file,
    so don't emit it as a target that we expect to be built.



RELEASE 0.96.94 - Sun, 07 Jan 2007 18:36:20 -0600

  NOTE:  This is a pre-release of 0.97 for testing purposes.

  From Anonymous:

  - Allow arbitrary white space after a SWIG %module declaration.

  From Paul:

  - When compiling resources under MinGW, make sure there's a space
    between the --include-dir option and its argument.

  From Jay Kint:

  - Alleviate long command line issues on Windows by executing command
    lines directly via os.spawnv() if the command line doesn't need
    shell interpretation (has no pipes, redirection, etc.).

  From Walter Franzini:

  - Exclude additional Debian packaging files from the copyright check.

  From Fawad Halim:

  - Handle the conflict between the impending Python 2.6 'as' keyword
    and our Tool/as.py module name.

  From Steven Knight:

  - Speed up the Node.FS.Dir.rel_path() method used to generate path names
    that get put into the .sconsign* file(s).

  - Optimize Node.FS.Base.get_suffix() by computing the suffix once, up
    front, when we set the Node's name.  (Duh...)

  - Reduce the Memoizer's responsibilities to simply counting hits and
    misses when the --debug=memoizer option is used, not to actually
    handling the key calculation and memoization itself.  This speeds
    up some configurations significantly, and should cause no functional
    differences.

  - Add a new scons-time script with subcommands for generating
    consistent timing output from SCons configurations, extracting
    various information from those timings, and displaying them in
    different formats.

  - Reduce some unnecessary stat() calls from on-disk entry type checks.

  - Fix SideEffect() when used with -j, which was badly broken in 0.96.93.

  - Propagate TypeError exceptions when evaluating construction variable
    expansions up the stack, so users can see what's going on.

  - When disambiguating a Node.FS.Entry into a Dir or File, don't look
    in the on-disk source directory until we've confirmed there's no
    on-disk entry locally and there *is* one in the srcdir.  This avoids
    creating a phantom Node that can interfere with dependencies on
    directory contents.

  - Add an AllowSubstExceptions() function that gives the SConscript
    files control over what exceptions cause a string to expand to ''
    vs. terminating processing with an error.

  - Allow the f90.py and f95.py Tool modules to compile earlier source
    source files of earlier Fortran version.

  - Fix storing signatures of files retrieved from CacheDir() so they're
    correctly identified as up-to-date next invocation.

  - Make sure lists of computed source suffixes cached by Builder objects
    don't persist across changes to the list of source Builders (so the
    addition of suffixes like .ui by the qt.py Tool module take effect).

  - Enhance the bootstrap.py script to allow it to be used to execute
    SCons more easily from a checked-out source tree.

  From Ben Leslie:

  - Fix post-Memoizer value caching misspellings in Node.FS._doLookup().

  From Rob Managan, Dmitry Mikhin and Joel B. Mohler:

  - Handle TeX/LaTeX files in subdirectories by changing directory
    before invoking TeX/LaTeX.

  - Scan LaTeX files for \bibliography lines.

  - Support multiple file names in a "\bibliography{file1,file2}" string.

  - Handle TeX warnings about undefined citations.

  - Support re-running LaTeX if necessary due to a Table of Contents.

  From Dmitry Mikhin:

  - Return LaTeX if "Rerun to get citations correct" shows up on the next
    line after the "Warning:" string.

  From Gary Oberbrunner:

  - Add #include lines to fix portability issues in two tests.

  - Eliminate some unnecessary os.path.normpath() calls.

  - Add a $CFLAGS variable for C-specific options, leaving $CCFLAGS
    for options common to C and C++.

  From Tom Parker:

  - Have the error message print the missing file that Qt can't find.

  From John Pye:

  - Fix env.MergeFlags() appending to construction variable value of None.

  From Steve Robbins:

  - Fix the "sconsign" script when the .sconsign.dblite file is explicitly
    specified on the command line (and not intuited from the old way of
    calling it with just ".sconsign").

  From Jose Pablo Ezequiel "Pupeno" Fernandez Silva:

  - Give the 'lex' tool knowledge of the additional target files produced
    by the flex "--header-file=" and "--tables-file=" options.

  - Give the 'yacc' tool knowledge of the additional target files produced
    by the bison "-g", "--defines=" and "--graph=" options.

  - Generate intermediate files with Objective C file suffixes (.m) when
    the lex and yacc source files have appropriate suffixes (.lm and .ym).

  From Sohail Somain:

  - Have the mslink.py Tool only look for a 'link' executable on Windows
    systems.

  From Vaclav Smilauer:

  - Add support for a "srcdir" keyword argument when calling a Builder,
    which will add a srcdir prefix to all non-relative string sources.

  From Jonathan Ultis:

  - Allow Options converters to take the construction environment as
    an optional argument.



RELEASE 0.96.93 - Mon, 06 Nov 2006 00:44:11 -0600

  NOTE:  This is a pre-release of 0.97 for testing purposes.

  From Anonymous:

  - Allow Python Value Nodes to be Builder targets.

  From Matthias:

  - Only filter Visual Studio common filename prefixes on complete
    directory names.

  From Chad Austin:

  - Fix the build of the SCons documentation on systems that don't
    have "python" in the $PATH.

  From Ken Boortz:

  - Enhance ParseConfig() to recognize options that begin with '+'.

  From John Calcote, Elliot Murphy:

  - Document ways to override the CCPDBFLAGS variable to use the
    Microsoft linker's /Zi option instead of the default /Z7.

  From Christopher Drexler:

  - Make SCons aware bibtex must be called if any \include files
    cause creation of a bibliography.

  - Make SCons aware that "\bilbiography" in TeX source files means
    that related .bbl and .blg bibliography files will be created.
    (NOTE:  This still needs to search for the string in \include files.)

  From David Gruener:

  - Fix inconsistent handling of Action strfunction arguments.

  - Preserve white space in display Action strfunction strings.

  From James Y. Knight and Gerard Patel:

  - Support creation of shared object files from assembly language.

  From Steven Knight:

  - Speed up the Taskmaster significantly by avoiding unnecessary
    re-scans of Nodes to find out if there's work to be done, having it
    track the currently-executed top-level target directly and not
    through its presence on the target list, and eliminating some other
    minor list(s), method(s) and manipulation.

  - Fix the expansion of $TARGET and $SOURCE in the expansion of
    $INSTALLSTR displayed for non-environment calls to InstallAs().

  - Fix the ability to have an Alias() call refer to a directory
    name that's not identified as a directory until later.

  - Enhance runtest.py with an option to use QMTest as the harness.
    This will become the default behavior as we add more functionality
    to the QMTest side.

  - Let linking on mingw use the default function that chooses $CC (gcc)
    or $CXX (g++) depending on whether there are any C++ source files.

  - Work around a bug in early versions of the Python 2.4 profile module
    that caused the --profile= option to fail.

  - Only call Options validators and converters once when initializing a
    construction environment.

  - Fix the ability of env.Append() and env.Prepend(), in all known Python
    versions, to handle different input value types when the construction
    variable being updated is a dictionary.

  - Add a --cache-debug option for information about what files it's
    looking for in a CacheDir().

  - Document the difference in construction variable expansion between
    {Action,Builder}() and env.{Action,Builder}().

  - Change the name of env.Copy() to env.Clone(), keeping the old name
    around for backwards compatibility (with the intention of eventually
    phasing it out to avoid confusion with the Copy() Action factory).

  From Arve Knudsen:

  - Support cleaning and scanning SWIG-generated files.

  From Carsten Koch:

  - Allow selection of Visual Studio version by setting $MSVS_VERSION
    after construction environment initialization.

  From Jean-Baptiste Lab:

  - Try using zipimport if we can't import Tool or Platform modules
    using the normal "imp" module.  This allows SCons to be packaged
    using py2exe's all-in-one-zip-file approach.

  From Ben Liblit:

  - Do not re-scan files if the scanner returns no implicit dependencies.

  From Sanjoy Mahajan:

  - Change use of $SOURCES to $SOURCE in all TeX-related Tool modules.

  From Joel B. Mohler:

  - Make SCons aware that "\makeindex" in TeX source files means that
    related .ilg, .ind and .idx index files will be created.
    (NOTE:  This still needs to search for the string in \include files.)

  - Prevent scanning the TeX .aux file for additional files from
    trying to remove it twice when the -c option is used.

  From Leanid Nazdrynau:

  - Give the MSVC RES (resource) Builder a src_builder list and a .rc
    src_suffix so other builders can generate .rc files.

  From Matthew A. Nicholson:

  - Enhance Install() and InstallAs() to handle directory trees as sources.

  From Jan Nijtmans:

  - Don't use the -fPIC flag when using gcc on Windows (e.g. MinGW).

  From Greg Noel:

  - Add an env.ParseFlags() method that provides separate logic for
    parsing GNU tool chain flags into a dictionary.

  - Add an env.MergeFlags() method to apply an arbitrary dictionary
    of flags to a construction environment's variables.

  From Gary Oberbrunner:

  - Fix parsing tripartite Intel C compiler version numbers on Linux.

  - Extend the ParseConfig() function to recognize -arch and
    -isysroot options.

  - Have the error message list the known suffixes when a Builder call
    can't build a source file with an unknown suffix.

  From Karol Pietrzak:

  - Avoid recursive calls to main() in the program snippet used by the
    SConf subsystem to test linking against libraries.  This changes the
    default behavior of CheckLib() and CheckLibWithHeader() to print
    "Checking for C library foo..." instead of "Checking for main()
    in C library foo...".

  From John Pye:

  - Throw an exception if a command called by ParseConfig() or
    ParseFlags() returns an error.

  From Stefan Seefeld:

  - Initial infrastructure for running SCons tests under QMTest.

  From Sohail Somani:

  - Fix tests that fail due to gcc warnings.

  From Dobes Vandermeer:

  - In stack traces, print the full paths of SConscript files.

  From Atul Varma:

  - Fix detection of Visual C++ Express Edition.

  From Dobes Vandermeer:

  - Let the src_dir option to the SConscript() function affect all the
    the source file paths, instead of treating all source files paths
    as relative to the SConscript directory itself.

  From Nicolas Vigier:

  - Fix finding Fortran modules in build directories.

  - Fix use of BuildDir() when the source file in the source directory
    is a symlink with a relative path.

  From Edward Wang:

  - Fix the Memoizer when the SCons Python modules are executed from
    .pyo files at different locations from where they were compiled.

  From Johan Zander:

  - Fix missing os.path.join() when constructing the $FRAMEWORKSDKDIR/bin.



RELEASE 0.96.92 - Mon, 10 Apr 2006 21:08:22 -0400

  NOTE:  This was a pre-release of 0.97 for testing purposes.

  From Anonymous:

  - Fix the intelc.py Tool module to not throw an exception if the
    only installed version is something other than ia32.

  - Set $CCVERSION when using gcc.

  From Matthias:

  - Support generating project and solution files for Microsoft
    Visual Studio version 8.

  - Support generating more than one project file for a Microsoft
    Visual Studio solution file.

  - Add support for a support "runfile" parameter to Microsoft
    Visual Studio project file creation.

  - Put the project GUID, not the solution GUID, in the right spot
    in the solution file.

  From Erling Andersen:

  - Fix interpretation of Node.FS objects wrapped in Proxy instances,
    allowing expansion of things like ${File(TARGET)} in command lines.

  From Stanislav Baranov:

  - Add a separate MSVSSolution() Builder, with support for the
    following new construction variables: $MSVSBUILDCOM, $MSVSCLEANCOM,
    $MSVSENCODING, $MSVSREBUILDCOM, $MSVSSCONS, $MSVSSCONSCOM,
    $MSVSSCONSFLAGS, $MSVSSCONSCRIPT and $MSVSSOLUTIONCOM.

  From Ralph W. Grosse-Kunstleve and Patrick Mezard:

  - Remove unneceesary (and incorrect) SCons.Util strings on some function
    calls in SCons.Util.

  From Bob Halley:

  - Fix C/C++ compiler selection on AIX to not always use the external $CC
    environment variable.

  From August HÃ¶randl:

  - Add a scanner for \include and \import files, with support for
    searching a directory list in $TEXINPUTS (imported from the external
    environment).

  - Support $MAKEINDEX, $MAKEINDEXCOM, $MAKEINDEXCOMSTR and
    $MAKEINDEXFLAGS for generating indices from .idx files.

  From Steven Johnson:

  - Add a NoClean() Environment method and function to override removal
    of targets during a -c clean, including documentation and tests.

  From Steven Knight:

  - Check for whether files exist on disk by listing the directory
    contents, not calling os.path.exists() file by file.  This is
    somewhat more efficient in general, and may be significantly
    more efficient on Windows.

  - Minor speedups in the internal is_Dict(), is_List() and is_String()
    functions.

  - Fix a signature refactoring bug that caused Qt header files to
    get re-generated every time.

  - Don't fail when writing signatures if the .sconsign.dblite file is
    owned by a different user (e.g. root) from a previous run.

  - When deleting variables from stacked OverrideEnvironments, don't
    throw a KeyError if we were able to delte the variable from any
    Environment in the stack.

  - Get rid of the last indentation tabs in the SCons source files and
    add -tt to the Python invocations in the packaging build and the
    tests so they don't creep back in.

  - In Visual Studio project files, put quotes around the -C directory
    so everything works even if the path has spaces in it.

  - The Intel Fortran compiler uses -object:$TARGET, not "-o $TARGET",
    when building object files on Windows.  Have the the ifort Tool
    modify the default command lines appropriately.

  - Document the --debug=explain option in the man page.  (How did we
    miss this?)

  - Add a $LATEXRETRIES variable to allow configuration of the number of
    times LaTex can be re-called to try to resolve undefined references.

  - Change the order of the arguments to Configure.Checklib() to match
    the documentation.

  - Handle signature calculation properly when the Python function used
    for a FunctionAction is an object method.

  - On Windows, assume that absolute path names without a drive letter
    refer to the drive on which the SConstruct file lives.

  - Add /usr/ccs/bin to the end of the the default external execution
    PATH on Solaris.

  - Add $PKGCHK and $PKGINFO variables for use on Solaris when searching
    for the SunPRO C++ compiler.  Make the default value for $PKGCHK
    be /usr/sbin/pgkchk (since /usr/sbin isn't usually on the external
    execution $PATH).

  - Fix a man page example of overriding variables when calling
    SharedLibrary() to also set the $LIBSUFFIXES variable.

  - Add a --taskmastertrace=FILE option to give some insight on how
    the taskmaster decides what Node to build next.

  - Changed the names of the old $WIN32DEFPREFIX, $WIN32DEFSUFFIX,
    $WIN32DLLPREFIX and $WIN32IMPLIBPREFIX construction variables to
    new $WINDOWSDEFPREFIX, $WINDOWSDEFSUFFIX, $WINDOWSDLLPREFIX and
    $WINDOWSIMPLIBPREFIX construction variables.  The old names are now
    deprecated, but preserved for backwards compatibility.

  - Fix (?) a runtest.py hang on Windows when the --xml option is used.

  - Change the message when an error occurs trying to interact with the
    file system to report the target(s) in square brackets (as before) and
    the actual file or directory that encountered the error afterwards.

  From Chen Lee:

  - Add x64 support for Microsoft Visual Studio 8.

  From Baptiste Lepilleur:

  - Support the --debug=memory option on Windows when the Python version
    has the win32process and win32api modules.

  - Add support for Visual Studio 2005 Pro.

  - Fix portability issues in various tests: test/Case.py,
    Test/Java/{JAR,JARCHDIR,JARFLAGS,JAVAC,JAVACFLAGS,JAVAH,RMIC}.py,
    test/MSVS/vs-{6.0,7.0,7.1,8.0}-exec.py,
    test/Repository/{Java,JavaH,RMIC}.py,
    test/QT/{generated-ui,installed,up-to-date,warnings}.py,
    test/ZIP/ZIP.py.

  - Ignore pkgchk errors on Solaris when searching for the C++ compiler.

  - Speed up the SCons/EnvironmentTests.py unit tests.

  - Add a --verbose= option to runtest.py to print executed commands
    and their output at various levels.

  From Christian Maaser:

  - Add support for Visual Studio Express Editions.

  - Add support for Visual Studio 8 *.manifest files, includng
    new $WINDOWS_INSERT_MANIFEST, $WINDOWSPROGMANIFESTSUFFIX,
    $WINDOWSPROGMANIFESTPREFIX, $WINDOWSPROGMANIFESTSUFFIX,
    $WINDOWSSHLIBMANIFESTPREFIX and $WINDOWSSHLIBMANIFESTSUFFIX
    construction variables.

  From Adam MacBeth:

  - Fix detection of additional Java inner classes following use of a
    "new" keyword inside an inner class.

  From Sanjoy Mahajan:

  - Correct TeX-related command lines to just $SOURCE, not $SOURCES

  From Patrick Mezard:

  - Execute build commands for a command-line target if any of the
    files built along with the target is out of date or non-existent,
    not just if the command-line target itself is out of date.

  - Fix the -n option when used with -c to print all of the targets
    that will be removed for a multi-target Builder call.

  - If there's no file in the source directory, make sure there isn't
    one in the build directory, too, to avoid dangling files left
    over from previous runs when a source file is removed.

  - Allow AppendUnique() and PrependUnique() to append strings (and
    other atomic objects) to lists.

  From Joel B. Mohler:

  - Extend latex.py, pdflatex.py, pdftex.py and tex.py so that building
    from both TeX and LaTeX files uses the same logic to call $BIBTEX
    when it's necessary, to call $MAKEINDEX when it's necessary, and to
    call $TEX or $LATEX multiple times to handle undefined references.

  - Add an emitter to the various TeX builders so that the generated
    .aux and .log files also get deleted by the -c option.

  From Leanid Nazdrynau:

  - Fix the Qt UIC scanner to work with generated .ui files (by using
    the FindFile() function instead of checking by-hand for the file).

  From Jan Nieuwenhuizen:

  - Fix a problem with interpreting quoted argument lists on command lines.

  From Greg Noel:

  - Add /sw/bin to the default execution PATH on Mac OS X.

  From Kian Win Ong:

  - When building a .jar file and there is a $JARCHDIR, put the -C
    in front of each .class file on the command line.

  - Recognize the Java 1.5 enum keyword.

  From Asfand Yar Qazi:

  - Add /opt/bin to the default execution PATH on all POSIX platforms
    (between /usr/local/bin and /bin).

  From Jon Rafkind:

  - Fix the use of Configure() contexts from nested subsidiary
    SConscript files.

  From Christoph Schulz:

  - Add support for $CONFIGUREDIR and $CONFIGURELOG variables to control
    the directory and logs for configuration tests.

  - Add support for a $INSTALLSTR variable.

  - Add support for $RANLIBCOM and $RANLIBCOMSTR variables (which fixes
    a bug when setting $ARCOMSTR).

  From Amir Szekely:

  - Add use of $CPPDEFINES to $RCCOM (resource file compilation) on MinGW.

  From Erick Tryzelaar:

  - Fix the error message when trying to report that a given option is
    not gettable/settable from an SConscript file.

  From Dobes Vandermeer:

  - Add support for SCC and other settings in Microsoft Visual
    Studio project and solution files:  $MSVS_PROJECT_BASE_PATH,
    $MSVS_PROJECT_GUID, $MSVS_SCC_AUX_PATH, $MSVS_SCC_LOCAL_PATH,
    $MSVS_SCC_PROJECT_NAME, $MSVS_SCC_PROVIDER,

  - Add support for using a $SCONS_HOME variable (imported from the
    external environment, or settable internally) to put a shortened
    SCons execution line in the Visual Studio project file.

  From David J. Van Maren:

  - Only filter common prefixes from source files names in Visual Studio
    project files if the prefix is a complete (sub)directory name.

  From Thad Ward:

  - If $MSVSVERSIONS is already set, don't overwrite it with
    information from the registry.



RELEASE 0.96.91 - Thu, 08 Sep 2005 07:18:23 -0400

  NOTE:  This was a pre-release of 0.97 for testing purposes.

  From Chad Austin:

  - Have the environment store the toolpath and re-use it to find Tools
    modules during later Copy() or Tool() calls (unless overridden).

  - Normalize the directory path names in SConsignFile() database
    files so the same signature file can interoperate on Windows and
    non-Windows systems.

  - Make --debug=stacktrace print a stacktrace when a UserError is thrown.

  - Remove an old, erroneous cut-and-paste comment in Scanner/Dir.py.

  From Stanislav Baranov:

  - Make it possible to support with custom Alias (sub-)classes.

  - Allow Builders to take empty source lists when called.

  - Allow access to both TARGET and SOURCE in $*PATH expansions.

  - Allow SConscript files to modify BUILD_TARGETS.

  From Timothee Besset:

  - Add support for Objective C/C++ .m and .mm file suffixes (for
    Mac OS X).

  From Charles Crain

  - Fix the PharLap linkloc.py module to use target+source arguments
    when calling env.subst().

  From Bjorn Eriksson:

  - Fix an incorrect Command() keyword argument in the man page.

  - Add a $TEMPFILEPREFIX variable to control the prefix or flag used
    to pass a long-command-line-execution tempfile to a command.

  From Steven Knight:

  - Enhanced the SCons setup.py script to install man pages on
    UNIX/Linux systems.

  - Add support for an Options.FormatOptionHelpText() method that can
    be overridden to customize the format of Options help text.

  - Add a global name for the Entry class (which had already been
    documented).

  - Fix re-scanning of generated source files for implicit dependencies
    when the -j option is used.

  - Fix a dependency problem that caused $LIBS scans to not be added
    to all of the targets in a multiple-target builder call, which
    could cause out-of-order builds when the -j option is used.

  - Store the paths of source files and dependencies in the .sconsign*
    file(s) relative to the target's directory, not relative to the
    top-level SConstruct directory.  This starts to make it possible to
    subdivide the dependency tree arbitrarily by putting an SConstruct
    file in every directory and using content signatures.

  - Add support for $YACCHFILESUFFIX and $YACCHXXFILESUFFIX variables
    that accomodate parser generators that write header files to a
    different suffix than the hard-coded .hpp when the -d option is used.

  - The default behavior is now to store signature information in a
    single .sconsign.dblite file in the top-level SConstruct directory.
    The old behavior of a separate .sconsign file in each directory can
    be specified by calling SConsignFile(None).

  - Remove line number byte codes within the signature calculation
    of Python function actions, so that changing the location of an
    otherwise unmodified Python function doesn't cause rebuilds.

  - Fix AddPreAction() and AddPostAction() when an action has more than
    one target file:  attach the actions to the Executor, not the Node.

  - Allow the source directory of a BuildDir / build_dir to be outside
    of the top-level SConstruct directory tree.

  - Add a --debug=nomemoizer option that disables the Memoizer for clearer
    looks at the counts and profiles of the underlying function calls,
    not the Memoizer wrappers.

  - Print various --debug= stats even if we exit early (e.g. using -h).

  - Really only use the cached content signature value if the file
    is older than --max-drift, not just if --max-drift is set.

  - Remove support for conversion from old (pre 0.96) .sconsign formats.

  - Add support for a --diskcheck option to enable or disable various
    on-disk checks:  that File and Dir nodes match on-disk entries;
    whether an RCS file exists for a missing source file; whether an
    SCCS file exists for a missing source file.

  - Add a --raw argument to the sconsign script, so it can print a
    raw representation of each entry's NodeInfo dictionary.

  - Add the 'f90' and 'f95' tools to the list of Fortran compilers
    searched for by default.

  - Add the +Z option by default when compiling shared objects on
    HP-UX.

  From Chen Lee:

  - Handle Visual Studio project and solution files in Unicode.

  From Sanjoy Mahajan:

  - Fix a bad use of Copy() in an example in the man page, and a
    bad regular expression example in the man page and User's Guide.

  From Shannon Mann:

  - Have the Visual Studio project file(s) echo "Starting SCons" before
    executing SCons, mainly to work around a quote-stripping bug in
    (some versions of?) the Windows cmd command executor.

  From Georg Mischler:

  - Remove the space after the -o option when invoking the Borland
    BCC compiler; some versions apparently require that the file name
    argument be concatenated with the option.

  From Leanid Nazdrynau:

  - Fix the Java parser's handling of backslashes in strings.

  From Greg Noel:

  - Add construction variables to support frameworks on Mac OS X:
    $FRAMEWORKS, $FRAMEWORKPREFIX, $FRAMEWORKPATH, $FRAMEWORKPATHPREFIX.

  - Re-order link lines so the -o option always comes right after the
    command name.

  From Gary Oberbrunner:

  - Add support for Intel C++ beta 9.0 (both 32 and 64 bit versions).

  - Document the new $FRAMEWORK* variables for Mac OS X.

  From Karol Pietrzak:

  - Add $RPATH (-R) support to the Sun linker Tool (sunlink).

  - Add a description of env.subst() to the man page.

  From Chris Prince:

  - Look in the right directory, not always the local directory, for a
    same-named file or directory conflict on disk.

  - On Windows, preserve the external environment's %SYSTEMDRIVE%
    variable, too.

  From Craig Scott:

  - Have the Fortran module emitter look for Fortan modules to be created
    relative to $FORTRANMODDIR, not the top-level directory.

  - When saving Options to a file, run default values through the
    converter before comparing them with the set values.  This correctly
    suppresses Boolean Option values from getting written to the saved
    file when they're one of the many synonyms for a default True or
    False value.

  - Fix the Fortran Scanner's ability to handle a module being used
    in the same file in which it is defined.

  From Steve-o:

  - Add the -KPIC option by default when compiling shared objects on
    Solaris.

  - Change the default suffix for Solaris objects to .o, to conform to
    Sun WorkShop's expectations.  Change the profix to so_ so they can
    still be differentiated from static objects in the same directory.

  From Amir Szekely:

  - When calling the resource compiler on MinGW, add --include-dir and
    the source directory so it finds the source file.

  - Update EnsureSConsVersion() to support revision numbers.

  From Greg Ward:

  - Fix a misplaced line in the man page.



RELEASE 0.96.90 - Tue, 15 Feb 2005 21:21:12 +0000

  NOTE:  This was a pre-release of 0.97 for testing purposes.

  From Anonymous:

  - Fix Java parsing to avoid erroneously identifying a new array
    of class instances as an anonymous inner class.

  - Fix a typo in the man page description of PathIsDirCreate.

  From Chad Austin:

  - Allow Help() to be called multiple times, appending to the help
    text each call.

  - Allow Tools found on a toolpath to import Python modules from
    their local directory.

  From Steve Christensen:

  - Handle exceptions from Python functions as build actions.

  - Add a set of canned PathOption validators:  PathExists (the default),
    PathIsFile, PathIsDir and PathIsDirCreate.

  From Matthew Doar:

  - Add support for .lex and .yacc file suffixes for Lex and Yacc files.

  From Eric Frias:

  - Huge performance improvement:  wrap the tuples representing an
    include path in an object, so that the time it takes to hash the
    path doesn't grow porportionally to the length of the path.

  From Gottfried Ganssauge:

  - Fix SCons on SuSE/AMD-64 Linux by having the wrapper script also
    check for the build engine in the parent directory of the Python
    library directory (/usr/lib64 instead of /usr/lib).

  From Stephen Kennedy:

  - Speed up writing the .sconsign file at the end of a run by only
    calling sync() once at the end, not after every entry.

  From Steven Knight:

  - When compiling with Microsoft Visual Studio, don't include the ATL and
    MFC directories in the default INCLUDE and LIB environment variables.

  - Remove the following deprecated features:  the ParseConfig()
    global function (deprecated in 0.93); the misspelled "validater"
    keyword to the Options.Add() method (deprecated in 0.91); the
    SetBuildSignatureType(), SetContentSignatureType(), SetJobs() and
    GetJobs() global functions (deprecated in 0.14).

  - Fix problems with corrupting the .sconsign.dblite file when
    interrupting builds by writing to a temporary file and renaming,
    not writing the file directly.

  - Fix a 0.96 regression where when running with -k, targets built from
    walking dependencies later on the command line would not realize
    that a dependency had failed an earlier build attempt, and would
    try to rebuild the dependent targets.

  - Change the final messages when using -k and errors occur from
    "{building,cleaning} terminated because of errors" to "done
    {building,cleaning} targets (errors occurred during {build,clean})."

  - Allow Configure.CheckFunc() to take an optional header argument
    (already supported by Conftest.py) to specify text at the top of
    the compiled test file.

  - Fix the --debug=explain output when a Python function action changed
    so it prints a meaningful string, not the binary representation of
    the function contents.

  - Allow a ListOption's default value(s) to be a Python list of specified
    values, not just a string containing a comma-separated list of names.

  - Add a ParseDepends() function that will parse up a list of explicit
    dependencies from a "make depend" style file.

  - Support the ability to change directory when executing an Action
    through "chdir" keyword arguments to Action and Builder creation
    and calls.

  - Fix handling of Action ojects (and other callables that don't match
    our calling arguments) in construction variable expansions.

  - On Win32, install scons.bat in the Python directory when installing
    from setup.py.  (The bdist_wininst installer was already doing this.)

  - Fix env.SConscript() when called with a list of SConscipt files.
    (The SConscript() global function already worked properly.)

  - Add a missing newline to the end of the --debug=explain "unknown
    reasons" message.

  - Enhance ParseConfig() to work properly for spaces in between the -I,
    -L and -l options and their arguments.

  - Packaging build fix:  Rebuild the files that are use to report the
    --version of SCons whenever the development version number changes.

  - Fix the ability to specify a target_factory of Dir() to a Builder,
    which the default create-a-directory Builder was interfering with.

  - Mark a directory as built if it's created as part of the preparation
    for another target, to avoid trying to build it again when it comes
    up in the target list.

  - Allow a function with the right calling signature to be put directly
    in an Environment's BUILDERS dictionary, making for easier creation
    and use of wrappers (pseudo-Builders) that call other Builders.

  - On Python 2.x, wrap lists of Nodes returned by Builders in a UserList
    object that adds a method that makes str() object return a string
    with all of the Nodes expanded to their path names.  (Builders under
    Python 1.5.2 still return lists to avoid TypeErrors when trying
    to extend() list, so Python 1.5.2 doesn't get pretty-printing of Node
    lists, but everything should still function.)

  - Allow Aliases to have actions that will be executed whenever
    any of the expanded Alias targets are out of date.

  - Fix expansion of env.Command() overrides within target and
    source file names.

  - Support easier customization of what's displayed by various default
    actions by adding lots of new construction variables: $ARCOMSTR,
    $ASCOMSTR, $ASPPCOMSTR, $BIBTEXCOMSTR, $BITKEEPERCOMSTR, $CCCOMSTR,
    $CVSCOMSTR, $CXXCOMSTR, $DCOMSTR, $DVIPDFCOMSTR, $F77COMSTR,
    $F90COMSTR, $F95COMSTR, $FORTRANCOMSTR, $GSCOMSTR, $JARCOMSTR,
    $JAVACCOMSTR, $JAVAHCOMSTR, $LATEXCOMSTR, $LEXCOMSTR, $LINKCOMSTR,
    $M4COMSTR, $MIDLCOMSTR, $P4COMSTR, $PCHCOMSTR, $PDFLATEXCOMSTR,
    $PDFTEXCOMSTR, $PSCOMSTR, $QT_MOCFROMCXXCOMSTR, $QT_MOCFROMHCOMSTR,
    $QT_UICCOMSTR, $RCCOMSTR, $REGSVRCOMSTR, $RCS_COCOMSTR, $RMICCOMSTR,
    $SCCSCOMSTR, $SHCCCOMSTR, $SHCXXCOMSTR, $SHF77COMSTR, $SHF90COMSTR,
    $SHF95COMSTR, $SHFORTRANCOMSTR, $SHLINKCOMSTR, $SWIGCOMSTR,
    $TARCOMSTR, $TEXCOMSTR, $YACCCOMSTR and $ZIPCOMSTR.

  - Add an optional "map" keyword argument to ListOption() that takes a
    dictionary to map user-specified values to legal values from the list
    (like EnumOption() already doee).

  - Add specific exceptions to try:-except: blocks without any listed,
    so that they won't catch and mask keyboard interrupts.

  - Make --debug={tree,dtree,stree} print something even when there's
    a build failure.

  - Fix how Scanners sort the found dependencies so that it doesn't
    matter whether the dependency file is in a Repository or not.
    This may cause recompilations upon upgrade to this version.

  - Make AlwaysBuild() work with Alias and Python value Nodes (making
    it much simpler to support aliases like "clean" that just invoke
    an arbitrary action).

  - Have env.ParseConfig() use AppendUnique() by default to suppress
    duplicate entries from multiple calls.  Add a "unique" keyword
    argument to allow the old behavior to be specified.

  - Allow the library modules imported by an SConscript file to get at
    all of the normally-available global functions and variables by saying
    "from SCons.Script import *".

  - Add a --debug=memoizer option to print Memoizer hit/mass statistics.

  - Allow more than one --debug= option to be set at a time.

  - Change --debug=count to report object counts before and after
    reading SConscript files and before and after building targets.

  - Change --debug=memory output to line up the numbers and to better
    match (more or less) the headers on the --debug=count columns.

  - Speed things up when there are lists of targets and/or sources by
    getting rid of some N^2 walks of the lists involved.

  - Cache evaluation of LazyActions so we don't create a new object
    for each invocation.

  - When scanning, don't create Nodes for include files that don't
    actually exist on disk.

  - Make supported global variables CScanner, DScanner, ProgramScanner and
    SourceFileScanner.  Make SourceFileScanner.add_scanner() a supported
    part of the public interface.  Keep the old SCons.Defaults.*Scan names
    around for a while longer since some people were already using them.

  - By default, don't scan directories for on-disk files.  Add a
    DirScanner global scanner that can be used in Builders or Command()
    calls that want source directory trees scanned for on-disk changes.
    Have the Tar() and Zip() Builders use the new DirScanner to preserve
    the behavior of rebuilding a .tar or .zip file if any file or
    directory under a source tree changes.  Add Command() support for
    a source_scanner keyword argument to Command() that can be set to
    DirScanner to get this behavior.

  - Documentation changes:  Explain that $CXXFLAGS contains $CCFLAGS
    by default.  Fix a bad target_factory example in the man page.
    Add appendices to the User's Guide to cover the available Tools,
    Builders and construction variables.  Comment out the build of
    the old Python 10 paper, which doesn't build on all systems and
    is old enough at this point that it probably isn't worth the
    effort to make it do so.

  From Wayne Lee:

  - Avoid "maximum recursion limit" errors when removing $(-$) pairs
    from long command lines.

  From Clive Levinson:

  - Make ParseConfig() recognize and add -mno-cygwin to $LINKFLAGS and
    $CCFLAGS, and -mwindows to $LINKFLAGS.

  From Michael McCracken:

  - Add a new "applelink" tool to handle the things like Frameworks and
    bundles that Apple has added to gcc for linking.

  - Use more appropriate default search lists of linkers, compilers and
    and other tools for the 'darwin' platform.

  - Add a LoadableModule Builder that builds a bundle on Mac OS X (Darwin)
    and a shared library on other systems.

  - Improve SWIG tests for use on Mac OS X (Darwin).

  From Elliot Murphy:

  - Enhance the tests to guarantee persistence of ListOption
    values in saved options files.

  - Supply the help text when -h is used with the -u, -U or -D options.

  From Christian Neeb:

  - Fix the Java parser's handling of string definitions to avoid ignoring
    subsequent code.

  From Han-Wen Nienhuys:

  - Optimize variable expansion by:  using the re.sub() method (when
    possible); not using "eval" for variables for which we can fetch the
    value directory; avoiding slowing substitution logic when there's no
    '$' in the string.

  From Gary Oberbrunner:

  - Add an Environment.Dump() method to print the contents of a
    construction environment.

  - Allow $LIBS (and similar variables) to contain explicit File Nodes.

  - Change ParseConfig to add the found library names directly to the
    $LIBS variable, instead of returning them.

  - Add ParseConfig() support for the -framework GNU linker option.

  - Add a PRINT_CMD_LINE_FUNC construction variable to allow people
    to filter (or log) command-line output.

  - Print an internal Python stack trace in response to an otherwise
    unexplained error when --debug=stacktrace is specified.

  - Add a --debug=findlibs option to print what's happening when
    the scanner is searching for libraries.

  - Allow Tool specifications to be passed a dictionary of keyword
    arguments.

  - Support an Options default value of None, in which case the variable
    will not be added to the construction environment unless it's set
    explicitly by the user or from an Options file.

  - Avoid copying __builtin__ values into a construction environment's
    dictionary when evaluating construction variables.

  - Add a new cross-platform intelc.py Tool that can detect and
    configure the Intel C++ v8 compiler on both Windows, where it's
    named icl, and Linux, where it's named icc.  It also checks that
    the directory specified in the Windows registry exists, and sets a
    new $INTEL_C_COMPILER_VERSION construction variable to identify the
    version being used.  (Niall Douglas contributed an early prototype
    of parts of this module.)

  - Fix the private Conftest._Have() function so it doesn't change
    non-alphanumeric characters to underscores.

  - Supply a better error message when a construction variable expansion
    has an unknown attribute.

  - Documentation changes:  Update the man page to describe use of
    filenames or Nodes in $LIBS.

  From Chris Pawling:

  - Have the linkloc tool use $MSVS_VERSION to select the Microsoft
    Visual Studio version to use.

  From Kevin Quick:

  - Fix the Builder name returned from ListBuilders and other instances
    of subclasses of the BuilderBase class.

  - Add Builders and construction variables to support rpcgen:
    RPCGenClient(), RPCGenHeader(), RPCGenService(), RPCGenXDR(),
    $RPCGEN, $RPCGENFLAGS, $RPCGENCLIENTFLAGS, $RPCGENHEADERFLAGS,
    $RPCGENSERVICEFLAGS, $RPCGENXDRFLAGS.

  - Update the man page to document that prefix and suffix Builder
    keyword arguments can be strings, callables or dictionaries.

  - Provide more info in the error message when a user tries to build
    a target multiple ways.

  - Fix Delete() when a file doesn't exist and must_exist=1.  (We were
    unintentionally dependent on a bug in versions of the Python shutil.py
    module prior to Python 2.3, which would generate an exception for
    a nonexistent file even when ignore_errors was set.)

  - Only replace a Node's builder with a non-null source builder.

  - Fix a stack trace when a suffix selection dictionary is passed
    an empty source file list.

  - Allow optional names to be attached to Builders, for default
    Builders that don't get attached to construction environments.

  - Fix problems with Parallel Task Exception handling.

  - Build targets in an associated BuildDir even if there are targets
    or subdirectories locally in the source directory.

  - If a FunctionAction has a callable class as its underlying Python
    function, use its strfunction() method (if any) to display the
    action.

  - Fix handling when BuildDir() exists but is unwriteable.  Add
    "Stop." to those error messages for consistency.

  - Catch incidents of bad builder creation (without an action) and
    supply meaningful error messages.

  - Fix handling of src_suffix values that aren't extensions (don't
    begin with a '.').

  - Don't retrieve files from a CacheDir, but report what would happen,
    when the -n option is used.

  - Use the source_scanner from the target Node, not the source node
    itself.

  - Internal Scanners fixes:  Make sure Scanners are only passed Nodes.
    Fix how a Scanner.Selector called its base class initialization.
    Make comparisons of Scanner objects more robust.  Add a name to
    an internal default ObjSourceScanner.

  - Add a deprecated warning for use of the old "scanner" keyword argument
    to Builder creation.

  - Improve the --debug=explain message when the build action changes.

  - Test enhancements in SourceCode.py, option-n.py, midl.py.  Better
    Command() and Scanner test coverage.  Improved test infrastructure
    for -c output.

  - Refactor the interface between Action and Executor objects to treat
    Actions atomically.

  - The --debug=presub option will now report the pre-substitution
    each action seprately, instead of reporting the entire list before
    executing the actions one by one.

  - The --debug=explain option explaining a changed action will now
    (more correctly) show pre-substitution action strings, instead of
    the commands with substituted file names.

  - A Node (file) will now be rebuilt if its PreAction or PostAction
    actions change.

  - Python Function actions now have their calling signature (target,
    source, env) reported correctly when displayed.

  - Fix BuildDir()/build_dir handling when the build_dir is underneath
    the source directory and trying to use entries from the build_dir
    as sources for other targets in the build-dir.

  - Fix hard-coding of JDK path names in various Java tests.

  - Handle Python stack traces consistently (stop at the SConscript stack
    frame, by default) even if the Python source code isn't available.

  - Improve the performance of the --debug={tree,dtree} options.

  - Add --debug=objects logging of creation of OverrideWarner,
    EnvironmentCopy and EnvironmentOverride objects.

  - Fix command-line expansion of Python Value Nodes.

  - Internal cleanups:  Remove an unnecessary scan argument.  Associate
    Scanners only with Builders, not nodes.  Apply overrides once when
    a Builder is called, not in multiple places.  Cache results from the
    Node.FS.get_suffix() and Node.get_build_env() methods.  Use the Python
    md5 modules' hexdigest() method, if there is one.  Have Taskmaster
    call get_stat() once for each Node and re-use the value instead of
    calling it each time it needs the value.  Have Node.depends_on()
    re-use the list from the children() method instead of calling it
    multiple times.

  - Use the correct scanner if the same source file is used for targets in
    two different environments with the same path but different scanners.

  - Collect logic for caching values in memory in a Memoizer class,
    which cleans up a lot of special-case code in various methods and
    caches additional values to speed up most configurations.

  - Add a PathAccept validator to the list of new canned PathOption
    validators.

  From Jeff Squyres:

  - Documentation changes:  Use $CPPDEFINES instead of $CCFLAGS in man
    page examples.

  From Levi Stephen:

  - Allow $JARCHDIR to be expanded to other construction variables.

  From Christoph Wiedemann:

  - Add an Environment.SetDefault() method that only sets values if
    they aren't already set.

  - Have the qt.py Tool not override variables already set by the user.

  - Add separate $QT_BINPATH, $QT_CPPPATH and $QT_LIBPATH variables
    so these can be set individually, instead of being hard-wired
    relative to $QTDIR.

  - The %TEMP% and %TMP% external environment variables are now propagated
    automatically to the command execution environment on Windows systems.

  - A new --config= command-line option allows explicit control of
    of when the Configure() tests are run:  --config=force forces all
    checks to be run, --config=cache uses all previously cached values,
    --config=auto (the default) runs tests only when dependency analysis
    determines it's necessary.

  - The Configure() subsystem can now write a config.h file with values
    like HAVE_STDIO_H, HAVE_LIBM, etc.

  - The Configure() subsystem now executes its checks silently when the
    -Q option is specified.

  - The Configure() subsystem now reports if a test result is being
    taken from cache, and prints the standard output and error output
    of tests even when cached.

  - Configure() test results are now reported as "yes" or "no" instead of
    "ok" or "failed."

  - Fixed traceback printing when calling the env.Configure() method
    instead of the Configure() global function.

  - The Configure() subsystem now caches build failures in a .sconsign
    file in the subdirectory, not a .cache file.  This may cause
    tests to be re-executed the first time after you install 0.97.

  - Additional significant internal cleanups in the Configure() subsystem
    and its tests.

  - Have the Qt Builder make uic-generated files dependent on the .ui.h
    file, if one exists.

  - Add a test to make sure that SCons source code does not contain
    try:-except: blocks that catch all errors, which potentially catch
    and mask keyboard interrupts.

  - Fix us of TargetSignatures('content') with the SConf subsystem.

  From Russell Yanofsky:

  - Add support for the Metrowerks Codewarrior compiler and linker
    (mwcc and mwld).



RELEASE 0.96.1 - Mon, 23 Aug 2004 12:55:50 +0000

  From Craig Bachelor:

  - Handle white space in the executable Python path name within in MSVS
    project files by quoting the path.

  - Correct the format of a GUID string in a solution (.dsw) file so
    MSVS can correctly "build enable" a project.

  From Steven Knight:

  - Add a must_exist flag to Delete() to let the user control whether
    it's an error if the specified entry doesn't exist.  The default
    behavior is now to silently do nothing if it doesn't exist.

  - Package up the new Platform/darwin.py, mistakenly left out of 0.96.

  - Make the scons.bat REM statements into @REM so they aren't printed.

  - Make the SCons packaging SConscript files platform independent.

  From Anthony Roach:

  - Fix scanning of pre-compiled header (.pch) files for #includes,
    broken in 0.96.



RELEASE 0.96 - Wed, 18 Aug 2004 13:36:40 +0000

  From Chad Austin:

  - Make the CacheDir() directory if it doesn't already exist.

  - Allow construction variable substitutions in $LIBS specifications.

  - Allow the emitter argument to a Builder() to be or expand to a list
    of emitter functions, which will be called in sequence.

  - Suppress null values in construction variables like $LIBS that use
    the internal _concat() function.

  - Remove .dll files from the construction variables searched for
    libraries that can be fed to Win32 compilers.

  From Chad Austin and Christoph Wiedemann:

  - Add support for a $RPATH variable to supply a list of directories
    to search for shared libraries when linking a program.  Used by
    the GNU and IRIX linkers (gnulink and sgilink).

  From Charles Crain:

  - Restore the ability to do construction variable substitutions in all
    kinds of *PATH variables, even when the substitution returns a Node
    or other object.

  From Tom Epperly:

  - Allow the Java() Builder to take more than one source directory.

  From Ralf W. Grosse-Kunstleve:

  - Have SConsignFile() use, by default, a custom "dblite.py" that we can
    control and guarantee to work on all Python versions (or nearly so).

  From Jonathan Gurley:

  - Add support for the newer "ifort" versions of the Intel Fortran
    Compiler for Linux.

  From Bob Halley:

  - Make the new *FLAGS variable type work with copied Environments.

  From Chris Hoeppler:

  - Initialize the name of a Scanner.Classic scanner correctly.

  From James Juhasz:

  - Add support for the .dylib shared library suffix and the -dynamiclib
    linker option on Mac OS X.

  From Steven Knight:

  - Add an Execute() method for executing actions directly.

  - Support passing environment override keyword arguments to Command().

  - Fix use of $MSVS_IGNORE_IDE_PATHS, which was broken when we added
    support for $MSVS_USE_MFC_DIRS last release.

  - Make env.Append() and env.Prepend() act like the underlying Python
    behavior when the variable being appended to is a UserList object.

  - Fix a regression that prevented the Command() global function in
    0.95 from working with command-line strings as actions.

  - Fix checking out a file from a source code management system when
    the env.SourceCode() method was called with an individual file name
    or node, not a directory name or node.

  - Enhance the Task.make_ready() method to create a list of the
    out-of-date Nodes for the task for use by the wrapping interface.

  - Allow Scanners to pull the list of suffixes from the construction
    environment when the "skeys" keyword argument is a string containing
    a construction variable to be expanded.

  - Support new $CPPSUFFIXES, $DSUFFIXES $FORTRANSUFFIXES, and
    $IDLSUFFIXES.  construction variables that contain the default list
    of suffixes to be scanned by a given type of scanner, allowing these
    suffix lists to be easily added to or overridden.

  - Speed up Node creation when calling a Builder by comparing whether two
    Environments are the same object, not if their underlying dictionaries
    are equivalent.

  - Add a --debug=explain option that reports the reason(s) why SCons
    thinks it must rebuild something.

  - Add support for functions that return platform-independent Actions
    to Chmod(), Copy(), Delete(), Mkdir(), Move() and Touch() files
    and/or directories.  Like any other Actions, the returned Action
    object may be executed directly using the Execute() global function
    or env.Execute() environment method, or may be used as a Builder
    action or in an env.Command() action list.

  - Add support for the strfunction argument to all types of Actions:
    CommandAction, ListAction, and CommandGeneratorAction.

  - Speed up turning file system Nodes into strings by caching the
    values after we're finished reading the SConscript files.

  - Have ParseConfig() recognize and supporting adding the -Wa, -Wl,
    and -Wp, flags to ASFLAGS, LINKFLAGS and CPPFLAGS, respectively.

  - Change the .sconsign format and the checks for whether a Node is
    up-to-date to make dependency checks more efficient and correct.

  - Add wrapper Actions to SCons.Defaults for $ASCOM, $ASPPCOM, $LINKCOM,
    $SHLINKCOM, $ARCOM, $LEXCOM and $YACCCOM.  This makes it possible
    to replace the default print behavior with a custom strfunction()
    for each of these.

  - When a Node has been built, don't walk the whole tree back to delete
    the parents's implicit dependencies, let returning up the normal
    Taskmaster descent take care of it for us.

  - Add documented support for separate target_scanner and source_scanner
    arguments to Builder creation, which allows different scanners to
    be applied to source files

  - Don't re-install or (re-generate) .h files when a subsidiary #included
    .h file changes.  This eliminates incorrect circular dependencies
    with .h files generated from other source files.

  - Slim down the internal Sig.Calculator class by eliminating methods
    whose functionality is now covered by Node methods.

  - Document use of the target_factory and source_factory keyword
    arguments when creating Builder objects.  Enhance Dir Nodes so that
    they can be created with user-specified Builder objects.

  - Don't blow up with stack trace when the external $PATH environment
    variable isn't set.

  - Make Builder calls return lists all the time, even if there's only
    one target.  This keeps things consistent and easier to program to
    across platforms.

  - Add a Flatten() function to make it easier to deal with the Builders
    all returning lists of targets, not individual targets.

  - Performance optimizations in Node.FS.__doLookup().

  - Man page fixes:  formatting typos, misspellings, bad example.

  - User's Guide fixes: Fix the signatures of the various example
    *Options() calls.  Triple-quote properly a multi-line Split example.

  - User's Guide additions:  Chapter describing File and Directory
    Nodes.  Section describing declarative nature of SCons functions in
    SConscript files.  Better organization and clarification of points
    raised by Robert P. J. Day.  Chapter describing SConf (Autoconf-like)
    functionality.  Chapter describing how to install Python and
    SCons.  Chapter describing Java builds.

  From Chris Murray:

  - Add a .win32 attribute to force file names to expand with
    Windows backslash path separators.

  - Fix escaping file names on command lines when the expansion is
    concatenated with another string.

  - Add support for Fortran 90 and Fortran 95.  This adds $FORTRAN*
    variables that specify a default compiler, command-line, flags,
    etc. for all Fortran versions, plus separate $F90* and $F95*
    variables for when different compilers/flags/etc. must be specified
    for different Fortran versions.

  - Have individual tools that create libraries override the default
    $LIBPREFIX and $LIBSUFFIX values set by the platform.  This makes
    it easier to use Microsoft Visual Studio tools on a CygWin platform.

  From Gary Oberbrunner:

  - Add a --debug=presub option to print actions prior to substitution.

  - Add a warning upon use of the override keywords "targets" and
    "sources" when calling Builders.  These are usually mistakes which
    are otherwise silently (and confusingly) turned into construction
    variable overrides.

  - Try to find the ICL license file path name in the external environment
    and the registry before resorting to the hard-coded path name.

  - Add support for fetching command-line keyword=value arguments in
    order from an ARGLIST list.

  - Avoid stack traces when trying to read dangling symlinks.

  - Treat file "extensions" that only contain digits as part of the
    file basename.  This supports version numbers as part of shared
    library names, for example.

  - Avoid problems when there are null entries (None or '') in tool
    lists or CPPPATH.

  - Add an example and explanation of how to use "tools = ['default', ..."
    when creating a construction environment.

  - Add a section describing File and Directory Nodes and some of their
    attributes and methods.

  - Have ParseConfig() add a returned -pthread flag to both $CCFLAGS
    and $LINKFLAGS.

  - Fix some test portability issues on Mac OS X (darwin).

  From Simon Perkins:

  - Fix a bug introduced in building shared libraries under MinGW.

  From Kevin Quick:

  - Handling SCons exceptions according to Pythonic standards.

  - Fix test/chained-build.py on systems that execute within one second.

  - Fix tests on systems where 'ar' warns about archive creation.

  From Anthony Roach:

  - Fix use of the --implicit-cache option with timestamp signatures.

  - If Visual Studio is installed, assume the C/C++ compiler, the linker
    and the MIDL compiler that comes with it are available, too.

  - Better error messages when evaluating a construction variable
    expansion yields a Python syntax error.

  - Change the generation of PDB files when using Visual Studio from
    compile time to link time.

  From sam th:

  - Allow SConf.CheckLib() to search a list of libraries, like the
    Autoconf AC_SEARCH_LIBS macro.

  - Allow the env.WhereIs() method to take a "reject" argument to
    let it weed out specific path names.

  From Christoph Wiedemann:

  - Add new Moc() and Uic() Builders for more explicit control over
    Qt builds, plus new construction variables to control them:
    $QT_AUTOSCAN, $QT_DEBUG, $QT_MOCCXXPREFIX, $QT_MOCCXXSUFFIX,
    $QT_MOCHPREFIX, $QT_MOCHSUFFIX, $QT_UICDECLPREFIX, $QT_UICDECLSUFFIX,
    $QT_UICIMPLPREFIX, $QT_UICIMPLSUFFIX and $QT_UISUFFIX.

  - Add a new single_source keyword argument for Builders that enforces
    a single source file on calls to the Builder.



RELEASE 0.95 - Mon, 08 Mar 2004 06:43:20 -0600

  From Chad Austin:

  - Replace print statements with calls to sys.stdout.write() so output
    lines stay together when -j is used.

  - Add portability fixes for a number of tests.

  - Accomodate the fact that Cygwin's os.path.normcase() lies about
    the underlying system being case-sensitive.

  - Fix an incorrect _concat() call in the $RCINCFLAGS definition for
    the mingw Tool.

  - Fix a problem with the msvc tool with Python versions prior to 2.3.

  - Add support for a "toolpath" Tool() and Environment keyword that
    allows Tool modules to be found in specified local directories.

  - Work around Cygwin Python's silly fiction that it's using a
    case-sensitive file system.

  - More robust handling of data in VCComponents.dat.

  - If the "env" command is available, spawn commands with the more
    general "env -" instead of "env -i".

  From Kerim Borchaev:

  - Fix a typo in a msvc.py's registry lookup:  "VCComponents.dat", not
    "VSComponents.dat".

  From Chris Burghart:

  - Fix the ability to save/restore a PackageOption to a file.

  From Steve Christensen:

  - Update the MSVS .NET and MSVC 6.0/7.0 path detection.

  From David M. Cooke:

  - Make the Fortran scanner case-insensitive for the INCLUDE string.

  From Charles Crain:

  - If no version of MSVC is detected but the tool is specified,
    use the MSVC 6.0 paths by default.

  - Ignore any "6.1" version of MSVC found in the registry; this is a
    phony version number (created by later service packs?) and would
    throw off the logic if the user had any non-default paths configure.

  - Correctly detect if the user has independently configured the MSVC
    "include," "lib" or "path" in the registry and use the appropriate
    values.  Previously, SCons would only use the values if all three
    were set in the registry.

  - Make sure side-effect nodes are prepare()d before building their
    corresponding target.

  - Preserve the ability to call BuildDir() multiple times with the
    same target and source directory arguments.

  From Andy Friesen:

  - Add support for the Digital Mars "D" programming language.

  From Scott Lystig Fritchie:

  - Fix the ability to use a custom _concat() function in the
    construction environment when calling _stripixes().

  - Make the message about ignoring a missing SConscript file into a
    suppressable Warning, not a hard-coded sys.stderr.write().

  - If a builder can be called multiple times for a target (because
    the sources and overrides are identical, or it's a builder with the
    "multi" flag set), allow the builder to be called through multiple
    environments so long as the builders have the same signature for
    the environments in questions (that is, they're the same action).

  From Bob Halley:

  - When multiple targets are built by a single action, retrieve all
    of them from cache, not just the first target, and exec the build
    command if any of the targets isn't present in the cache.

  From Zephaniah Hull:

  - Fix command-line ARGUMENTS with multiple = in them.

  From Steven Knight:

  - Fix EnsureSConsVersion() so it checks against the SCons version,
    not the Python version, on Pythons with sys.version_info.

  - Don't swallow the AttributeError when someone uses an expansion like
    $TARGET.bak, so we can supply a more informative error message.

  - Fix an odd double-quote escape sequence in the man page.

  - Fix looking up a naked drive letter as a directory (Dir('C:')).

  - Support using File nodes in the LIBS construction variable.

  - Allow the LIBS construction variable to be a single string or File
    node, not a list, when only one library is needed.

  - Fix typos in the man page:  JAVACHDIR => JARCHDIR; add "for_signature"
    to the __call__() example in the "Variable Substitution" section.

  - Correct error message spellings of "non-existant" to "non-existent."

  - When scanning for libraries to link with, don't append $LIBPREFIXES
    or $LIBSUFFIXES values to the $LIBS values if they're already present.

  - Add a ZIPCOMPRESSION construction variable to control whether the
    internal Python action for the Zip Builder compresses the file or
    not.  The default value is zipfile.ZIP_DEFLATED, which generates
    a compressed file.

  - Refactor construction variable expansion to support recursive
    expansion of variables (e.g. CCFLAGS = "$CCFLAGS -g") without going
    into an infinite loop.  Support this in all construction variable
    overrides, as well as when copying Environments.

  - Fix calling Configure() from more than one subsidiary SConscript file.

  - Fix the env.Action() method so it returns the correct type of
    Action for its argument(s).

  - Fix specifying .class files as input to JavaH with the .class suffix
    when they weren't generated using the Java Builder.

  - Make the check for whether all of the objects going into a
    SharedLibrary() are shared work even if the object was built in a
    previous run.

  - Supply meaningful error messages, not stack traces, if we try to add
    a non-Node as a source, dependency, or ignored dependency of a Node.

  - Generate MSVS Project files that re-invoke SCons properly regardless
    of whether the file was built via scons.bat or scons.py.
    (Thanks to Niall Douglas for contributing code and testing.)

  - Fix TestCmd.py, runtest.py and specific tests to accomodate being
    run from directories whose paths include white space.

  - Provide a more useful error message if a construction variable
    expansion contains a syntax error during evaluation.

  - Fix transparent checkout of implicit dependency files from SCCS
    and RCS.

  - Added new --debug=count, --debug=memory and --debug=objects options.
    --debug=count and --debug=objects only print anything when run
    under Python 2.1 or later.

  - Deprecate the "overrides" keyword argument to Builder() creation
    in favor of using keyword argument values directly (like we do
    for builder execution and the like).

  - Always use the Builder overrides in substitutions, not just if
    there isn't a target-specific environment.

  - Add new "rsrcpath" and "rsrcdir" and attributes to $TARGET/$SOURCE,
    so Builder command lines can find things in Repository source
    directories when using BuildDir.

  - Fix the M4 Builder so that it chdirs to the Repository directory
    when the input file is in the source directory of a BuildDir.

  - Save memory at build time by allowing Nodes to delete their build
    environments after they've been built.

  - Add AppendUnique() and PrependUnique() Environment methods, which
    add values to construction variables like Append() and Prepend()
    do, but suppress any duplicate elements in the list.

  - Allow the 'qt' tool to still be used successfully from a copied
    Environment.  The include and library directories previously ended up
    having the same string re-appended to the end, yielding an incorrect
    path name.

  - Supply a more descriptive error message when the source for a target
    can't be found.

  - Initialize all *FLAGS variables with objects do the right thing with
    appending flags as strings or lists.

  - Make things like ${TARGET.dir} work in *PATH construction variables.

  - Allow a $MSVS_USE_MFC_DIRS construction variable to control whether
    ATL and MFC directories are included in the default INCLUDE and
    LIB paths.

  - Document the dbm_module argument to the SConsignFile() function.

  From Vincent Risi:

  - Add support for the bcc32, ilink32 and tlib Borland tools.

  From Anthony Roach:

  - Supply an error message if the user tries to configure a BuildDir
    for a directory that already has one.

  - Remove documentation of the still-unimplemented -e option.

  - Add -H help text listing the legal --debug values.

  - Don't choke if a construction variable is a non-string value.

  - Build Type Libraries in the target directory, not the source
    directory.

  - Add an appendix to the User's Guide showing how to accomplish
    various common tasks in Python.

  From Greg Spencer:

  - Add support for Microsoft Visual Studio 2003 (version 7.1).

  - Evaluate $MSVSPROJECTSUFFIX and $MSVSSOLUTIONSUFFIX when the Builder
    is invoked, not when the tool is initialized.

  From Christoph Wiedemann:

  - When compiling Qt, make sure the moc_*.cc files are compiled using
    the flags from the environment used to specify the target, not
    the environment that first has the Qt Builders attached.



RELEASE 0.94 - Fri, 07 Nov 2003 05:29:48 -0600

  From Hartmut Goebel:

  - Add several new types of canned functions to help create options:
    BoolOption(), EnumOption(), ListOption(), PackageOption(),
    PathOption().

  From Steven Knight:

  - Fix use of CPPDEFINES with C++ source files.

  - Fix env.Append() when the operand is an object with a __cmp__()
    method (like a Scanner instance).

  - Fix subclassing the Environment and Scanner classes.

  - Add BUILD_TARGETS, COMMAND_LINE_TARGETS and DEFAULT_TARGETS variables.

  From Steve Leblanc:

  - SGI fixes:  Fix C++ compilation, add a separate Tool/sgic++.py module.

  From Gary Oberbrunner:

  - Fix how the man page un-indents after examples in some browsers.

  From Vincent Risi:

  - Fix the C and C++ tool specifications for AIX.



RELEASE 0.93 - Thu, 23 Oct 2003 07:26:55 -0500

  From J.T. Conklin:

  - On POSIX, execute commands with the more modern os.spawnvpe()
    function, if it's available.

  - Scan .S, .spp and .SPP files for C preprocessor dependencies.

  - Refactor the Job.Parallel() class to use a thread pool without a
    condition variable.  This improves parallel build performance and
    handles keyboard interrupts properly when -j is used.

  From Charles Crain:

  - Add support for a JARCHDIR variable to control changing to a
    directory using the jar -C option.

  - Add support for detecting Java manifest files when using jar,
    and specifying them using the jar m flag.

  - Fix some Python 2.2 specific things in various tool modules.

  - Support directories as build sources, so that a rebuild of a target
    can be triggered if anything underneath the directory changes.

  - Have the scons.bat and scons.py files look for the SCons modules
    in site-packages as well.

  From Christian Engel:

  - Support more flexible inclusion of separate C and C++ compilers.

  - Use package management tools on AIX and Solaris to find where
    the comilers are installed, and what version they are.

  - Add support for CCVERSION and CXXVERSION variables for a number
    of C and C++ compilers.

  From Sergey Fogel:

  - Add test cases for the new capabilities to run bibtex and to rerun
    latex as needed.

  From Ralf W. Grosse-Kunstleve:

  - Accomodate anydbm modules that don't have a sync() method.

  - Allow SConsignFile() to take an argument specifying the DBM
    module to be used.

  From Stephen Kennedy:

  - Add support for a configurable global .sconsign.dbm file which
    can be used to avoid cluttering each directory with an individual
    .sconsign file.

  From John Johnson:

  - Fix (re-)scanning of dependencies in generated or installed
    header files.

  From Steven Knight:

  - The -Q option suppressed too many messages; fix it so that it only
    suppresses the Reading/Building messages.

  - Support #include when there's no space before the opening quote
    or angle bracket.

  - Accomodate alphanumeric version strings in EnsurePythonVersion().

  - Support arbitrary expansion of construction variables within
    file and directory arguments to Builder calls and Environment methods.

  - Add Environment-method versions of the following global functions:
    Action(), AddPostAction(), AddPreAction(), Alias(), Builder(),
    BuildDir(), CacheDir(), Clean(), Configure(), Default(),
    EnsurePythonVersion(), EnsureSConsVersion(), Environment(),
    Exit(), Export(), FindFile(), GetBuildPath(), GetOption(), Help(),
    Import(), Literal(), Local(), Platform(), Repository(), Scanner(),
    SConscriptChdir(), SConsignFile(), SetOption(), SourceSignatures(),
    Split(), TargetSignatures(), Tool(), Value().

  - Add the following global functions that correspond to the same-named
    Environment methods:  AlwaysBuild(), Command(), Depends(), Ignore(),
    Install(), InstallAs(), Precious(), SideEffect() and SourceCode().

  - Add the following global functions that correspond to the default
    Builder methods supported by SCons: CFile(), CXXFile(), DVI(), Jar(),
    Java(), JavaH(), Library(), M4(), MSVSProject(), Object(), PCH(),
    PDF(), PostScript(), Program(), RES(), RMIC(), SharedLibrary(),
    SharedObject(), StaticLibrary(), StaticObject(), Tar(), TypeLibrary()
    and Zip().

  - Rearrange the man page to show construction environment methods and
    global functions in the same list, and to explain the difference.

  - Alphabetize the explanations of the builder methods in the man page.

  - Rename the Environment.Environment class to Enviroment.Base.
    Allow the wrapping interface to extend an Environment by using its own
    subclass of Environment.Base and setting a new Environment.Environment
    variable as the calling entry point.

  - Deprecate the ParseConfig() global function in favor of a same-named
    construction environment method.

  - Allow the Environment.WhereIs() method to take explicit path and
    pathext arguments (like the underlying SCons.Util.WhereIs() function).

  - Remove the long-obsolete {Get,Set}CommandHandler() functions.

  - Enhance env.Append() to suppress null values when appropriate.

  - Fix ParseConfig() so it works regardless of initial construction
    variable values.

    Extend CheckHeader(), CheckCHeader(), CheckCXXHeader() and
    CheckLibWithHeader() to accept a list of header files that will be
    #included in the test.  The last one in the list is assumed to be
    the one being checked for.  (Prototype code contributed by Gerard
    Patel and Niall Douglas).

  - Supply a warning when -j is used and threading isn't built in to
    the current version of Python.

  - First release of the User's Guide (finally, and despite a lot
    of things still missing from it...).

  From Clark McGrew:

  - Generalize the action for .tex files so that it will decide whether
    a file is TeX or LaTeX, check the .aux output to decide if it should
    run bibtex, and check the .log output to re-run LaTeX if needed.

  From Bram Moolenaar:

  - Split the non-SCons-specific functionality from SConf.py to a new,
    re-usable Conftest.py module.

  From Gary Oberbrunner:

  - Allow a directory to be the target or source or dependency of a
    Depends(), Ignore(), Precious() or SideEffect() call.

  From Gerard Patel:

  - Use the %{_mandir} macro when building our RPM package.

  From Marko Rauhamaa:

  - Have the closing message say "...terminated because of errors" if
    there were any.

  From Anthony Roach:

  - On Win32 systems, only use "rm" to delete files if Cygwin is being
    used.   ("rm" doesn't understand Win32-format path names.)

  From Christoph Wiedemann:

  - Fix test/SWIG.py to find the Python include directory in all cases.

  - Fix a bug in detection of Qt installed on the local system.

  - Support returning Python 2.3 BooleanType values from Configure checks.

  - Provide an error message if someone mistakenly tries to call a
    Configure check from within a Builder function.

  - Support calling a Builder when a Configure context is still open.

  - Handle interrupts better by eliminating all try:-except: blocks
    which caught any and all exceptions, including KeyboardInterrupt.

  - Add a --duplicate= option to control how files are duplicated.



RELEASE 0.92 - Wed, 20 Aug 2003 03:45:28 -0500

  From Charles Crain and Gary Oberbrunner:

  - Fix Tool import problems with the Intel and PharLap linkers.

  From Steven Knight

  - Refactor the DictCmdGenerator class to be a Selector subclass.

  - Allow the DefaultEnvironment() function to take arguments and pass
    them to instantiation of the default construction environment.

  - Update the Debian package so it uses Python 2.2 and more closely
    resembles the currently official Debian packaging info.

  From Gerard Patel

  - When the yacc -d flag is used, take the .h file base name from the
    target .c file, not the source (matching what yacc does).



RELEASE 0.91 - Thu, 14 Aug 2003 13:00:44 -0500

  From Chad Austin:

  - Support specifying a list of tools when calling Environment.Copy().

  - Give a Value Nodes a timestamp of the system time when they're
    created, so they'll work when using timestamp-based signatures.

  - Add a DefaultEnvironment() function that only creates a default
    environment on-demand (for fetching source files, e.g.).

  - Portability fix for test/M4.py.

  From Steven Knight:

  - Tighten up the scons -H help output.

  - When the input yacc file ends in .yy and the -d flag is specified,
    recognize that a .hpp file (not a .h file) will be created.

  - Make builder prefixes work correctly when deducing a target
    from a source file name in another directory.

  - Documentation fixes: typo in the man page; explain up-front about
    not propagating the external environment.

  - Use "cvs co -d" instead of "cvs co -p >" when checking out something
    from CVS with a specified module name.  This avoids zero-length
    files when there is a checkout error.

  - Add an "sconsign" script to print the contents of .sconsign files.

  - Speed up maintaining the various lists of Node children by using
    dictionaries to avoid "x in list" searches.

  - Cache the computed list of Node children minus those being Ignored
    so it's only calculated once.

  - Fix use of the --cache-show option when building a Program()
    (or using any other arbitrary action) by making sure all Action
    instances have strfunction() methods.

  - Allow the source of Command() to be a directory.

  - Better error handling of things like raw TypeErrors in SConscripts.

  - When installing using "setup.py install --prefix=", suppress the
    distutils warning message about adding the (incorrect) library
    directory to your search path.

  - Correct the spelling of the "validater" option to "validator."
    Add a DeprecatedWarning when the old spelling is used.

  - Allow a Builder's emitter to be a dictionary that maps source file
    suffixes to emitter functions, using the suffix of the first file
    in the source list to pick the right one.

  - Refactor the creation of the Program, *Object and *Library Builders
    so that they're moved out of SCons.Defaults and created on demand.

  - Don't split SConscript file names on white space.

  - Document the SConscript function's "dirs" and "name" keywords.

  - Remove the internal (and superfluous) SCons.Util.argmunge() function.

  - Add /TP to the default CXXFLAGS for msvc, so it can compile all
    of the suffixes we use as C++ files.

  - Allow the "prefix" and "suffix" attributes of a Builder to be
    callable objects that return generated strings, or dictionaries
    that map a source file suffix to the right prefix/suffix.

  - Support a MAXLINELINELENGTH construction variable on Win32 systems
    to control when a temporary file is used for long command lines.

  - Make how we build .rpm packages not depend on the installation
    locations from the distutils being used.

  - When deducing a target Node, create it directly from the first
    source Node, not by trying to create the right string to pass to
    arg2nodes().

  - Add support for SWIG.

  From Bram Moolenaar:

  - Test portability fixes for FreeBSD.

  From Gary Oberbrunner:

  - Report the target being built in error messages when building
    multiple sources from different extensions, or when the target file
    extension can't be deduced, or when we don't have an action for a
    file suffix.

  - Provide helpful error messages when the arguments to env.Install()
    are incorrect.

  - Fix the value returned by the Node.prevsiginfo() method to conform
    to a previous change when checking whether a node is current.

  - Supply a stack trace if the Taskmaster catches an exception.

  - When using a temporary file for a long link line on Win32 systems,
    (also) print the command line that is being executed through the
    temporary file.

  - Initialize the LIB environment variable when using the Intel
    compiler (icl).

  - Documentation fixes:  better explain the AlwaysBuild() function.

  From Laurent Pelecq:

  - When the -debug=pdb option is specified, use pdb.Pdb().runcall() to
    call pdb directly, don't call Python recursively.

  From Ben Scott:

  - Add support for a platform-independent CPPDEFINES variable.

  From Christoph Wiedemann:

  - Have the g++ Tool actually use g++ in preference to c++.

  - Have the gcc Tool actually use gcc in preference to cc.

  - Add a gnutools.py test of the GNU tool chain.

  - Be smarter about linking: use $CC by default and $CXX only if we're
    linking with any C++ objects.

  - Avoid SCons hanging when a piped command has a lot of output to read.

  - Add QT support for preprocessing .ui files into .c files.



RELEASE 0.90 - Wed, 25 Jun 2003 14:24:52 -0500

  From Chad Austin:

  - Fix the _concat() documentation, and add a test for it.

  - Portability fixes for non-GNU versions of lex and yacc.

  From Matt Balvin:

  - Fix handling of library prefixes when the subdirectory matches
    the prefix.

  From Timothee Bessett:

  - Add an M4 Builder.

  From Charles Crain:

  - Use '.lnk' as the suffix on the temporary file for linking long
    command lines (necessary for the Phar Lap linkloc linker).

  - Save non-string Options values as their actual type.

  - Save Options string values that contain a single quote correctly.

  - Save any Options values that are changed from the default
    Environment values, not just ones changed on the command line or in
    an Options file.

  - Make closing the Options file descriptor exception-safe.

  From Steven Knight:

  - SCons now enforces (with an error) that construction variables
    must have the same form as valid Python identifiers.

  - Fix man page bugs: remove duplicate AddPostAction() description;
    document no_import_lib; mention that CPPFLAGS does not contain
    $_CPPINCFLAGS; mention that F77FLAGS does not contain $_F77INCFLAGS;
    mention that LINKFLAGS and SHLINKFLAGS contains neither $_LIBFLAGS
    nor $_LIBDIRFLAGS.

  - Eliminate a dependency on the distutils.fancy_getopt module by
    copying and pasting its wrap_text() function directly.

  - Make the Script.Options() subclass match the underlying base class
    implementation.

  - When reporting a target is up to date, quote the target like make
    (backquote-quote) instead of with double quotes.

  - Fix handling of ../* targets when using -U, -D or -u.

  From Steve Leblanc:

  - Don't update the .sconsign files when run with -n.

  From Gary Oberbrunner:

  - Add support for the Intel C Compiler (icl.exe).

  From Anthony Roach

  - Fix Import('*').

  From David Snopek

  - Fix use of SConf in paths with white space in them.

  - Add CheckFunc and CheckType functionality to SConf.

  - Fix use of SConf with Builders that return a list of nodes.

  From David Snopek and Christoph Wiedemann

  - Fix use of the SConf subsystem with SConscriptChdir().

  From Greg Spencer

  - Check for the existence of MS Visual Studio on disk before using it,
    to avoid getting fooled by leftover junk in the registry.

  - Add support for MSVC++ .NET.

  - Add support for MS Visual Studio project files (DSP, DSW,
    SLN and VCPROJ files).

  From Christoph Wiedemann

  - SConf now works correctly when the -n and -q options are used.



RELEASE 0.14 - Wed, 21 May 2003 05:16:32 -0500

  From Chad Austin:

  - Use .dll (not .so) for shared libraries on Cygwin; use -fPIC
    when compiling them.

  - Use 'rm' to remove files under Cygwin.

  - Add a PLATFORM variable to construction environments.

  - Remove the "platform" argument from tool specifications.

  - Propogate PYTHONPATH when running the regression tests so distutils
    can be found in non-standard locations.

  - Using MSVC long command-line linking when running Cygwin.

  - Portability fixes for a lot of tests.

  - Add a Value Node class for dependencies on in-core Python values.

  From Allen Bierbaum:

  - Pass an Environment to the Options validator method, and
    add an Options.Save() method.

  From Steve Christensen:

  - Add an optional sort function argument to the GenerateHelpText()
    Options function.

  - Evaluate the "varlist" variables when computing the signature of a
    function action.

  From Charles Crain:

  - Parse the source .java files for class names (including inner class
    names) to figure out the target .class files that will be created.

  - Make Java support work with Repositories and SConscriptChdir(0).

  - Pass Nodes, not strings, to Builder emitter functions.

  - Refactor command-line interpolation and signature calculation
    so we can use real Node attributes.

  From Steven Knight:

  - Add Java support (javac, javah, jar and rmic).

  - Propagate the external SYSTEMROOT environment variable into ENV on
    Win32 systems, so external commands that use sockets will work.

  - Add a .posix attribute to PathList expansions.

  - Check out CVS source files using POSIX path names (forward slashes
    as separators) even on Win32.

  - Add Node.clear() and Node.FS.Entry.clear() methods to wipe out a
    Node's state, allowing it to be re-evaluated by continuous
    integration build interfaces.

  - Change the name of the Set{Build,Content}SignatureType() functions
    to {Target,Source}Signatures().  Deprecate the old names but support
    them for backwards compatibility.

  - Add internal SCons.Node.FS.{Dir,File}.Entry() methods.

  - Interpolate the null string if an out-of-range subscript is used
    for a construction variable.

  - Fix the internal Link function so that it properly links or copies
    files in subsidiary BuildDir directories.

  - Refactor the internal representation of a single execution instance
    of an action to eliminate redundant signature calculations.

  - Eliminate redundant signature calculations for Nodes.

  - Optimize out calling hasattr() before accessing attributes.

  - Say "Cleaning targets" (not "Building...") when the -c option is
    used.

  From Damyan Pepper:

  - Quote the "Entering directory" message like Make.

  From Stefan Reichor:

  - Add support for using Ghostscript to convert Postscript to PDF files.

  From Anthony Roach:

  - Add a standalone "Alias" function (separate from an Environment).

  - Make Export() work for local variables.

  - Support passing a dictionary to Export().

  - Support Import('*') to import everything that's been Export()ed.

  - Fix an undefined exitvalmap on Win32 systems.

  - Support new SetOption() and GetOption() functions for setting
    various command-line options from with an SConscript file.

  - Deprecate the old SetJobs() and GetJobs() functions in favor of
    using the new generic {Set,Get}Option() functions.

  - Fix a number of tests that searched for a Fortran compiler using the
    external PATH instead of what SCons would use.

  - Fix the interaction of SideEffect() and BuildDir() so that (for
    example) PDB files get put correctly in a BuildDir().

  From David Snopek:

  - Contribute the "Autoscons" code for Autoconf-like checking for
    the existence of libraries, header files and the like.

  - Have the Tool() function add the tool name to the $TOOLS
    construction variable.

  From Greg Spencer:

  - Support the C preprocessor #import statement.

  - Allow the SharedLibrary() Builder on Win32 systems to be able to
    register a newly-built dll using regsvr32.

  - Add a Builder for Windows type library (.tlb) files from IDL files.

  - Add an IDL scanner.

  - Refactor the Fortran, C and IDL scanners to share common logic.

  - Add .srcpath and .srcdir attributes to $TARGET and $SOURCE.

  From Christoph Wiedemann:

  - Integrate David Snopek's "Autoscons" code as the new SConf
    configuration subsystem, including caching of values between
    runs (using normal SCons dependency mechanisms), tests, and
    documentation.



RELEASE 0.13 - Mon, 31 Mar 2003 20:22:00 -0600

  From Charles Crain:

  - Fix a bug when BuildDir(duplicate=0) is used and SConscript
    files are called from within other SConscript files.

  - Support (older) versions of Perforce which don't set the Windows
    registry.



RELEASE 0.12 - Thu, 27 Mar 2003 23:52:09 -0600

  From Charles Crain:

  - Added support for the Perforce source code management system.

  - Fix str(Node.FS) so that it returns a path relative to the calling
    SConscript file's directory, not the top-level directory.

  - Added support for a separate src_dir argument to SConscript()
    that allows explicit specification of where the source files
    for an SConscript file can be found.

  - Support more easily re-usable flavors of command generators by
    calling callable variables when strings are expanded.

  From Steven Knight:

  - Added an INSTALL construction variable that can be set to a function
    to control how the Install() and InstallAs() Builders install files.
    The default INSTALL function now copies, not links, files.

  - Remove deprecated features:  the "name" argument to Builder objects,
    and the Environment.Update() method.

  - Add an Environment.SourceCode() method to support fetching files
    from source code systems.  Add factory methods that create Builders
    to support BitKeeper, CVS, RCS, and SCCS.  Add support for fetching
    files from RCS or SCCS transparently (like GNU Make).

  - Make the internal to_String() function more efficient.

  - Make the error message the same as other build errors when there's a
    problem unlinking a target file in preparation for it being built.

  - Make TARGET, TARGETS, SOURCE and SOURCES reserved variable names and
    warn if the user tries to set them in a construction environment.

  - Add support for Tar and Zip files.

  - Better documentation of the different ways to export variables to a
    subsidiary SConscript file.  Fix documentation bugs in a tools
    example, places that still assumed SCons split strings on white
    space, and typos.

  - Support fetching arbitrary files from the TARGETS or SOURCES lists
    (e.g. ${SOURCES[2]}) when calculating the build signature of a
    command.

  - Don't silently swallow exceptions thrown by Scanners (or other
    exceptions while finding a node's dependent children).

  - Push files to CacheDir() before calling the superclass built()
    method (which may clear the build signature as part of clearing
    cached implicit dependencies, if the file has a source scanner).
    (Bug reported by Jeff Petkau.)

  - Raise an internal error if we attempt to push a file to CacheDir()
    with a build signature of None.

  - Add an explicit Exit() function for terminating early.

  - Change the documentation to correctly describe that the -f option
    doesn't change to the directory in which the specified file lives.

  - Support changing directories locally with SConscript directory
    path names relative to any SConstruct file specified with -f.
    This allows you to build in another directory by simply changing
    there and pointing at the SConstruct file in another directory.

  - Change the default SConscriptChdir() behavior to change to the
    SConscript directory while it's being read.

  - Fix an exception thrown when the -U option was used with no
    Default() target specified.

  - Fix -u so that it builds things in corresponding build directories
    when used in a source directory.

  From Lachlan O'Dea:

  - Add SharedObject() support to the masm tool.

  - Fix WhereIs() to return normalized paths.

  From Jeff Petkau:

  - Don't copy a built file to a CacheDir() if it's already there.

  - Avoid partial copies of built files in a CacheDir() by copying
    to a temporary file and renaming.

  From Anthony Roach:

  - Fix incorrect dependency-cycle errors when an Aliased source doesn't
    exist.



RELEASE 0.11 - Tue, 11 Feb 2003 05:24:33 -0600

  From Chad Austin:

  - Add support for IRIX and the SGI MIPSPro tool chain.

  - Support using the MSVC tool chain when running Cygwin Python.

  From Michael Cook:

  - Avoid losing signal bits in the exit status from a command,
    helping terminate builds on interrupt (CTRL+C).

  From Charles Crain:

  - Added new AddPreAction() and AddPostAction() functions that support
    taking additional actions before or after building specific targets.

  - Add support for the PharLap ETS tool chain.

  From Steven Knight:

  - Allow Python function Actions to specify a list of construction
    variables that should be included in the Action's signature.

  - Allow libraries in the LIBS variable to explicitly include the prefix
    and suffix, even when using the GNU linker.
    (Bug reported by Neal Becker.)

  - Use DOS-standard CR-LF line endings in the scons.bat file.
    (Bug reported by Gary Ruben.)

  - Doc changes:  Eliminate description of deprecated "name" keyword
    argument from Builder definition (reported by Gary Ruben).

  - Support using env.Append() on BUILDERS (and other dictionaries).
    (Bug reported by Bj=F6rn Bylander.)

  - Setting the BUILDERS construction variable now properly clears
    the previous Builder attributes from the construction Environment.
    (Bug reported by Bj=F6rn Bylander.)

  - Fix adding a prefix to a file when the target isn't specified.
    (Bug reported by Esa Ilari Vuokko.)

  - Clean up error messages from problems duplicating into read-only
    BuildDir directories or into read-only files.

  - Add a CommandAction.strfunction() method, and add an "env" argument
    to the FunctionAction.strfunction() method, so that all Action
    objects have strfunction() methods, and the functions for building
    and returning a string both take the same arguments.

  - Add support for new CacheDir() functionality to share derived files
    between builds, with related options --cache-disable, --cache-force,
    and --cache-show.

  - Change the default behavior when no targets are specified to build
    everything in the current directory and below (like Make).  This
    can be disabled by specifying Default(None) in an SConscript.

  - Revamp SCons installation to fix a case-sensitive installation
    on Win32 systems, and to add SCons-specific --standard-lib,
    --standalone-lib, and --version-lib options for easier user
    control of where the libraries get installed.

  - Fix the ability to directly import and use Platform and Tool modules
    that have been implicitly imported into an Environment().

  - Add support for allowing an embedding interface to annotate a node
    when it's created.

  - Extend the SConscript() function to accept build_dir and duplicate
    keyword arguments that function like a BuildDir() call.

  From Steve Leblanc:

  - Fix the output of -c -n when directories are involved, so it
    matches -c.

  From Anthony Roach:

  - Use a different shared object suffix (.os) when using gcc so shared
    and static objects can exist side-by-side in the same directory.

  - Allow the same object files on Win32 to be linked into either
    shared or static libraries.

  - Cache implicit cache values when using --implicit-cache.



RELEASE 0.10 - Thu, 16 Jan 2003 04:11:46 -0600

  From Derrick 'dman' Hudson:

  - Support Repositories on other file systems by symlinking or
    copying files when hard linking won't work.

  From Steven Knight:

  - Remove Python bytecode (*.pyc) files from the scons-local packages.

  - Have FunctionActions print a description of what they're doing
    (a representation of the Python call).

  - Fix the Install() method so that, like other actions, it prints
    what would have happened when the -n option is used.

  - Don't create duplicate source files in a BuildDir when the -n
    option is used.

  - Refactor the Scanner interface to eliminate unnecessary Scanner
    calls and make it easier to write efficient scanners.

  - Added a "recursive" flag to Scanner creation that specifies the
    Scanner should be invoked recursively on dependency files returned
    by the scanner.

  - Significant performance improvement from using a more efficient
    check, throughout the code, for whether a Node has a Builder.

  - Fix specifying only the source file to MultiStepBuilders such as
    the Program Builder.  (Bug reported by Dean Bair.)

  - Fix an exception when building from a file with the same basename as
    the subdirectory in which it lives.  (Bug reported by Gerard Patel.)

  - Fix automatic deduction of a target file name when there are
    multiple source files specified; the target is now deduced from just
    the first source file in the list.

  - Documentation fixes: better initial explanation of SConscript files;
    fix a misformatted "table" in the StaticObject explanation.

  From Steven Knight and Steve Leblanc:

  - Fix the -c option so it will remove symlinks.

  From Steve Leblanc:

  - Add a Clean() method to support removing user-specified targets
    when using the -c option.

  - Add a development script for running SCons through PyChecker.

  - Clean up things found by PyChecker (mostly unnecessary imports).

  - Add a script to use HappyDoc to create HTML class documentation.

  From Lachlan O'Dea:

  - Make the Environment.get() method return None by default.

  From Anthony Roach:

  - Add SetJobs() and GetJobs() methods to allow configuration of the
    number of default jobs (still overridden by -j).

  - Convert the .sconsign file format from ASCII to a pickled Python
    data structure.

  - Error message cleanups:  Made consistent the format of error
    messages (now all start with "scons: ***") and warning messages (now
    all start with "scons: warning:").  Caught more cases with the "Do
    not know how to build" error message.

  - Added support for the MinGW tool chain.

  - Added a --debug=includes option.



RELEASE 0.09 - Thu,  5 Dec 2002 04:48:25 -0600

  From Chad Austin:

  - Add a Prepend() method to Environments, to append values to
    the beginning of construction variables.

  From Matt Balvin:

  - Add long command-line support to the "lib" Tool (Microsoft library
    archiver), too.

  From Charles Crain:

  - Allow $$ in a string to be passed through as $.

  - Support file names with odd characters in them.

  - Add support for construction variable substition on scanner
    directories (in CPPPATH, F77PATH, LIBPATH, etc.).

  From Charles Crain and Steven Knight:

  - Add Repository() functionality, including the -Y option.

  From Steven Knight:

  - Fix auto-deduction of target names so that deduced targets end
    up in the same subdirectory as the source.

  - Don't remove source files specified on the command line!

  - Suport the Intel Fortran Compiler (ifl.exe).

  - Supply an error message if there are no command-line or
    Default() targets specified.

  - Fix the ASPPCOM values for the GNU assembler.
    (Bug reported by Brett Polivka.)

  - Fix an exception thrown when a Default() directory was specified
    when using the -U option.

  - Issue a warning when -c can't remove a target.

  - Eliminate unnecessary Scanner calls by checking for the
    existence of a file before scanning it.  (This adds a generic
    hook to check an arbitrary condition before scanning.)

  - Add explicit messages to tell when we're "Reading SConscript files
    ...," "done reading SConscript files," "Building targets," and
    "done building targets."  Add a -Q option to supress these.

  - Add separate $SHOBJPREFIX and $SHOBJSUFFIX construction variables
    (by default, the same as $OBJPREFIX and $OBJSUFFIX).

  - Add Make-like error messages when asked to build a source file,
    and before trying to build a file that doesn't have all its source
    files (including when an invalid drive letter is used on WIN32).

  - Add an scons-local-{version} package (in both .tar.gz and .zip
    flavors) to help people who want to ship SCons as a stand-alone
    build tool in their software packages.

  - Prevent SCons from unlinking files in certain situations when
    the -n option is used.

  - Change the name of Tool/lib.py to Tool/mslib.py.

  From Steven Knight and Anthony Roach:

  - Man page:  document the fact that Builder calls return Node objects.

  From Steve LeBlanc:

  - Refactor option processing to use our own version of Greg Ward's
    Optik module, modified to run under Python 1.5.2.

  - Add a ParseConfig() command to modify an environment based on
    parsing output from a *-config command.

  From Jeff Petkau:

  - Fix interpretation of '#/../foo' on Win32 systems.

  From Anthony Roach:

  - Fixed use of command lines with spaces in their arguments,
    and use of Nodes with spaces in their string representation.

  - Make access and modification times of files in a BuildDir match
    the source file, even when hard linking isn't available.

  - Make -U be case insensitive on Win32 systems.

  - Issue a warning and continue when finding a corrupt .sconsign file.

  - Fix using an alias as a dependency of a target so that if one of the
    alias' dependencies gets rebuilt, the resulting target will, too.

  - Fix differently ordered targets causing unnecessary rebuilds
    on case insensitive systems.

  - Use os.system() to execute external commands whenever the "env"
    utility is available, which is much faster than fork()/exec(),
    and fixes the -j option on several platforms.

  - Fix use of -j with multiple targets.

  - Add an Options() object for friendlier accomodation of command-
    line arguments.

  - Add support for Microsoft VC++ precompiled header (.pch) files,
    debugger (.pdb) files, and resource (.rc) files.

  - Don't compute the $_CPPINCFLAGS, $_F77INCFLAGS, $_LIBFLAGS and
    $_LIBDIRFLAGS variables each time a command is executed, define
    them so they're computed only as needed.  Add a new _concat
    function to the Environment that allows people to define their
    own similar variables.

  - Fix dependency scans when $LIBS is overridden.

  - Add EnsurePythonVersion() and EnsureSConsVersion() functions.

  - Fix the overly-verbose stack trace on ListBuilder build errors.

  - Add a SetContentSignatureType() function, allowing use of file
    timestamps instead of MD5 signatures.

  - Make -U and Default('source') fail gracefully.

  - Allow the File() and Dir() methods to take a path-name string as
    the starting directory, in addition to a Dir object.

  - Allow the command handler to be selected via the SPAWN, SHELL
    and ESCAPE construction variables.

  - Allow construction variables to be overridden when a Builder
    is called.

  From sam th:

  - Dynamically check for the existence of utilities with which to
    initialize Environments by default.



RELEASE 0.08 - Mon, 15 Jul 2002 12:08:51 -0500

  From Charles Crain:

  - Fixed a bug with relative CPPPATH dirs when using BuildDir().
    (Bug reported by Bob Summerwill.)

  - Added a warnings framework and a --warn option to enable or
    disable warnings.

  - Make the C scanner warn users if files referenced by #include
    directives cannot be found and --warn=dependency is specified.

  - The BUILDERS construction variable should now be a dictionary
    that maps builder names to actions.  Existing uses of lists,
    and the Builder name= keyword argument, generate warnings
    about use of deprecated features.

  - Removed the "shared" keyword argument from the Object and
    Library builders.

  - Added separated StaticObject, SharedObject, StaticLibrary and
    SharedLibrary builders.  Made Object and Library synonyms for
    StaticObject and StaticLibrary, respectively.

  - Add LIBS and LIBPATH dependencies for shared libraries.

  - Removed support for the prefix, suffix and src_suffix arguments
    to Builder() to be callable functions.

  - Fix handling file names with multiple dots.

  - Allow a build directory to be outside of the SConstruct tree.

  - Add a FindFile() function that searches for a file node with a
    specified name.

  - Add $CPPFLAGS to the shared-object command lines for g++ and gcc.

  From Charles Crain and Steven Knight:

  - Add a "tools=" keyword argument to Environment instantiation,
    and a separate Tools() method, for more flexible specification
    of tool-specific environment changes.

  From Steven Knight:

  - Add a "platform=" keyword argument to Environment instantiation,
    and a separate Platform() method, for more flexible specification
    of platform-specific environment changes.

  - Updated README instructions and setup.py code to catch an
    installation failure from not having distutils installed.

  - Add descriptions to the -H help text for -D, -u and -U so
    people can tell them apart.

  - Remove the old feature of automatically splitting strings
    of file names on white space.

  - Add a dependency Scanner for native Fortran "include" statements,
    using a new "F77PATH" construction variable.

  - Fix C #include scanning to detect file names with characters like
    '-' in them.

  - Add more specific version / build output to the -v option.

  - Add support for the GNU as, Microsoft masm, and nasm assemblers.

  - Allow the "target" argument to a Builder call to be omitted, in
    which case the target(s) are deduced from the source file(s) and the
    Builder's specified suffix.

  - Add a tar archive builder.

  - Add preliminary support for the OS/2 Platform, including the icc
    and ilink Tools.

  From Jeff Petkau:

  - Fix --implicit-cache if the scanner returns an empty list.

  From Anthony Roach:

  - Add a "multi" keyword argument to Builder creation that specifies
    it's okay to call the builder multiple times for a target.

  - Set a "multi" on Aliases so multiple calls will append to an Alias.

  - Fix emitter functions' use of path names when using BuildDir or
    in subdirectories.

  - Fix --implicit-cache causing redundant rebuilds when the header
    file list changed.

  - Fix --implicit-cache when a file has no implicit dependencies and
    its source is generated.

  - Make the drive letters on Windows always be the same case, so that
    changes in the case of drive letters don't cause a rebuild.

  - Fall back to importing the SCons.TimeStamp module if the SCons.MD5
    module can't be imported.

  - Fix interrupt handling to guarantee that a single interrupt will
    halt SCons both when using -j and not.

  - Fix .sconsign signature storage so that output files of one build
    can be safely used as input files to another build.

  - Added a --debug=time option to print SCons execution times.

  - Print an error message if a file can't be unlinked before being
    built, rather than just silently terminating the build.

  - Add a SideEffect() method that can be used to tell the build
    engine that a given file is created as a side effect of building
    a target.  A file can be specified as a side effect of more than
    one build comand, in which case the commands will not be executed
    simultaneously.

  - Significant performance gains from not using our own version of
    the inefficient stock os.path.splitext() method, caching source
    suffix computation, code cleanup in MultiStepBuilder.__call__(),
    and replicating some logic in scons_subst().

  - Add --implicit-deps-changed and --implicit-deps-unchanged options.

  - Add a GetLaunchDir() function.

  - Add a SetBuildSignatureType() function.

  From Zed Shaw:

  - Add an Append() method to Environments, to append values to
    construction variables.

  - Change the name of Update() to Replace().  Keep Update() as a
    deprecated synonym, at least for now.

  From Terrel Shumway:

  - Use a $PYTHON construction variable, initialized to sys.executable,
    when using Python to build parts of the SCons packages.

  - Use sys.prefix, not sys.exec_prefix, to find pdb.py.



RELEASE 0.07 - Thu,  2 May 2002 13:37:16 -0500

  From Chad Austin:

  - Changes to build SCons packages on IRIX (and other *NIces).

  - Don't create a directory Node when a file already exists there,
    and vice versa.

  - Add 'dirs' and 'names' keyword arguments to SConscript for
    easier specification of subsidiary SConscript files.

  From Charles Crain:

  - Internal cleanup of environment passing to function Actions.

  - Builders can now take arbitrary keyword arguments to create
    attributes to be passed to: command generator functions,
    FunctionAction functions, Builder emitter functions (below),
    and prefix/suffix generator functions (below).

  - Command generator functions can now return ANYTHING that can be
    converted into an Action (a function, a string, a CommandGenerator
    instance, even an ActionBase instance).

  - Actions now call get_contents() with the actual target and source
    nodes used for the build.

  - A new DictCmdGenerator class replaces CompositeBuilder to support
    more flexible Builder behavior internally.

  - Builders can now take an emitter= keyword argument.  An emitter
    is a function that takes target, source, and env argument, then
    return a 2-tuple of (new sources, new targets).  The emitter is
    called when the Builder is __call__'ed, allowing a user to modify
    source and target lists.

  - The prefix, suffix and src_suffix Builder arguments now take a
    callable as well a string.  The callable is passed the Environment
    and any extra Builder keyword arguments and is expected to return
    the appropriate prefix or suffix.

  - CommandActions can now be a string, a list of command + argument
    strings, or a list of commands (strings or lists).

  - Added shared library support.  The Object and Library Builders now
    take a "shared=1" keyword argument to specify that a shared object
    or shared library should be built.  It is an error to try to build
    static objects into a shared library or vice versa.

  - Win32 support for .def files has been added.  Added the Win32-specific
    construction variables $WIN32DEFPREFIX, $WIN32DEFSUFFIX,
    $WIN32DLLPREFIX and $WIN32IMPLIBPREFIX.  When building a .dll,
    the new construction variable $WIN32_INSERT_DEF, controls whether
    the appropriately-named .def file is inserted into the target
    list (if not already present).  A .lib file is always added to
    a Library build if not present in the list of targets.

  - ListBuilder now passes all targets to the action, not just the first.

  - Fix so that -c now deletes generated yacc .h files.

  - Builder actions and emitter functions can now be initialized, through
    construction variables, to things other than strings.

  - Make top-relative '#/dir' lookups work like '#dir'.

  - Fix for relative CPPPATH directories in subsidiary SConscript files
    (broken in 0.06).

  - Add a for_signature argument to command generators, so that
    generators that need to can return distinct values for the
    command signature and for executing the command.

  From Alex Jacques:

  - Create a better scons.bat file from a py2bat.py script on the Python
    mailing list two years ago (modeled after pl2bat.pl).

  From Steven Knight:

  - Fix so that -c -n does *not* remove the targets!

  - Man page:  Add a hierarchical libraries + Program example.

  - Support long MSVC linker command lines through a builder action
    that writes to a temporary file and uses the magic MSVC "link @file"
    argument syntax if the line is longer than 2K characters.

  - Fix F77 command-line options on Win32 (use /Fo instead of -o).

  - Use the same action to build from .c (lower case) and .C (upper
    case) files on case-insensitive systems like Win32.

  - Support building a PDF file directly from a TeX or LaTeX file
    using pdftex or pdflatex.

  - Add a -x option to runtest.py to specify the script being tested.
    A -X option indicates it's an executable, not a script to feed
    to the Python interpreter.

  - Add a Split() function (identical to SCons.Util.argmunge()) for use
    in the next release, when Builders will no longer automatically split
    strings on white space.

  From Steve Leblanc:

  - Add the SConscriptChdir() method.

  From Anthony Roach:

  - Fix --debug=tree when used with directory targets.

  - Significant internal restructuring of Scanners and Taskmaster.

  - Added new --debug=dtree option.

  - Fixes for --profile option.

  - Performance improvement in construction variable substitution.

  - Implemented caching of content signatures, plus added --max-drift
    option to control caching.

  - Implemented caching of dependency signatures, enabled by new
    --implicit-cache option.

  - Added abspath construction variable modifier.

  - Added $SOURCE variable as a synonym for $SOURCES[0].

  - Write out .sconsign files on error or interrupt so intermediate
    build results are saved.

  - Change the -U option to -D.  Make a new -U that builds just the
    targets from the local SConscript file.

  - Fixed use of sys.path so Python modules can be imported from
    the SConscript directory.

  - Fix for using Aliases with the -u, -U and -D options.

  - Fix so that Nodes can be passed to SConscript files.

  From Moshe Zadka:

  - Changes for official Debian packaging.



RELEASE 0.06 - Thu, 28 Mar 2002 01:24:29 -0600

  From Charles Crain:

  - Fix command generators to expand construction variables.

  - Make FunctionAction arguments be Nodes, not strings.

  From Stephen Kennedy:

  - Performance:  Use a dictionary, not a list, for a Node's parents.

  From Steven Knight:

  - Add .zip files to the packages we build.

  - Man page:  document LIBS, fix a typo, document ARGUMENTS.

  - Added RANLIB and RANLIBFLAGS construction variables.  Only use them
    in ARCOM if there's a "ranlib" program on the system.

  - Add a configurable CFILESUFFIX for the Builder of .l and .y files
    into C files.

  - Add a CXXFile Builder that turns .ll and .yy files into .cc files
    (configurable via a CXXFILESUFFIX construction variable).

  - Use the POSIX-standard lex -t flag, not the GNU-specific -o flag.
    (Bug reported by Russell Christensen.)

  - Fixed an exception when CPPPATH or LIBPATH is a null string.
    (Bug reported by Richard Kiss.)

  - Add a --profile=FILE option to make profiling SCons easier.

  - Modify the new DVI builder to create .dvi files from LaTeX (.ltx
    and .latex) files.

  - Add support for Aliases (phony targets).

  - Add a WhereIs() method for searching for path names to executables.

  - Add PDF and PostScript document builders.

  - Add support for compiling Fortran programs from a variety of
    suffixes (a la GNU Make):  .f, .F, .for, .FOR, .fpp and .FPP

  - Support a CPPFLAGS variable on all default commands that use the
    C preprocessor.

  From Steve Leblanc:

  - Add support for the -U option.

  - Allow CPPPATH, LIBPATH and LIBS to be specified as white-space
    separated strings.

  - Add a document builder to create .dvi files from TeX (.tex) files.

  From Anthony Roach:

  - Fix:  Construction variables with values of 0 were incorrectly
    interpolated as ''.

  - Support env['VAR'] to fetch construction variable values.

  - Man page:  document Precious().



RELEASE 0.05 - Thu, 21 Feb 2002 16:50:03 -0600

  From Chad Austin:

  - Set PROGSUFFIX to .exe under Cygwin.

  From Charles Crain:

  - Allow a library to specified as a command-line source file, not just
    in the LIBS construction variable.

  - Compensate for a bug in os.path.normpath() that returns '' for './'
    on WIN32.

  - More performance optimizations:  cache #include lines from files,
    eliminate unnecessary calls.

  - If a prefix or suffix contains white space, treat the resulting
    concatenation as separate arguments.

  - Fix irregularities in the way we fetch DevStudio information from
    the Windows registry, and in our registry error handling.

  From Steven Knight:

  - Flush stdout after print so it intermixes correctly with stderr
    when redirected.

  - Allow Scanners to return a list of strings, and document how to
    write your own Scanners.

  - Look up implicit (scanned) dependencies relative to the directory
    of file being scanned.

  - Make writing .sconsign files more robust by first trying to write
    to a temp file that gets renamed.

  - Create all of the directories for a list of targets before trying
    to build any of the targets.

  - WIN32 portability fixes in tests.

  - Allow the list of variables exported to an SConscript file to be
    a UserList, too.

  - Document the overlooked LIBPATH construction variable.
    (Bug reported by Eicke Godehardt.)

  - Fix so that Ignore() ignores indirect, implicit dependencies
    (included files), not just direct dependencies.

  - Put the man page in the Debian distribution.

  - Run HTML docs through tidy to clean up the HTML (for Konqueror).

  - Add preliminary support for Unicode strings.

  - Efficiency:  don't scan dependencies more than once during the
    walk of a tree.

  - Fix the -c option so it doesn't stop removing targets if one doesn't
    already exist.
    (Bug reported by Paul Connell.)

  - Fix the --debug=pdb option when run on Windows NT.
    (Bug reported by Paul Connell.)

  - Add support for the -q option.

  From Steve Leblanc:

  - Add support for the -u option.

  - Add .cc and .hh file suffixes to the C Scanner.

  From Anthony Roach:

  - Make the scons script return an error code on failures.

  - Add support for using code to generate a command to build a target.



RELEASE 0.04 - Wed, 30 Jan 2002 11:09:42 -0600

  From Charles Crain:

  - Significant performance improvements in the Node.FS and
    Scanner subsystems.

  - Fix signatures of binary files on Win32 systems.

  - Allow LIBS and LIBPATH to be strings, not just arrays.

  - Print a traceback if a Python-function builder throws an exception.

  From Steven Knight:

  - Fix using a directory as a Default(), and allow Default() to
    support white space in file names for strings in arrays.

  - Man page updates:  corrected some mistakes, documented various
    missing Environment methods, alphabetized the construction
    variables and other functions, defined begin and end macros for
    the example sections, regularized white space separation, fixed
    the use of Export() in the Multiple Variants example.

  - Function action fixes:  None is now a successful return value.
    Exceptions are now reported.  Document function actions.

  - Add 'Action' and 'Scanner' to the global keywords so SConscript
    files can use them too.

  - Removed the Wrapper class between Nodes and Walkers.

  - Add examples using Library, LIBS, and LIBPATH.

  - The C Scanner now always returns a sorted list of dependencies
    so order changes don't cause unnecessary rebuilds.

  - Strip $(-$) bracketed text from command lines.  Use this to
    surround $_INCDIRS and $_LIBDIRS so we don't rebuild in response
    to changes to -I or -L options.

  - Add the Ignore() method to ignore dependencies.

  - Provide an error message when a nonexistent target is specified
    on the command line.

  - Remove targets before building them, and add an Environment
    Precious() method to override that.

  - Eliminate redundant calls to the same builder when the target is a
    list of targets:  Add a ListBuilder class that wraps Builders to
    handle lists atomically.  Extend the Task class to support building
    and updating multiple targets in a single Task.  Simplify the
    interface between Task and Taskmaster.

  - Add a --debug=pdb option to re-run SCons under the Python debugger.

  - Only compute a build signature once for each node.

  - Changes to our sys.path[] manipulation to support installation into
    an arbitrary --prefix value.

  From Steve Leblanc:

  - Add var=value command-line arguments.



RELEASE 0.03 - Fri, 11 Jan 2002 01:09:30 -0600

  From Charles Crain:

  - Performance improvements in the Node.FS and Sig.Calculator classes.

  - Add the InstallAs() method.

  - Execute commands through an external interpreter (sh, cmd.exe, or
    command.com) to handle redirection metacharacters.

  - Allow the user to supply a command handler.

  From Steven Knight:

  - Search both /usr/lib and /usr/local/lib for scons directories by
    adding them both to sys.path, with whichever is in sys.prefix first.

  - Fix interpreting strings of multiple white-space separated file names
    as separate file names, allowing prefixes and suffixes to be appended
    to each individually.

  - Refactor to move CompositeBuilder initialization logic from the
    factory wrapper to the __init__() method, and allow a Builder to
    have both an action and a src_builder (or array of them).

  - Refactor BuilderBase.__call__() to separate Node creation/lookup
    from initialization of the Node's builder information.

  - Add a CFile Builder object that supports turning lex (.l) and
    yacc (.y) files into .c files.

  - Document: variable interpretation attributes; how to propogate
    the user's environment variables to executed commands; how to
    build variants in multiple BuildDirs.

  - Collect String, Dict, and List type-checking in common utility
    routines so we can accept User{String,Dict,List}s all over.

  - Put the Action factory and classes into their own module.

  - Use one CPlusPlusAction in the Object Builder's action dictionary,
    instead of letting it create multiple identical instances.

  - Document the Install() and InstallAs() methods.

  From Steve Leblanc:

  - Require that a Builder be given a name argument, supplying a
    useful error message when it isn't.

  From Anthony Roach:

  - Add a "duplicate" keyword argument to BuildDir() that can be set
    to prevent linking/copying source files into build directories.

  - Add a "--debug=tree" option to print an ASCII dependency tree.

  - Fetch the location of the Microsoft Visual C++ compiler(s) from
    the Registry, instead of hard-coding the location.

  - Made Scanner objects take Nodes, not path names.

  - Have the C Scanner cache the #include file names instead of
    (re-)scanning the file each time it's called.

  - Created a separate class for parent "nodes" of file system roots,
    eliminating the need for separate is-parent-null checks everywhere.

  - Removed defined __hash__() and __cmp() methods from FS.Entry, in
    favor of Python's more efficient built-in identity comparisons.



RELEASE 0.02 - Sun, 23 Dec 2001 19:05:09 -0600

  From Charles Crain:

  - Added the Install(), BuildDir(), and Export() methods.

  - Fix the -C option by delaying setting the top of the FS tree.

  - Avoid putting the directory path on the libraries in the LIBS
    construction variable.

  - Added a GetBuildPath() method to return the full path to the
    Node for a specified string.

  - Fixed variable substitution in CPPPATH and LIBPATH.

  From Steven Knight:

  - Fixed the version comment in the scons.bat (the UNIX geek used
    # instead of @rem).

  - Fix to setup.py so it doesn't require a sys.argv[1] argument.

  - Provide make-like warning message for "command not found" and
    similar errors.

  - Added an EXAMPLES section to the man page.

  - Make Default() targets properly relative to their SConscript
    file's subdirectory.

  From Anthony Roach:

  - Documented CXXFLAGS, CXXCOM, and CPPPATH.

  - Fixed SCONS_LIB_DIR to work as documented.

  - Made Default() accept Nodes as arguments.

  - Changed Export() to make it easier to use.

  - Added the Import() and Return() methods.



RELEASE 0.01 - Thu Dec 13 19:25:23 CST 2001

A brief overview of important functionality available in release 0.01:

  - C and C++ compilation on POSIX and Windows NT.

  - Automatic scanning of C/C++ source files for #include dependencies.

  - Support for building libraries; setting construction variables
    allows creation of shared libraries.

  - Library and C preprocessor search paths.

  - File changes detected using MD5 signatures.

  - User-definable Builder objects for building files.

  - User-definable Scanner objects for scanning for dependencies.

  - Parallel build (-j) support.

  - Dependency cycles detected.

  - Linux packages available in RPM and Debian format.

  - Windows installer available.



__COPYRIGHT__
__FILE__ __REVISION__ __DATE__ __DEVELOPER__<|MERGE_RESOLUTION|>--- conflicted
+++ resolved
@@ -46,15 +46,12 @@
       SCons from a source (non-installed) dir.
     - Count statistics of instances are now collected only when
       the --debug=count command-line option is used (#2922).
-<<<<<<< HEAD
     - Added release_target_info() to File nodes, which helps to
       reduce memory consumption in clean builds and update runs
       of large projects.
     - Fixed the handling of long options in the command-line
       parsing (#2929).
-=======
     - Fixed misspelled variable in intelc.py (#2928).
->>>>>>> 94cc0887
 
   From Gary Oberbrunner:
     - Test harness: fail_test() can now print a message to help debugging.
