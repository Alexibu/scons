--- conflicted
+++ resolved
@@ -7,27 +7,22 @@
 RELEASE  VERSION/DATE TO BE FILLED IN LATER
 
   From William Deegan:
-
     - Remove obsoleted references to DeciderNeedsNode which could cause crash when using --debug=explain
 
   From Jason Kenny
-
     - Add Fix and test for regression in 3.1.0 when using Decider('MD5-timestamp') and --debug=explain
 
-  From Mathew Robinson:
-
-<<<<<<< HEAD
   From Ben Reed:
     - Added -fmerge-all-constants to flags that get included in both CCFLAGS and LINKFLAGS.
 
-=======
+  From Mathew Robinson:
     - Fix issue #3415 - Update remaining usages of EnvironmentError to SConsEnvironmentError
       this patch fixes issues introduced in 3.1.0 where any of the
       following would cause SCons to error and exit:
         - CacheDir not write-able
         - JSON encoding errors for CacheDir config
         - JSON decoding errors for CacheDir config
->>>>>>> e7f2089a
+
 
 RELEASE 3.1.0 - Mon, 20 Jul 2019 16:59:23 -0700
 
