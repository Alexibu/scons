--- conflicted
+++ resolved
@@ -54,7 +54,7 @@
       return True
    else:
       return False
-   
+
 SConsignFile()
 
 #
@@ -734,7 +734,7 @@
     platform_zip = os.path.join(build,
                                 'dist',
                                 "%s.%s.zip" % (pkg_version, platform))
-    
+
 
     #
     # Update the environment with the relevant information
@@ -854,16 +854,10 @@
 
     dist_distutils_targets = []
 
-<<<<<<< HEAD
-    dist_distutils_targets = env.Install('$DISTDIR', distutils_targets)
-    Local(dist_distutils_targets)
-    AddPostAction(dist_distutils_targets, Chmod(dist_distutils_targets, 0o644))
-=======
     for target in distutils_targets:
         dist_target = env.Install('$DISTDIR', target)
-        AddPostAction(dist_target, Chmod(dist_target, 0644))
+        AddPostAction(dist_target, Chmod(dist_target, 0o644))
         dist_distutils_targets += dist_target
->>>>>>> 9d558dd6
 
     if not gzip:
         print("gzip not found in %s; skipping .tar.gz package for %s." % (os.environ['PATH'], pkg))
@@ -1226,11 +1220,7 @@
     slines = [l for l in hg_status_lines if l[0] in 'ACM']
     sfiles = [l.split()[-1] for l in slines]
 else:
-<<<<<<< HEAD
-   print("Not building in a Mercurial or Subversion tree; skipping building src package.")
-=======
-   print "Not building in a Mercurial tree; skipping building src package."
->>>>>>> 9d558dd6
+   print("Not building in a Mercurial tree; skipping building src package.")
 
 if sfiles:
     remove_patterns = [
