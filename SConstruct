--- conflicted
+++ resolved
@@ -3,13 +3,9 @@
 #
 # See the README.rst file for an overview of how SCons is built and tested.
 
-<<<<<<< HEAD
 from __future__ import print_function
 
-copyright_years = '2001 - 2015'
-=======
 copyright_years = '2001 - 2016'
->>>>>>> 3e0a831c
 
 # This gets inserted into the man pages to reflect the month of release.
 month_year = 'April 2016'
@@ -375,7 +371,7 @@
     """
     t = str(target[0])
     s = source[0].rstr()
-    contents = open(s, 'r').read()
+    contents = open(s, 'rb').read()
     # Note:  We construct the __*__ substitution strings here
     # so that they don't get replaced when this file gets
     # copied into the tree for packaging.
@@ -389,7 +385,7 @@
     contents = contents.replace('__REVISION'  + '__', env['REVISION'])
     contents = contents.replace('__VERSION'   + '__', env['VERSION'])
     contents = contents.replace('__NULL'      + '__', '')
-    open(t, 'w').write(contents)
+    open(t, 'wb').write(contents)
     os.chmod(t, os.stat(s)[0])
 
 revaction = SCons_revision
@@ -423,7 +419,6 @@
 
 def soscan(node, env, path):
     c = node.get_text_contents()
-    # Node contents are bytes ==> br"..."
     return re.compile(br"^[\.']so\s+(\S+)", re.M).findall(c)
 
 soelimbuilder = Builder(action = Action(soelim),
@@ -834,7 +829,7 @@
     def write_src_files(target, source, **kw):
         global src_files
         src_files.sort()
-        f = open(str(target[0]), 'w')
+        f = open(str(target[0]), 'wb')
         for file in src_files:
             f.write(file + "\n")
         f.close()
