

                 SCons - a software construction tool

                            Change Log

NOTE: The 4.0.0 Release of SCons dropped Python 2.7 Support

RELEASE  VERSION/DATE TO BE FILLED IN LATER

  From William Deegan:
    - Improve Subst()'s logic to check for proper callable function or class's argument list.
      It will now allow callables with expected args, and any extra args as long as they
      have default arguments. Additionally functions with no defaults for extra arguments
      as long as they are set using functools.partial to create a new callable which set them.
    - Fix Issue #3035 - mingw with SHLIBVERSION set fails with either not a dll error or 
      "Multiple ways to build the same target were specified for:".  Now mingw will disable
      creating the symlinks (and adding version string to ) dlls.  It sets SHLIBNOVERSIONSYMLINKS,
      IMPLIBNOVERSIONSYMLINKS and LDMODULENOVERSIONSYMLINKS to True.

  From David H:
    - Fix Issue #3906 - `IMPLICIT_COMMAND_DEPENDENCIES` was not properly disabled when
      set to any string value (For example ['none','false','no','off'])
      Also previously 'All' wouldn't have the desired affect.

  From Daniel Moody:
    - Update CacheDir to use uuid for tmpfile uniqueness instead of pid.
      This fixes cases for shared cache where two systems write to the same
      cache tmpfile at the same time because the happened to get the same pid.

  From Mats Wichmann:
    - Initial support in tests for Python 3.10 - expected bytecode and
      one changed expected exception message. Change some more regexes
      to be specified as rawstrings in response to DeprecationWarnings.
    - Add an example of adding an emitter to User Guide (concept
      from Jeremy Elson)
    - Add timing information for sconsign database dump when --debug=time
      is selected. Also switch to generally using time.perf_counter,
      which is the Python recommended way for timing short durations.
    - Drop remaining definitions of dict-like has_key methods, since
      Python 3 doesn't have a dictionary has_key (maintenance)
<<<<<<< HEAD
    - Do not treat --site-dir=DIR and --no-site-dir as distinct options.
      Allows a later instance to override an earlier one.
=======
    - Ignore empty cmdline arguments when computing targets (issue 2986)
>>>>>>> 9b28bb2d


RELEASE 4.1.0 - Tues, 19 Jan 2021 15:04:42 -0700

  From James Benton:
    - Add COMPILATIONDB_PATH_FILTER env option for CompilationDatabase() builder which allows
      filtering of entries based on the output file paths using glob style file matching (issue #3742).

  From Joseph Brill:
    - Internal MSVC and test updates: Rework the msvc installed versions cache so that it
      is not exposed externally and update external references accordingly.
    - Modify the MSCommon internal-use only debug logging records to contain the correct relative
      file path when the debug function is called from outside the MSCommon module.

  From William Deegan:
    - Fix yacc tool, not respecting YACC set at time of tool initialization.
    - Refactor SCons.Tool to move all common shared and loadable module linking logic to SCons.Tool.linkCommon
    - Remove pywin32 imports from SCons.Script.Main. No longer needed.
    - Switch to use ctypes instead of pywin32 (requiring an extra pip install) - Fixes Github Issue #2291
       - pywin32 no longer necessary for SCons install. (pip install SCons will no longer also require pywin32 on win32)
       - Remove pywin32 usage from SCons.Util where it was used for accessing the registry. Python native winreg
         library already includes this functionality.
       - Remove using pywin32 to retrieve peak memory usage on Win32 for `--debug=memory`
    - Fix Issue #3759 - include scons.1, sconsign.1, scons-time.1 manpages in sdist and wheel packages.
    - Change SCons's build so the generated `SCons/__init__.py` is no longer removed by `scons -c`
    - Completely rewrote versioned shared libraries logic. Added support for SOVERSION via dmoody's initial PR #3733
    - No longer automatically disable setting SONAME on shared libraries on OpenBSD.
    - Fix race condition bug when initializing a scons cache directory at the
      same time from multiple threads or processes. Problem described in PR #3114.
      This is a simpler fix which should avoid some problems identified with the initial PR.
      (Credit to Fredrik Medley for reporting the issue, the initial PR, and discussing and testing
       this solution)

  From Michał Górny:
    - Fix dvipdf test failure due to passing incorrect flag to dvipdf.

  From Adam Gross:
    - Fix minor bug affecting SCons.Node.FS.File.get_csig()'s usage of the MD5 chunksize.
      User-facing behavior does not change with this fix (GH Issue #3726).
    - Fix occasional test failures caused by not being able to find a file or directory fixture
      when running multiple tests with multiple jobs.
    - Added support for a new command-line parameter `--hash-format` to override the default
      hash format that SCons uses. It can also be set via `SetOption('hash_format')`. Supported
      values are: `md5`, `sha1`, and `sha256`. For all hash formats other than
      the default of `md5`, the SConsign database will include the name of the hash format.
      For example, `--hash-format=sha256` will create a SConsign with name
      `.sconsign_sha256.dblite.`.
    - Fix incorrect cache hits and/or misses when running in interactive mode by having
      SCons.Node.Node.clear() clear out all caching-related state.
    - Change Environment.SideEffect() to not add duplicate side effects.
      NOTE: The list of returned side effect Nodes will not include any duplicate side effect Nodes.

  From David H:
    - Add ZIP_OVERRIDE_TIMESTAMP env option to Zip builder which allows for overriding of the file
      modification times in the archive.
    - Fix Zip builder not rebuilding when ZIPROOT env option was changed.

  From Jason Kenny
    - Fix python3 crash when Value node get_text_content when child content does not have decode()
      NOTE: If you depend on Value node's get_text_content returning concatenated contents of it's
      children. This may break your code. It now concatenates the csig() of all children.

  From Joachim Kuebart:
    - Suppress missing SConscript deprecation warning if `must_exist=False`
      is used.

  From Rocco Matano:
    - Fix Zip tool to respect ZIPCOMSTR. Previously all zip builder calls would yield something
      like zip(["test.zip"], ["zip_scons.py"]) and ignore ZIPCOMSTR if ZIPCOM and ZIPCOMSTR
      weren't set after the Environment/Tool is initialized. (Explained in PR #3659)

  From Daniel Moody:
    - Fix issue where java parsed a class incorrectly from lambdas used after a new.

  From Simon Tegelid
    - Fix using TEMPFILE in multiple actions in an action list. Previously a builder, or command
      with an action list like this:
      ['${TEMPFILE("xxx.py -otempfile $SOURCE")}', '${TEMPFILE("yyy.py -o$TARGET tempfile")}']
      Could yield a single tempfile with the first TEMPFILE's contents, used by both steps
      in the action list.

  From Mats Wichmann:
    - Complete tests for Dictionary, env.keys() and env.values() for
      OverrideEnvironment. Enable env.setdefault() method, add tests.
    - Raise an error if an option (not otherwise consumed) is used which
      looks like an abbreviation of one one added by AddOption. (#3653)
    - Tool module not found will now raise a UserError to more clearly indicate this is
      probably an SConscript problem, and to make the traceback more relevant.
    - Fix three issues with MergeFlags:
      - Signature/return did not match documentation or existing usage - the implementation
        now no longer returns the passed env
      - merging --param arguments did not work (issue #3107);
      - passing a dict to merge where the values are strings failed (issue #2961).
    - Include previously-excluded SideEffect section in User Guide.
    - Clean up unneeded imports (autoflake tool).
    - Make sure cProfile is used if profiling - SCons was expecting
      the Util module to monkeypatch in cProfile as profile if available,
      but this is no longer being done.
    - Cleanup in SCons.Util.AddMethod. If called with an environment instance
      as the object to modify, the method would not be correctly set up in
      any Clone of that instance.  Now tries to detect this and calls
      MethodWrapper to set up the method the same way env.AddMethod does.
      MethodWrapper moved to Util to avoid a circular import. Fixes #3028.
    - Some Python 2 compatibility code dropped
    - Rework runtest.py to use argparse for arg handling (was a mix
      of hand-coded and optparse, with a stated intent to "gradually port").
    - Add options to runtest to generate/not generate a log of failed tests,
      and to rerun such tests. Useful when an error cascades through several
      tests, can quickly try if a change improves all the fails. Dropped
      runtest test for fallback from qmtest, not needed; added new tests.
    - Eliminate tex tool usage of "for foo in range(len(iterable))"
    - Restore internal Trace function to functional state.
    - Only try to initialize the wix tool by default (or when tool `default` is explicitly installed)
      on Windows based systems.
    - Pick a better "Topic" Trove classifier for SCons: SW Dev / Build Tools
    - Use os.replace instead of os.rename in dblite so don't need to
      special-case Windows here. dblite is the default storage engine for the SConsign file(s).
    - Fix cut-n-paste error in msvc debug printout and make some debug output
      in msvs and msvsTests.py be off until needed (uncomment to use)
    - Fix Issue #3014 - Empty file and missing file have same csig
    - Refactor env.Append/Prepend to remove Py 1.5 era need to nest
      try blocks, can now "continue" at the appropriate places.
    - Add /snap/bin to env['PATH'] on POSIX, although this is only
      really useful for a subset of POSIX systems that use snaps.
      Was needed for CI builds, which run on Ubuntu LTS images.
    - Eliminate Py2-ism __nonzero__ (now __bool__). Work around issue #3860
      where a check for BuilderBase raising exc. on __bool__ was optimized out.
      This issue was found due to a bug in Python 3.10.0a4. See issue #3860 for details.


RELEASE 4.0.1 - Mon, 16 Jul 2020 16:06:40 -0700

  From Rob Boehne:
    - Fix fortran tools to set SHFORTRAN variables to $FORTRAN, similarly SHF77, SHF90, SHF95,
      SHF03 and SHF08 will default to the variables $F77, $F90, $F95, $F03 and $F08 respectively.
      If you were depending on changing the value of FORTRAN (or $F[0-9][0-9]) having no effect
      on the value of SHFORTRAN, this change will break that.   The values of FORTRAN, F77, F90,
      F95, F03, F08 and SHFORTRAN, SHF77 (etc.) now are not overridden in generate if alredy set
      by the user.
    - Fix subprocess execution of 'lslpp' on AIX to produce text standard i/o.
    - Re-do the fix for suncxx tool (Oracle Studio compiler) now that only Python 3 is supported,
      to avoid decoding errors.

  From William Deegan:
    - Added Environment() variable TEMPFILEDIR which allows setting the directory which temp
      files createdby TEMPFILEMUNGE are created in.

  From Daniel Moody:
    - Added method on Node to test if its node used in SConf. (Github Issue #3626)



RELEASE 4.0.0 - Sat, 04 Jul 2020 12:00:27 +0000

  From Dirk Baechle:
    - Updated documentation toolchain to work properly under Python3, also
      removed libxslt support from the Docbook Tool. (issue #3580)
    - Added Docker images for building and testing SCons. (issue #3585)


  From James Benton:
    - Improve Visual Studio solution/project generation code to add support
      for a per-variant cppflags. Intellisense can be affected by cppflags,
      this is especially important when it comes to /std:c++* which specifies
      what C++ standard version to target. SCons will append /Zc:__cplusplus
      to the project's cppflags when a /std:c++* flag is found as this is
      required for intellisense to use the C++ standard version from cppflags.

  From Rob Boehne
    - Specify UTF-8 encoding when opening Java source file as text.  By default, encoding is the output
    of locale.getpreferredencoding(False), and varies by platform.

  From Joseph Brill:
    - MSVC updates: When there are multiple product installations (e.g, Community and
      Build Tools) of MSVC 2017 or MSVC 2019, an Enterprise, Professional,
      or Community installation will be selected before a Build Tools installation when
      "14.1" or "14.2" is requested, respectively. (GH Issue #3699).
    - MSVC updates: When there are multiple product installations of MSVC 2017 (e.g.,
      Community and Express), 2017 Express is no longer returned when "14.1" is
      requested.  Only 2017 Express will be returned when "14.1Exp" is requested.
      (GH Issue #3699).
    - MSVC updates: An MSVC 6.0 installation now appears in the installed versions list
      when msvc debug output is enabled (GH Issue #3699).
    - MSVS test updates: Tests for building a program using generated MSVS project and
      solution files using MSVS 2015 and later now work as expected on x86 hosts.
    - Test update: Reduce the number of "false negative" test failures for the interactive
      configuration test (test/interactive/configure.py).
    - MSVS update: Fix the development environment path for MSVS 7.0.

  From William Deegan:
    - Fix broken clang + MSVC 2019 combination by using MSVC configuration logic to
      propagate'VCINSTALLDIR' and 'VCToolsInstallDir' which clang tools use to locate
      header files and libraries from MSVC install. (Fixes GH Issue #3480)
    - Added C:\msys64\mingw64\bin to default mingw and clang windows PATH's.  This
      is a reasonable default and also aligns with changes in Appveyor's VS2019 image.
    - Drop support for Python 2.7. SCons will be Python 3.5+ going forward.
    - Change SCons.Node.ValueWithMemo to consider any name passed when memoizing Value() nodes
    - Fix Github Issue #3550 - When using Substfile() with a value like Z:\mongo\build\install\bin
      the implementation using re.sub() would end up interpreting the string and finding regex escape
      characters where it should have been simply replacing existing text. Switched to use string.replace().
    - Fix Github Issue #2904 - Provide useful error message when more than one Configure Contexts are opened.
      Only one open is allowed. You must call conf.Finish() to complete the currently open one before creating another
    - Add msys2 installed mingw default path to PATH for mingw tool.
      - C:\msys64\mingw64\bin
    - Purge obsolete internal build and tooling scripts
    - Allow user specified location for vswhere.exe specified by VSWHERE.
      NOTE: This must be set at the time the 'msvc' 'msvs' and/or 'mslink' tool(s) are initialized to have any effect.
    - Resolve Issue #3451 and Issue #3450 - Rewrite SCons setup.py and packaging. Move script logic to entry points so
      package can create scripts which use the correct version of Python.
    - Resolve Issue #3248 - Removing '-Wl,-Bsymbolic' from SHLIBVERSIONFLAGS
      NOTE: If your build depends on the above you must now add to your SHLIBVERSIONFLAGS
    - Speedup bin/docs-update-generated by caching parsed docbook schema. (60x speedup)
    - Reorganized source tree. Moved src/engine/SCons to SCons to be more in line with current Python source
      tree organization practices.
    - Renamed as.py to asm.py and left redirecting tool.  'as' is a reserved word and so
      changing the name was required as we wanted to import symbols for use in compilation_db
      tool.
    - Add CompilationDatabase() builder in compilation_db tool. Contributed by MongoDB.
      Setting COMPILATIONDB_USE_ABSPATH to True|False controls whether the files are absolute or relative
      paths.  Address Issue #3693 and #3694 found during development.
    - Fixed Github Issue 3628 - Hardcoding pickle protocol to 4 (supports python 3.4+)
      and skipping Python 3.8's new pickle protocol 5 whose main advantage is for out-of-band data buffers.
      NOTE: If you used Python 3.8 with SCons 3.0.0 or above, you may get a a pickle protocol error. Remove your
      .sconsign.dblite. You will end up with a full rebuild.

  From Andrii Doroshenko:
    - Extended `Environment.Dump()` to select a format to serialize construction variables (pretty, json).

  From Jeremy Elson:
    - Updated design doc to use the correct syntax for Depends()

  From Adam Gross:
    - Added support for scanning multiple entries in an action string if
      IMPLICIT_COMMAND_DEPENDENCIES is set to 2 or 'all'. This enables more thorough
      action scanning where every item in each command line is scanned to determine
      if it is a non-source and non-target path and added to the list of implicit dependencies
      for the target.
    - Added support for taking instances of the Value class as implicit
      dependencies.
    - Added new module SCons.Scanner.Python to allow scanning .py files.
    - Added support for explicitly passing a name when creating Value() nodes. This may be useful
      when the value can't be converted to a string or if having a name is otherwise desirable.
    - Fixed usage of abspath and path for RootDir objects on Windows. Previously
      env.fs.Dir("T:").abspath would return "T:\T:" and now it correctly returns "T:".

  From Ivan Kravets, PlatformIO
    - New conditional C Scanner (`SCons.Scanner.C.CConditionalScanner()`)
      which interprets C/C Preprocessor conditional syntax (#ifdef, #if, #else,
      #elif, #define, etc.)
    - Improvements for virtual C Pre-Processor:
      * Handle UNSIGNED LONG and LONG numeric constants in DEC (keep support for HEX)
      * Skip unrecognized directives, such as `#if( defined ...)`
      * Ignore `#include DYNAMIC_INCLUDE` directive that depends on a dynamic
        macro which is not located in a state TABLE.
      * Cleanup CPP expressions before evaluating (strip comments, carriage returns)

  From Iosif Kurazs:
    - Added a new flag called "linedraw" for the command line argument  "--tree"
      that instructs scons to use single line drawing characters to draw the dependency tree.

  From Daniel Moody:
    - Add no_progress (-Q) option as a set-able option. However, setting it in the
      SConstruct/SConscript will still cause "scons: Reading SConscript files ..." to be
      printed, since the option is not set when the build scripts first get read.
    - Added check for SONAME in environment to setup symlinks correctly (Github Issue #3246)
    - User callable's called during substition expansion could possibly throw a TypeError
      exception, however SCons was using TypeError to detect if the callable had a different
      signature than expected, and would silently fail to report user's exceptions. Fixed to
      use signature module to detect function signature instead of TypeError. (Github Issue #3654)
    - Added storage of SConstructs and SConscripts nodes into global set for checking
      if a given node is a SConstruct/SConscript.
      Added new node function SCons.Node.is_sconscript(self) (Github Issue #3625)

  From Andrew Morrow:
    - Fix Issue #3469 - Fixed improper reuse of temporary and compiled files by Configure when changing
      the order and/or number of tests.  This is done by using the hash of the generated temporary files
      content and (For the target files) the hash of the action.
      So where previously files would be named:
      - config_1.c, config_1.o, config_1
      The will now be named (For example)
      - conftest_68b375d16e812c43e6d72d6e93401e7c_0.c,
        conftest_68b375d16e812c43e6d72d6e93401e7c_0_5713f09fc605f46b2ab2f7950455f187.o
        or
        conftest_68b375d16e812c43e6d72d6e93401e7c_0.o
        conftest_68b375d16e812c43e6d72d6e93401e7c_0_5713f09fc605f46b2ab2f7950455f187 (for executable)

  From Mathew Robinson:
    - Improve performance of Subst by preventing unnecessary frame
      allocations by no longer defining the *Subber classes inside of their
      respective function calls.
    - Improve performance of Subst in some cases by preventing
      unnecessary calls to eval when a token is surrounded in braces
      but is not a function call.
    - Improve performance of subst by removing unnecessary recursion.
    - Cleanup dangling symlinks before running builders (Issue #3516)

  From Mats Wichmann:
    - Remove deprecated SourceCode
    - str.format syntax errors fixed
    - a bunch of linter/checker syntax fixups
    - Convert remaining uses of insecure/deprecated mktemp method.
    - Clean up some duplications in manpage.  Clarify portion of manpage on Dir and File nodes.
    - Reduce needless list conversions.
    - Fixed regex in Python scanner.
    - Accommodate VS 2017 Express - it's got a more liberal license then VS
      Community, so some people prefer it (from 2019, no more Express)
    - vswhere call should also now work even if programs aren't on the C: drive.
    - Add an alternate warning message if cl.exe is not found and msvc config
      cache is in use (SCONS_CACHE_MSVC_CONFIG was given) - config cache
      may be out of date.
    - Fixed bug where changing TEXTFILESUFFIX would cause Substfile() to rebuild. (Github Issue #3540)
    - Script/Main.py now uses importlib instead of imp module.
    - Drop some Python 2-isms.
    - MSVC updates: pass on VSCMD_DEBUG and VSCMD_SKIP_SENDTELEMETRY to msvc
      tool setup if set in environment. Add Powershell to default env
      (used to call telemetry script).
    - Microsoft Visual Studio - switch to using uuid module to generate GUIDs rather than hand rolled
      method using md5 directly.
      NOTE: This change affects the following builders' output. If your build depends on the output of these builders
      you will likely see a rebuild.
      * Package() (with PACKAGETYPE='msi')
      * MSVSSolution()
      * MSVSProject()
    - Docbook builder provides a fallback if lxml fails to generate
      a document with tostring().
    - Fix description of ARCOMSTR constr. var. (issue 3636). Previously the text was a copy of ASCOMSTR which
      has different function.
    - Update xml files in SCons to reflect changed relative paths after
      code restructuring (src/engine/SCons -> SCons)
    - Preliminary Python 3.9 support - elimination of some warnings.
    - Drop the with_metaclass jig which was designed to let class
      definitions using a metaclass be written the same for Py2/Py3.
    - Bump python_version_unsupported (and deprecated) to indicate 3.5
      is lowest supported Python.
    - ParseFlags should not modify the user's passed in dict in case it's
      a compound data structure (e.g. values are lists) (issue #3665)
    - In Py3 classes no longer need to be listed as deriving from object.
    - Remove deprecated check for Task subclasses needing a needs_execute
      method - this is now enforced via an abstract base class, so the
      check and test is no longer needed.
    - Close various logfiles (trace, cache, taskmastertrace, configure)
      when done using atexit calls.
    - Rebase forked copy of shutil.copytree to Python 3.7 stlib version.
    - Significant rework of documentation: API docs are now generated
      using Sphinx; manpage and user guide now use more "standard"
      markup elements (which could facilitate later conversion to a
      different doc format, should that choice be made); significant
      rewordings in manpage.  Manpage Examples moved to an external
      repository / website (scons-cookbook.readthedocs.io).
    - Clean up test harness and tests' use of subdir, file_fixture and
      dir_fixture.
    - SubstitutionEnvironment and OverrideEnvironment now have keys()
      and values() methods to better emulate a dict (already had items()).
    - Rename internal Warning base class to SConsWarning to avoid any
      possible confusion with Python's own Warning class.


RELEASE 3.1.2 - Mon, 17 Dec 2019 02:06:27 +0000

  From Edoardo Bezzeccheri
    - Added debug option "action_timestamps" which outputs to stdout the absolute start and end time for each target.

  From Rob Boehne
    - Fix suncxx tool (Oracle Studio compiler) when using Python 3.  Previously would throw an exception.
      Resolved by properly handling tool version string output as unicode.

  From Tim Gates
    - Resolved a typo in engine.SCons.Tool

  From Adam Gross:
    - Resolved a race condition in multithreaded Windows builds with Python 2
      in the case where a child process is spawned while a Python action has a
      file open. Original author: Ryan Beasley.
    - Added memoization support for calls to Environment.Value() in order to
	  improve performance of repeated calls.


  From Jason Kenny
    - Update Command() function to accept target_scanner, source_factory, and target_factory arguments.
      This makes Command act more like a one-off builder.

  From Ivan Kravets
    - Added support for "-imacros" to ParseFlags

  From Jacek Kuczera:
    - Fix CheckFunc detection code for Visual 2019. Some functions
      (e.g. memmove) were incorrectly recognized as not available.

  From Jakub Kulik
    - Fix stacktrace when using SCons with Python 3.5+ and SunOS/Solaris related tools.

  From Philipp Maierhöfer:
    - Avoid crash with UnicodeDecodeError on Python 3 when a Latex log file in
      non-UTF-8 encoding (e.g. containing umlauts in Latin-1 encoding when
      the fontenc package is included with \usepackage[T1]{fontenc}) is read.

  From Mathew Robinson:
    - Improved threading performance by ensuring NodeInfo is shared
      across threads. Results in ~13% improvement for parallel builds
      (-j# > 1) with many shared nodes.
    - Improve performance of Entry.disambiguate() by making check for
      most common case first, preventing unnecessary IO.
    - Improved DAG walk performance by reducing unnecessary work when
      there are no un-visited children.

  From Mats Wichmann
    - Replace instances of string find method with "in" checks where
      the index from find() was not used.
    - CmdStringHolder fix from issue #3428
    - Turn previously deprecated debug options into failures:
      --debug=tree, --debug=dtree, --debug=stree, --debug=nomemoizer.
    - Experimental New Feature: Enable caching MSVC configuration
      If SCONS_CACHE_MSVC_CONFIG shell environment variable is set,
      SCons will cache the results of past calls to vcvarsall.bat to
      a file; integrates with existing memoizing of such vars.
      On vs2019 saves 5+ seconds per SCons invocation, which really
      helps test suite runs.
    - Remove deprecated SourceSignatures, TargetSignatures
    - Remove deprecated Builder keywords: overrides and scanner
    - Remove deprecated env.Copy
    - Remove deprecated BuildDir plus SConscript keyword build_dir
    - A number of documentation improvements.


RELEASE 3.1.1 - Mon, 07 Aug 2019 20:09:12 -0500

  From William Deegan:
    - Remove obsoleted references to DeciderNeedsNode which could cause crash when using --debug=explain

  From Jason Kenny
    - Add Fix and test for crash in 3.1.0 when using Decider('MD5-timestamp') and --debug=explain

  From Ben Reed:
    - Added -fmerge-all-constants to flags that get included in both CCFLAGS and LINKFLAGS.

  From Mathew Robinson:
    - Fix issue #3415 - Update remaining usages of EnvironmentError to SConsEnvironmentError
      this patch fixes issues introduced in 3.1.0 where any of the
      following would cause SCons to error and exit:
        - CacheDir not write-able
        - JSON encoding errors for CacheDir config
        - JSON decoding errors for CacheDir config


RELEASE 3.1.0 - Mon, 20 Jul 2019 16:59:23 -0700

  From Joseph Brill:
    - Code to supply correct version-specifier argument to vswhere for
      VS version selection.

  From William Deegan:
    - Enhanced --debug=explain output. Now the separate components of the dependency list are split up
      as follows:

      scons: rebuilding `file3' because:
           the dependency order changed:
           ->Sources
           Old:xxx	New:zzz
           Old:yyy	New:yyy
           Old:zzz	New:xxx
           ->Depends
           ->Implicit
           Old:/usr/bin/python	New:/usr/bin/python
    - Fix Issue #3350 - SCons Exception EnvironmentError is conflicting with Python's EnvironmentError.
    - Fix spurious rebuilds on second build for cases where builder has > 1 target and the source file
      is generated. This was causing the > 1th target to not have it's implicit list cleared when the source
      file was actually built, leaving an implicit list similar to follows for 2nd and higher target
              ['/usr/bin/python', 'xxx', 'yyy', 'zzz']
      This was getting persisted to SConsign and on rebuild it would be corrected to be similar to this
              ['zzz', 'yyy', 'xxx', '/usr/bin/python']
      Which would trigger a rebuild because the order changed.
      The fix involved added logic to mark all shared targets as peers and then ensure they're implicit
      list is all cleared together.
    - Fix Issue #3349 - SCons Exception EnvironmentError is conflicting with Python's EnvironmentError.
      Renamed to SConsEnvironmentError
    - Fix Issue #3350 - mslink failing when too many objects.  This is resolved by adding TEMPFILEARGJOIN variable
      which specifies what character to join all the argements output into the tempfile. The default remains a space
      when mslink, msvc, or mslib tools are loaded they change the TEMPFILEARGJOIN to be a line separator (\r\n on win32)
    - Fix performance degradation for MD5-timestamp decider.  NOTE: This changes the Decider() function arguments.
      From:
          def my_decider(dependency, target, prev_ni):
      To:
          def my_decider(dependency, target, prev_ni, repo_node):
      Where repo_node is the repository (or other) node to use to check if the node is out of date instead of dependency.

  From Peter Diener:
    - Additional fix to issue #3135 - Also handle 'pure' and 'elemental' type bound procedures
    - Fix issue #3135 - Handle Fortran submodules and type bound procedures

  From Adam Gross:
    - Upgraded and improved Visual Studio solution/project generation code using the MSVSProject builder.
      - Added support for Visual Studio 2017 and 2019.
      - Added support for the following per-variant parameters to the builder:
        - cpppaths: Provides per-variant include paths.
        - cppdefines: Provides per-variant preprocessor definitions.

  From Michael Hartmann:
    - Fix handling of Visual Studio Compilers to properly reject any unknown HOST_PLATFORM or TARGET_PLATFORM

  From Bert Huijben:
    - Added support for Visual Studio 2019 toolset.

  From Mathew Robinson:
    - Update cache debug output to include cache hit rate.
    - No longer unintentionally hide exceptions in Action.py
    - Allow builders and pseudo-builders to inherit from OverrideEnvironments

  From Leonard de Ruijter:
    - Add logic to derive correct version argument to vswhere

  From Lukas Schrangl:
    - Enable LaTeX scanner to find more than one include per line

  From Mats Wichmann:
    - scons-time takes more care closing files and uses safer mkdtemp to avoid
      possible races on multi-job runs.
    - Use importlib to dynamically load tool and platform modules instead of imp module
    - sconsign: default to .sconsign.dblite if no filename is specified.
      Be more informative in case of unsupported pickle protocol (py2 only).
    - Fix issue #3336 - on Windows, paths were being added to PATH even if
      tools were not found in those paths.
    - More fixes for newer Java versions (since 9): handle new jdk directory
      naming (jdk-X.Y instead of jdkX.Y) on Windows; handle two-digit major
      version. Docstrings improved.
    - Fixups for pylint: exception types, redefined functions,
      globals, etc.  Some old code removed to resolve issues (hashlib is
      always present on modern Pythons; no longer need the code for
      2.5-and-earlier optparse). cmp is not a builtin function in Py3,
      drop one (unused) use; replace one.  Fix another instance of
      renaming to SConsEnvironmentError. Trailing whitespace.
      Consistently use not is/in (if not x is y -> if x is not y).
    - Add a PY3-only function for setting up the cachedir that should be less
      prone to races. Add a hack to the PY2 version (from Issue #3351) to
      be less prone to a race in the check for old-style cache.
    - Fix coding error in docbook tool only exercised when using python lxml
    - Recognize two additional GNU compiler header directory options in
      ParseFlags: -iquote and -idirafter.
    - Fix more re patterns that contain \ but not specified as raw strings
      (affects scanners for D, LaTeX, swig)


RELEASE 3.0.5 - Mon, 26 Mar 2019 15:04:42 -0700

  From William Deegan:

    - Fix Issue #3283 - Handle using --config=force in combination with Decider('MD5-timestamp').
      3.0.2 in fix for issue #2980 added that deciders can throw DeciderNeedsNode exception.
      The Configure logic directly calls the decider when using --config=force but wasn't handling
      that exception.  This would yield minimally configure tests using TryLink() not running and
      leaving TypeError Nonetype exception in config.log
    - Fix Issue #3303 - Handle --config=force overwriting the Environment passed into Configure()'s
      Decider and not clearing it when the configure context is completed.
    - Add default paths for yacc tool on windows to include cygwin, mingw, and chocolatey
    - Fix issue #2799 - Fix mingw tool to respect SHCCCOMSTR, SHLINKCOMSTR and LDMODULECOMSTR
    - Fix Issue #3329 - Add support for MS SDK V10.0A (which is commonly installed with VS2017)
    - Fix Issue #3333 - Add support for finding vswhere under 32 bit windows installs.

  From Maciej Kumorek:
    - Update the MSVC tool to include the nologo flag by default in RCFLAGS

From Daniel Moody:
    - Change the default for AppendENVPath to delete_existing=0, so path
      order will not be changed, unless explicitly set (Issue #3276)
    - Fixed bug which threw error when running SCons on windows system with no MSVC installed.
    - Update link tool to convert target to node before accessing node member
    - Update mingw tool to remove MSVC like nologo CCFLAG
    - Add default paths for lex tool on windows to include cygwin, mingw, and chocolatey
    - Add lex construction variable LEXUNISTD for turning off unix headers on windows
    - Update lex tool to use win_flex on windows if available

  From Mats Wichmann:
    - Quiet open file ResourceWarnings on Python >= 3.6 caused by
      not using a context manager around Popen.stdout
    - Add the textfile tool to the default tool list
    - Fix syntax on is/is not clauses: should not use with a literal
    - Properly retrieve exit code when catching SystemExit
    - scons-time now uses context managers around file opens
    - Fix regex patterns that were not specified as raw strings

  From Bernhard M. Wiedemann:
    - Do not store build host+user name if reproducible builds are wanted


RELEASE 3.0.4 - Mon, 20 Jan 2019 22:49:27 +0000

  From Mats Wichmann:
    - Improve finding of Microsoft compiler: add a 'products' wildcard
      in case 2017 Build Tools only is installed as it is considered a separate
      product from the default Visual Studio
    - Add TEMPFILESUFFIX to allow a customizable filename extension, as
      described in the patch attached to issue #2431.
    - scons.py and sconsign.py stopped working if script called as a symlink
      to location in scons-local location.
    - Fix issue running scons using a symlink to scons.py in an scons-local dir
    - Doc updates around Default(), and the various *TARGETS variables.

  From Daniel Moody:
    - Improved support for VC14.1 and Visual Studio 2017, as well as arm and arm64 targets.
      Issues #3268 & Issue #3222
    - Initial support for ARM targets with Visual Studio 2017 - Issue #3182 (You must set TARGET_ARCH for this to work)
    - Update TempFileMunge class to use PRINT_CMD_LINE_FUNC

  From Tobias Herzog
    - Enhance cpp scanner regex logic to detect if/elif expressions without whitespaces but
      parenthesis like "#if(defined FOO)" or "#elif!(BAR)" correctly.


RELEASE 3.0.3 - Mon, 07 Jan 2019 20:05:22 -0400
  NOTE: 3.0.2 release was dropped because there was a packaging bug. Please consider all 3.0.2
        content.

  From William Deegan:
    - Fixes to packaging logic.  Ensuring the SCons.Tool.clangCommon module is added
      to the release packages.
    - Modify scons.bat script to check for scons python script without .py extension if no file
      scons.py exists. This enables an all platform wheel to work.

  From Mats Wichmann:
    - Update doc examples to work with Python 3.5+:  map() now returns an iterable instead of a list.


RELEASE 3.0.2 - Mon, 31 Dec 2018 16:00:12 -0700

  From Bernard Blackham:
    - Fixed handling of side-effects in task master (fixes #3013).

  From William Deegan:
    - Remove long deprecated SCons.Options code and tests.  This removes BoolOption,EnumOption,
      ListOption,PackageOption, and PathOption which have been replaced by *Variable() many years ago.
    - Re-Enable parallel SCons (-j) when running via Pypy
    - Move SCons test framework files to testing/framework and remove all references to QMtest.
      QMTest has not been used by SCons for some time now.
    - Updated logic for mingw and clang on win32 to search default tool install paths if not
      found in normal SCons PATH.  If the user specifies PATH or tool specific paths they
      will be used and the default paths below will be ignored.
      - Default path for clang/clangxx : C:\Program Files\LLVM\bin
      - Default path for mingw         : C:\MinGW\bin and/or  C:\mingw-w64\*\mingw64\bin
      - Key program to locate mingw    : mingw32-make (as the gcc with mingw prefix has no fixed name)
    - Fixed issue causing stack trace when python Action function contains a unicode string when being
      run with Python 2.7
    - Add alternate path to QT install for Centos in qt tool: /usr/lib64/qt-3.3/bin
    - Fix Java tools to search reasonable default paths for Win32, Linux, macOS.  Add required paths
      for swig and java native interface to JAVAINCLUDES.  You should add these to your CPPPATH if you need
      to compile with them.  This handles spaces in paths in default Java paths on windows.
    - Added more java paths to match install for Centos 7 of openjdk
    - Fix new logic which populates JAVAINCLUDES to handle the case where javac is not found.
    - Fix GH Issue #2580 - # in FRAMEWORKPATH doesn't get properly expanded. The # is left in the
      command line.
    - Fix issue #2980 with credit to Piotr Bartosik (and William Blevins).  This is an issue where using
      TimeStamp-MD5 Decider and CacheDir can yield incorrect md5's being written into the .sconsign.
      The difference between Piotr Bartosik's patch and the current code is that the more complicated
      creation of file to csig map is only done when the count of children for the current node doesn't
      match the previous count which is loaded from the sconsign.
    - Fix issue # 3106 MSVC if using MSVC_BATCH and target dir had a space would fail due to quirk in
      MSVC's handling of escaped targetdirs when batch compiling.
    - Fix GH Issue #3141 unicode string in a TryAction() with python 2.7 crashes.
    - Fix GH Issue #3212 - Use of Py3 and CacheDir + Configure's TryCompile (or likely and Python Value Nodes)
      yielded trying to combine strings and bytes which threw exception.
    - Fix GH Issue #3225 SCons.Util.Flatten() doesn't handle MappingView's produced by dictionary as return
      values from dict().{items(), keys(), values()}.
    - Fix GH Issue #3241 - Properly support versioned shared libraries for MacOS.  We've also introduced two
      new env variables APPLELINK_CURRENT_VERSION and APPLELINK_COMPATIBILITY_VERSION which will specify
      what is passed to the linkers -current_version and -compatibility_version flags.  If not specified
      they will be derived from SHLIBVERSION as such:
      - APPLELINK_CURRENT_VERSION = SHLIBVERSION
      - APPLELINK_COMPATIBILITY_VERSION = all but the last digit in SHLIBVERSION with .0 appended.
      Note that the values of the above will be validated. Valid format for either APPLELINK variable is
      X[.Y[.Z]] where 0 <= X <= 65535, 0 <= Y <= 255, 0 <= Z <= 255.
      The new variables have been added to the documents and should show up in user guide and manpage.
    - Fix GH Issue #3136 no longer wrap io.{BufferedReader,BufferedWriter,BufferedRWPair,BufferedRandom,TextIOWrapper
      with logic to set HANDLE_FLAG_INHERIT flag on the file handle.  Python 3.4+ automatically sets this according
      to Python docs: https://docs.python.org/3/library/os.html#fd-inheritance

  From Ray Donnelly:
    - Fix the PATH created by scons.bat (and other .bat files) to provide a normalized
      PATH.  Some pythons in the 3.6 series are no longer able to handle paths which
      have ".." in them and end up crashing.  This is done by cd'ing into the directory
      we want to add to the path and then using %CD% to give us the normalized directory
      See bug filed under Python 3.6: https://bugs.python.org/issue32457.
      Note: On Win32 PATH's which have not been normalized may cause undefined behavior
      by other executables being run by SCons (or any subprocesses of executables being run by SCons).
      Resolving this issue should eliminate that possibility going forward.

  From Andrew Featherstone
    - Removed unused --warn options from the man page and source code.

  From Arda Fu
    - Fix cpp scanner regex logic to treat ifndef for py3.5+. Previously it was
      not properly differentiating between if, ifdef, and ifndef.

  From Philipp Maierhöfer
    - Added a __hash__ method to the class SCons.Subst.Literal. Required when substituting Literal
      objects when SCons runs with Python 3.
    - Added missing FORTRANMODDIRPREFIX to the gfortran tool.

  From Matthew Marinets:
    - Fixed an issue that caused the Java emitter to incorrectly parse arguments to constructors that
      implemented a class.

  From Fredrik Medley:
    - Fix exception when printing of EnviromentError messages.
      Specifically, this fixes error reporting of the race condition when
      initializing the cache which error previously was hidden.

  From Daniel Moody:
    - Updated Jar builder to handle nodes and directories better
    - Updated Jar builder to flatten source list which could contain embedded lists
    - Removed some magic numbers from jar.py on behalf of Mats Wichmann (mats@linux.com)
    - Set the pickling protocal back to highest which was causing issues
      with variant dir tests. This will cause issues if reading sconsigns
      pickled with the previous lower protocol.
    - Updated swig to setup default paths for windows
    - Updated gettext tools to setup default paths for windows with Cygwin/MinGW setups
    - Add common location for default paths for cygwin and mingw in Platform modules
    - Updated YACC tool to work on windows with Cygwin/MinGW setups
    - Set the pickling protocal back to highest which was causing issues
      with variant dir tests. This will cause issues if reading sconsigns
      pickled with the previous lower protocol.
    - Updated FS.py to handle removal of splitunc function from python 3.7
    - Updated the vc.py to ignore MSVS versions where no compiler could be found

  From Gary Oberbrunner:
    - Fix bug when Installing multiple subdirs outside the source tree
    - fix to_str to handle None without raising exception
    - Fix -jN for python 3.7

  From Jonathon Reinhart:
    - Replace all instances of `int main()` in C code with `int main(void)`.
      Specifically, this fixes the test cases use by Configure.CheckCC() which
      would fail when using -Wstrict-prototypes.

  From Zachary Tessler:
    - Fix calculation of signatures for FunctionActions that contain list (or set,...)
      comprehensions whose expressions involve constant literals. Those constants had
      been ignored in signatures, so changing them did not cause targets to be rebuilt.

  From Paweł Tomulik:
    - In the testing framework, module TestCommon, fixed must_contain(),
      must_not_contain(), and related methods of TestCommon class to work with
      substrings located at zero offset.
    - Added virtualenv support. A new function Virtualenv() determines whether
      SCons runs in a virtualenv. The search PATH may also be extended to
      prefer executables from the current virtualenv over the ones provided by
      base environment. New option --enable-virtualenv provided to import some
      virtualenv-related variables to SCons and extend every env['ENV']['PATH']
      automatically. New option --ignore-virtualenv disables this. Two
      environment variables, SCONS_ENABLE_VIRTUALENV and
      SCONS_IGNORE_VIRTUALENV are supported for the same purpose.

  From Richard West:
    - Add SConstruct.py, Sconstruct.py, sconstruct.py to the search path for the root SConstruct file.
      Allows easier debugging within Visual Studio
    - Change setup.py to change the install directory (via  pip, or setup.py install) from scons-#.#.#
      to scons (Yielding <pythondir>/lib/scons/SCons/ instead of <pythondir>/lib/scons/SCons-#.#.#/).
      This changes SCons to better comply with normal Python installation practices.

  From Mats Wichmann:
    - Recognize new java 9, 10, 11 (as 9.0 and 10.0, 11.0)
    - Updated manpage scons.xml to fix a nested list problem
    - Updated doc terminiology: use prepend instead of append as appropriate
    - XML validity fixes from SConstruct.py change
    - Update wiki links to new github location
    - Update bug links to new github location
    - Make it easier for SConscript() call to fail on missing script.
      It was possible to call SCons.Warnings.warningAsException
      (not documented as a user API) to make all warnings fail. Now
      SConscript can take an optional must_exist flag which if true fails
      if the script does not exist.  Not failing on missing script is
      now considered deprecated, and the first instance will print a
      deprecation message.  It is now also possible to flip the scons
      behavior (which still defaults to warn, not fail) by calling
      SCons.Script.set_missing_sconscript_error, which is also not a
      documented interface at the moment.
    - Convert TestCmd.read to use with statement on open (quiets 17 py3 warnings)
    - Quiet py3 warning in UtilTests.py
    - Fix tests specifying octal constants for py3
    - Fix must_contain tests for py3
    - RPM package generation:
       - Fix supplying a build architecture
       - Disable auto debug package generation on certain rpmbuild versions
       - Adjust some tests to only supply build-id file on certain rpmbuild versions
       - Tests now use a file fixture for the repeated (trivial) main.c program.
       - Document and comment cleanup.
       - Added new Environment Value X_RPM_EXTRADEFS to supply custom settings
         to the specfile without adding specific logic for each one to scons.
    - The test for Python.h needed by swig tests is moved to get_python_platform
      so it does not have to be repeated in every test; picks up one failure
      which did not make the (previously needed) check. Windows version
      of get_python_platform needed some rework in case running in virtualenv.
    - If test opens os.devnull, register with atexit so file opens do not leak.
    - Fix bugs in Win32 process spawn logic to handle OSError exception correctly.
    - Use time.perf_counter instead of time.clock if it exists.
      time.clock deprecated since py3.3, due to remove in 3.8. deprecation
      warnings from py3.7 were failing a bunch of tests on Windows since they
      mess up expected stderr.
    - Prefer Py3's inspect.getfullargspec over deprecated inspect.getargspec.
      Switched to "new" (standard in Py2.7) usage of receiving a namedtuple -
      we were unpacking to a four-tuple, two of the items of which were unused;
      getfullargspec returns a named tuple with seven elements so it is a
      cleaner drop-in replacement using the namedtuple.
    - Updated the test-framework.rst documentation.
    - Remove obsoleted internal implementaiton of OrderedDict.
    - Test for tar packaging fixups
    - Stop using deprecated unittest asserts
    - messages in strip-install-dir test now os-neutral
    - Add xz compression format to packaging choices.
    - Syntax cleanups - trailing blanks, use "is" to compare with None, etc.
      Three uses of variables not defined are changed.
    - Some script changes in trying to find scons engine
    - Update (pep8) configure-cache script, add a --show option.
    - Fix for a couple of "what if tool not found" exceptions in framework.
    - Add Textfile/Substfile to default environment. (issue #3147)
    - sconsign: a couple of python3 fixes; be more tolerant of implicit
      entries which have no signatures; minor PEP8 changes.
    - Fix a couple of type mistakes (list-> string, filter type -> list)
    - Fix a couple of type mistakes in packaging tools: list-> string in msi,
      filter type -> list in ipk

  From Bernhard M. Wiedemann:
    - Update SCons' internal scons build logic to allow overriding build date
      with SOURCE_DATE_EPOCH for SCons itself.
    - Change the datestamps in SCons' docs and embedded in code use ISO 8601 format and UTC

  From Hao Wu
    - Typo in customized decider example in user guide
    - Replace usage of unittest.TestSuite with unittest.main() (fix #3113)

RELEASE 3.0.1 - Mon, 12 Nov 2017 15:31:33 -0700

  From Daniel Moody:
    - Jar can take multiple targets, and will make a duplicate jar from the sources for each target
    - Added some warnings in case the Jar builder makes an implicit target
    - Added Jar method and changed jar build to be more specific. Jar method will take in
      directories or classes as source. Added more tests to JAR to ensure the jar was
      packaged with the correct compiled class files.
    - Added a No result test case to handle bug which seems unrelated to java in the
      swig-dependencies.py test, more info here: http://scons.tigris.org/issues/show_bug.cgi?id=2907
    - Added a travis script to test on ubuntu trusty now that the project is on github
      so that Continuus Integration tests can be run automatically. It tests most case and considers
      no result a pass as well. Improving this script can install more dependincies allowing for more
      tests to be run.

  From Daniel Moody:
    - Updated the Jar Builder tool in Tool/__init__.py so that is doesn't force class files as
      sources, allowing directories to be passed, which was causing test/Java/JAR.py to fail.

  From William Deegan:
    - Fix issue where code in utility routine to_String_for_subst() had code whose result was never
      properly returned.
      (Found by: James Rinkevich https://pairlist4.pair.net/pipermail/scons-users/2017-October/006358.html )
    - Fixed Variables.GenerateHelpText() to now use the sort parameter. Due to incorrect 2to3 fixer changes
      8 years ago it was being used as a boolean parameter.  Now you can specify sort to be a callable, or boolean
      value. (True = normal sort). Manpage also updated.
    - Fixed Tool loading logic from exploding sys.path with many site_scons/site_tools prepended on py3.
    - Added additional output with time to process each SConscript file when using --debug=time.

  From Thomas Berg:
    - Fixed a regression in scons-3.0.0 where "from __future__ import print_function" was imposed
      on the scope where SConstruct is executed, breaking existing builds using PY 2.7.

  From William Deegan:
    - Fix broken subst logic where a string with "$$(abc)" was being treated as "$(abc) and the
      logic for removing the signature escapes was then failing because there was no closing "$)".
      This was introduced by a pull request to allow recursive variable evaluations to yield a string
      such as "$( $( some stuff $) $)".

  From Zachary Tessler:
    - Fix incorrect warning for repeated identical builder calls that use overrides


RELEASE 3.0.0 - Mon, 18 Sep 2017 08:32:04 -0700

NOTE: This is a major release.  You should expect that some targets may rebuild when upgrading.
Significant changes in some python action signatures. Also switching between PY 2.7 and PY 3.5, 3.6
will cause rebuilds.


  From William Blevins:
    - Updated D language scanner support to latest: 2.071.1. (PR #1924)
      https://dlang.org/spec/module.html accessed 11 August 2016
      - Enhancements:
        - Added support for selective imports: "import A : B, C;" -> A
        - Added support for renamed imports. "import B = A;" -> A
        - Supports valid combinations: "import A, B, CCC = C, DDD = D : EEE = FFF;" -> A, B, C, D
      - Notes:
        - May find new (previously missed) Dlang dependencies.
        - May cause rebuild after upgrade due to dependency changes.
    - Updated Fortran-related tests to pass under GCC 5/6.
    - Fixed SCons.Tool.Packaging.rpm.package source nondeterminism across builds.

  From William Deegan:
    - Removed deprecated tools CVS, Perforce, BitKeeper, RCS, SCCS, Subversion.
    - Removed deprecated module SCons.Sig
    - Added prioritized list of xsltproc tools to docbook. The order will now be as
      follows: xsltproc, saxon, saxon-xslt, xalan  (with first being highest priority, first
      tool found is used)
    - Fixed MSVSProject example code (http://scons.tigris.org/issues/show_bug.cgi?id=2979)
    - Defined MS SDK 10.0 and Changed VS 2015 to use SDK 10.0
    - Changes to Action Function and Action Class signiture creation.  NOTE: This will cause rebuilds
      for many builds when upgrading to SCons 3.0
    - Fixed Bug #3027 - "Cross Compiling issue: cannot override ranlib"
    - Fixed Bug #3020 - "Download link in user guide wrong. python setup.py install --version-lib broken"
    - Fixed Bug #2486 - Added SetOption('silent',True) - Previously this value was not allowed to be set.
    - Fixed Bug #3040 - Non-unicode character in CHANGES.txt
    - Fixed Bug #2622 - AlwaysBuild + MSVC regression.
    - Fixed Bug #3025 - (Credit to Florian : User flow86 on tigris) - Fix typo JAVACLASSSUFIX should have been
                        JAVACLASSSUFFIX


  From Ibrahim Esmat:
    - Added the capability to build Windows Store Compatible libraries that can be used
      with Universal Windows Platform (UWP) Apps and published to the store

  From Daniel Holth:
    - Add basic support for PyPy (by deleting __slots__ from Node with a
      metaclass on PyPy); wrap most-used open() calls in 'with' statements to
      avoid too many open files.
    - Add __main__.py for `python -m SCons` in case it is on PYTHONPATH.
    - Always use highest available pickle protocol for efficiency.
    - Remove unused command line fallback for the zip tool.

  From Gaurav Juvekar:
    - Fix issue #2832: Expand construction variables in 'chdir' argument of builders. (PR #463)
    - Fix issue #2910: Make --tree=all handle Unicode. (PR #427)
    - Fix issue #2788: Fix typo in documentation example for sconf. (PR #388)

  From Alexey Klimkin:
    - Use memoization to optimize PATH evaluation across all dependencies per
      node. (PR #345)
    - Use set() where it is applicable (PR #344)

  From M. Limber:
    - Fixed msvs.py for Visual Studio Express editions that would report
      "Error  : ValueError: invalid literal for float(): 10.0Exp".

  From Rick Lupton:
    - Update LaTeX scanner to understand \import and related commands

  From Steve Robinson:
    - Add support for Visual Studio 2017.  This support requires vswhere.exe a helper
      tool installed with newer installs of 2017. SCons expects it to be located at
      "C:\Program Files (x86)\Microsoft Visual Studio\Installer\vswhere.exe"
      It can be downloaded separately at
      https://github.com/Microsoft/vswhere

  From Tom Tanner:
    - Allow nested $( ... $) sections

  From Paweł Tomulik:
    - Fixed the issue with LDMODULEVERSIONFLAGS reported by Tim Jenness
      (https://pairlist4.pair.net/pipermail/scons-users/2016-May/004893.html).
      An error was causing "-Wl,Bsymbolic" being added to linker's command-line
      even when there was no specified value in LDMODULEVERSION and thus no
      need for the flags to be specified.
    - Added LoadableModule to the list of global functions (DefaultEnvironment
      builders).

  From Manish Vachharajani:
    - Update debian rules, compat, and control to not use features
      deprecated or obsolete in later versions of debhelpers
    - Update python version to 2.7 in debian/control

  From Richard Viney:
    - Fixed PCHPDBFLAGS causing a deprecation warning on MSVC v8 and later when
      using PCHs and PDBs together.


  From Richard West:
    - Added nested / namespace tool support
    - Added a small fix to the python3 tool loader when loading a tool as a package
    - Added additional documentation to the user manual on using toolpaths with the environment
      This includes the use of sys.path to search for tools installed via pip or package managers
    - Added support for a PyPackageDir function for use with the toolpath

  From Russel Winder:
    - Reordered the default D tools from "dmd, gdc, ldc" to "dmd, ldc, gdc".
    - Add a ProgramAllAtOnce builder to the dmd, ldc, and gdc tools. (PR #448)
    - Remove a file name exception for very old Fedora LDC installation.
    - gdc can now handle building shared objects (tested for version 6.3.0).
    - Remove establishing the SharedLibrary builder in the dmd, ldc, and gdc
      tools, must now include the ar tool to get this builder as is required for
      other compiler tools.
    - Add clang and clang++ tools based on Paweł Tomulik's work.

RELEASE 2.5.1 - Mon, 03 Nov 2016 13:37:42 -0400

  From William Deegan:
    - Add scons-configure-cache.py to packaging. It was omitted

  From Alexey Klimkin:
    - Use memoization to optimize PATH evaluation across all dependencies per
      node. (PR #345)

RELEASE 2.5.0 - Mon, 09 Apr 2016 11:27:42 -0700

  From Dirk Baechle:
    - Removed a lot of compatibility methods and workarounds
      for Python versions < 2.7, in order to prepare the work
      towards a combined 2.7/3.x version. (PR #284)
      Also fixed the default arguments for the print_tree and
      render_tree methods. (PR #284, too)

  From William Blevins:
    - Added support for cross-language dependency scanning;
      SCons now respects scanner keys for implicit dependencies.
      - Notes for SCons users with heterogeneous systems.
        - May find new (previously missed) dependencies.
        - May cause rebuild after upgrade due to dependency changes.
        - May find new dependency errors (EG. cycles).
          - Discovered in some of the SCons QT tests.
    - Resolved missing cross-language dependencies for
      SWIG bindings (fixes #2264).
    - Corrected typo in User Guide for Scanner keyword. (PR #2959)
    - Install builder interacts with scanner found in SCANNERS differently.
      - Previous: Install builder recursively scanned implicit dependencies
        for scanners from SCANNER, but not for built-in (default) scanners.
      - Current: Install builder will not scan for implicit dependencies via
        either scanner source. This optimizes some Install builder behavior
        and brings orthogonality to Install builder scanning behavior.

  From William Deegan:
    - Add better messaging when two environments have
      different actions for the same target (Bug #2024)
    - Fix issue only with MSVC and Always build where targets
      marked AlwaysBuild wouldn't make it into CHANGED_SOURCES
      and thus yield an empty compile command line. (Bug #2622)
    - Fix posix platform escaping logic to properly handle paths
      with parens in them "()".  (Bug #2225)

  From Jakub Pola:
    - Intel Compiler 2016 (Linux/Mac) update for tool directories.

  From Adarsh Sanjeev:
    - Fix for issue #2494: Added string support for Chmod function.

  From Tom Tanner:
    - change cache to use 2 character subdirectories, rather than one character,
      so as not to give huge directories for large caches, a situation which
      causes issues for NFS.
      For existing caches, you will need to run the scons-configure-cache.py
      script to update them to the new format. You will get a warning every time
      you build until you co this.
    - Fix a bunch of unit tests on windows

RELEASE 2.4.1 - Mon, 07 Nov 2015 10:37:21 -0700

  From Arfrever Frehtes Taifersar Arahesis:
    - Fix for Bug # 2791 - Setup.py fails unnecessarily under Jython.

  From Dirk Baechle:
    - Fixed license of SVG titlepage files in the context of Debian
      packaging, such that they allow for commercial use too (#2985).

  From William Blevins:
    - InstallVersionedLib now available in the DefaultEnvironment context.
    - Improves orthogonality of use cases between different Install functions.

  From Carnë Draug:
    - Added new configure check, CheckProg, to check for
      existence of a program.

  From Andrew Featherstone:
    - Fix for issue #2840 - Fix for two environments specifying same target with different
      actions not throwing hard error. Instead SCons was incorrectly issuing a warning
      and continuing.

  From Hiroaki Itoh :
    - Add support `Microsoft Visual C++ Compiler for Python 2.7'
      Compiler can be obtained at: https://www.microsoft.com/en-us/download/details.aspx?id=44266

  From Florian Miedniak:
    - Fixed tigris issue #3011: Glob() excludes didn't work when used with VariantDir(duplicate=0)

  From William Roberts:
    - Fix bug 2831 and allow Help() text to be appended to AddOption() help.

  From Paweł Tomulik:
    - Reimplemented versioning for shared libraries, with the following effects
    - Fixed tigris issues #3001, #3006.
    - Fixed several other issues not reported to tigris, including:
      issues with versioned libraries in subdirectories with tricky names,
      issues with versioned libraries and variant directories,
      issue with soname not being injected to library when using D linkers,
    - Switched to direct symlinks instead of daisy-chained ones -- soname and
      development symlinks point directly to the versioned shared library now),
      for rationale see:
      https://www.debian.org/doc/debian-policy/ch-sharedlibs.html
      https://fedoraproject.org/wiki/Packaging:Guidelines#Devel_Packages
      https://bitbucket.org/scons/scons/pull-requests/247/new-versioned-libraries-gnulink-cyglink/diff#comment-10063929
    - New construction variables to allow override default behavior: SONAME,
      SHLIBVERSIONFLAGS, _SHLIBVERSIONFLAGS, SHLIBNOVERSIONSYMLINKS,
      LDMODULEVERSION, LDMODULEVERSIONFLAGS, _LDMODULEVERSIONFLAGS,
      LDMODULENOVERSIONSYMLINKS.
    - Changed logic used to configure the versioning machinery from
      platform-centric to linker-oriented.
    - The SHLIBVERSION/LDMODULEVERSION variables are no longer validated by
      SCons (more freedom to users).
    - InstallVersionedLib() doesn't use SHLIBVERSION anymore.
    - Enchanced docs for the library versioning stuff.
    - New tests for versioned libraries.
    - Library versioning is currently implemented for the following linker
      tools: 'cyglink', 'gnulink', 'sunlink'.
    - Fix to swig tool - pick-up 'swig', 'swig3.0' and 'swig2.0' (in order).
    - Fix to swig tool - respect env['SWIG'] provided by user.



RELEASE 2.4.0 - Mon, 21 Sep 2015 08:56:00 -0700

  From Dirk Baechle:
    - Switched several core classes to use "slots", to
      reduce the overall memory consumption in large
      projects (fixes #2180, #2178, #2198)
    - Memoizer counting uses decorators now, instead of
      the old metaclasses approach.

  From Andrew Featherstone
    - Fixed typo in SWIGPATH description

RELEASE 2.3.6 - Mon, 31 Jul 2015 14:35:03 -0700

  From Rob Smith:
    - Added support for Visual Studio 2015

RELEASE 2.3.5 - Mon, 17 Jun 2015 21:07:32 -0700

  From Stephen Pollard:
    - Documentation fixes for libraries.xml and
      builders-writing.xml (#2989 and #2990)

  From William Deegan:
    - Extended docs for InstallVersionedLib/SharedLibrary,
      and added SKIP_WIN_PACKAGES argument to build script
      bootstrap.py (PR #230, #3002).

  From William Blevins:
    - Fixed symlink support (PR #227, #2395).
    - Updated debug-count test case (PR #229).

  From Alexey Klimkin:
    - Fixed incomplete LIBS flattening and substitution in
      Program scanner(PR #205, #2954).

  From Dirk Baechle:
    - Added new method rentry_exists_on_disk to Node.FS (PR #193).

  From Russel Winder:
    - Fixed several D tests under the different OS.
    - Add support for f08 file extensions for Fortran 2008 code.

  From Anatoly Techtonik:
    - Show --config choices if no argument is specified (PR #202).
    - Fixed build crash when XML toolchain isn't installed, and
      activated compression for ZIP archives.

  From Alexandre Feblot:
    - Fix for VersionedSharedLibrary under 'sunos' platform.
    - Fixed dll link with precompiled headers on MSVC 2012
    - Added an 'exclude' parameter to Glob()

  From Laurent Marchelli:
    - Support for multiple cmdargs (one per variant) in VS project files.
    - Various improvements for TempFileMunge class.
    - Added an implementation for Visual Studio users files (PR #209).

  From Dan Pidcock:
    - Added support for the 'PlatformToolset' tag in VS project files (#2978).

  From James McCoy:
    - Added support for '-isystem' to ParseFlags.

RELEASE 2.3.4 - Mon, 27 Sep 2014 12:50:35 -0400

  From Bernhard Walle and Dirk Baechle:
    - Fixed the interactive mode, in connection with
      Configure contexts (#2971).

  From Anatoly Techtonik:
    - Fix EnsureSConsVersion warning when running packaged version

  From Russel Winder:
    - Fix D tools for building shared libraries

RELEASE 2.3.3 - Sun, 24 Aug 2014 21:08:33 -0400

  From Roland Stark:
    - Fixed false line length calculation in the TempFileMunge class (#2970).

  From Gary Oberbrunner:
    - Improve SWIG detection

  From Russel Winder:
    - Fix regression on Windows in D language update

  From Neal Becker and Stefan Zimmermann:
    - Python 3 port and compatibility

  From Anatoly Techtonik:
    - Do not fail on EnsureSConsVersion when running from checkout

  From Kendrick Boyd and Rob Managan:
    - Fixed the newglossary action to work with VariantDir (LaTeX).

  From Manuel Francisco Naranjo:
    - Added a default for the BUILDERS environment variable,
      to prevent not defined exception on a Clone().

  From Andrew Featherstone:
    - Added description of CheckTypeSize method (#1991).
    - Fixed handling of CPPDEFINE var in Append()
      for several list-dict combinations (#2900).

  From William Blevins:
    - Added test for Java derived-source dependency tree generation.
    - Added Copy Action symlink soft-copy support (#2395).
    - Various contributions to the documentation (UserGuide).

RELEASE 2.3.2

  From Dirk Baechle:
    - Update XML doc editor configuration
    - Fix: Allow varlist to be specified as list of strings for Actions (#2754)

  From veon on bitbucket:
    - Fixed handling of nested ifs in CPP scanner PreProcessor class.

  From Shane Gannon:
    - Support for Visual Studio 2013 (12.0)

  From Michael Haubenwallner:
    - Respect user's CC/CXX values; don't always overwrite in generate()
    - Delegate linker Tool.exists() to CC/CXX Tool.exists().

  From Rob Managan:
    - Updated the TeX builder to support use of the -synctex=1
      option and the files it creates.
    - Updated the TeX builder to correctly clean auxiliary files when
      the biblatex package is used.

  From Gary Oberbrunner:
    - get default RPM architecture more robustly when building RPMs

  From Amir Szekely:
    - Fixed NoClean() for multi-target builders (#2353).

  From Paweł Tomulik:
    - Fix SConf tests that write output

  From Russel Winder:
    - Revamp of the D language support. Tools for DMD, GDC and LDC provided
      and integrated with the C and C++ linking. NOTE: This is only tested
      with D v2. Support for D v1 is now deprecated.

  From Anatoly Techtonik:
    - Several improvements for running scons.py from source:
      * engine files form source directory take priority over all other
        importable versions
      * message about scons.py running from source is removed to fix tests
        that were failing because of this extra line in the output
      * error message when SCons import fails now lists lookup paths
    - Remove support for QMTest harness from runtest.py
    - Remove RPM and m4 from default tools on Windows
    - BitKeeper, CVS, Perforce, RCS, SCCS are deprecated from default
      tools and will be removed in future SCons versions to speed up
      SCons initialization (it will still be possible to use these tools
      explicitly)

  From Sye van der Veen:
    - Support for Visual Studio 12.0Exp, and fixes for earlier MSVS
      versions.


RELEASE 2.3.1

  From Andrew Featherstone:
    - Added support for EPUB output format to the DocBook tool.

  From Tom Tanner:
    - Stop leaking file handles to subprocesses by switching to using subprocess
      always.
    - Allow multiple options to be specified with --debug=a,b,c
    - Add support for a readonly cache (--cache-readonly)
    - Always print stats if requested
    - Generally try harder to print out a message on build errors
    - Adds a switch to warn on missing targets
    - Add Pseudo command to mark targets which should not exist after
      they are built.

  From Bogdan Tenea:
    - Check for 8.3 filenames on cygwin as well as win32 to make variant_dir work properly.

  From Alexandre Feblot:
    - Make sure SharedLibrary depends on all dependent libs (by depending on SHLINKCOM)

  From Stefan Sperling:
    - Fixed the setup of linker flags for a versioned SharedLibrary
      under OpenBSD (#2916).

  From Antonio Cavallo:
    - Improve error if Visual Studio bat file not found.

  From Manuel Francisco Naranjo:
    - Allow Subst.Literal string objects to be compared with each other,
      so they work better in AddUnique() and Remove().

  From David Rothenberger:
    - Added cyglink linker that uses Cygwin naming conventions for
      shared libraries and automatically generates import libraries.

  From Dirk Baechle:
    - Update bootstrap.py so it can be used from any dir, to run
      SCons from a source (non-installed) dir.
    - Count statistics of instances are now collected only when
      the --debug=count command-line option is used (#2922).
    - Added release_target_info() to File nodes, which helps to
      reduce memory consumption in clean builds and update runs
      of large projects.
    - Fixed the handling of long options in the command-line
      parsing (#2929).
    - Fixed misspelled variable in intelc.py (#2928).

  From Gary Oberbrunner:
    - Test harness: fail_test() can now print a message to help debugging.

  From Anatoly Techtonik:
    - Require rpmbuild when building SCons package.
    - Print full stack on certain errors, for debugging.
    - Improve documentation for Textfile builder.

  From William Deegan:
    - VS2012 & VS2010 Resolve initialization issues by adding path to reg.exe
      in shell used to run batch files.
    - MSVC Support fixed defaulting TARGET_ARCH to HOST_ARCH. It should be
      None if not explicitly set.
    - MSVC Fixed issue where if more than one Architectures compilers are
      detected, it would take the last one found, and not the first.

  From Philipp Kraus:
    - Added optional ZIPROOT to Zip tool.

  From Dirk Baechle:
    - Replaced old SGML-based documentation toolchain with a more modern
      approach, that also requires less external dependencies (programs and
      Python packages). Added a customized Docbook XSD for strict validation of
      all input XML files.

  From Luca Falavigna:
    - Fixed spelling errors in MAN pages (#2897).

  From Michael McDougall:
    - Fixed description of ignore_case for EnumVariable in the
      MAN page (#2774).

RELEASE 2.3.0 - Mon, 02 Mar 2013 13:22:29 -0400

  From Anatoly Techtonik:
    - Added ability to run scripts/scons.py directly from source checkout
    - Hide deprecated --debug={dtree,stree,tree} from --help output
    - Error messages from option parser now include hints about valid choices
    - Cleaned up some Python 1.5 and pre-2.3 code, so don't expect SCons
      to run on anything less than Python 2.4 anymore
    - Several fixes for runtest.py:
      * exit with an error if no tests were found
      * removed --noqmtest option - this behavior is by default
      * replaced `-o FILE --xml` combination with `--xml FILE`
      * changed `-o, --output FILE` option to capture stdout/stderr output
        from runtest.py
    - Remove os_spawnv_fix.diff patch required to enable parallel builds
      support prior to Python 2.2

  From Juan Lang:
    - Fix WiX Tool to use .wixobj rather than .wxiobj for compiler output
    - Support building with WiX releases after 2.0

  From Alexey Klimkin:
    - Fix nested LIBPATH expansion by flattening sequences in subst_path.

  From eyan on Bitbucket:
    - Print target name with command execution time with --debug=time

  From Thomas Berg and Evgeny Podjachev:
    - Fix subprocess spawning on Windows.  Work around a Windows
      bug that can crash python occasionally when using -jN. (#2449)

  From Dirk Baechle:
    - Updated test framework to support dir and file fixtures and
      added ability to test external (out-of-tree) tools (#2862).
      See doc in QMTest/test-framework.rst.
    - Fixed several errors in the test suite (Java paths, MSVS version
      detection, Tool import), additionally
      * provided MinGW command-line support for the CXX, AS and
        Fortran tests,
      * refactored the detection of the gcc version and the according
        Fortran startup library,
      * provided a new module rpmutils.py, wrapping the RPM naming rules
        for target files and further hardware-dependent info (compatibility,
        compiler flags, ...),
      * added new test methods must_exist_one_of() and
        must_not_exist_any_of() and
      * removed Aegis support from runtest.py. (#2872)

  From Gary Oberbrunner:
    - Add -jN support to runtest.py to run tests in parallel
    - Add MSVC10 and MSVC11 support to get_output low-level bat script runner.
    - Fix MSVS solution generation for VS11, and fixed tests.

  From Rob Managan:
    - Updated the TeX builder to support the \newglossary command
      in LaTeX's glossaries package and the files it creates.
    - Improve support for new versions of biblatex in the TeX builder
      so biber is called automatically if biblatex requires it.
    - Add SHLIBVERSION as an option that tells SharedLibrary to build
      a versioned shared library and create the required symlinks.
      Add builder InstallVersionedLib to create the required symlinks
      installing a versioned shared library.

RELEASE 2.2.0 - Mon, 05 Aug 2012 15:37:48 +0000

  From dubcanada on Bitbucket:
    - Fix 32-bit Visual Express C++ on 64-bit Windows (generate 32-bit code)

  From Paweł Tomulik:
    - Added gettext toolset
    - Fixed FindSourceFiles to find final sources (leaf nodes).

  From Greg Ward:
    - Allow Node objects in Java path (#2825)

  From Joshua Hughes:
    - Make Windows not redefine builtin file as un-inheritable (#2857)
    - Fix WINDOWS_INSERT_DEF on MinGW (Windows) (#2856)

  From smallbub on Bitbucket:
    - Fix LINKCOMSTR, SHLINKCOMSTR, and LDMODULECOMSTR on Windows (#2833).

  From Mortoray:
    - Make -s (silent mode) be silent about entering subdirs (#2976).
    - Fix cloning of builders when cloning environment (#2821).

  From Gary Oberbrunner:
    - Show valid Visual Studio architectures in error message
       when user passes invalid arch.

  From Alexey Petruchik:
    - Support for Microsoft Visual Studio 11 (both using it
      and generating MSVS11 solution files).

  From Alexey Klimkin:
    - Fixed the Taskmaster, curing spurious build failures in
      multi-threaded runs (#2720).

  From Dirk Baechle:
    - Improved documentation of command-line variables (#2809).
    - Fixed scons-doc.py to properly convert main XML files (#2812).

  From Rob Managan:
    - Updated the TeX builder to support LaTeX's multibib package.
    - Updated the TeX builder to support LaTeX's biblatex package.
    - Added support for using biber instead of bibtex by setting
      env['BIBTEX'] = 'biber'

  From Arve Knudsen:
    - Test for FORTRANPPFILESUFFIXES (#2129).


RELEASE 2.1.0 - Mon, 09 Sep 2011 20:54:57 -0700

  From Anton Lazarev:
    - Fix Windows resource compiler scanner to accept DOS line endings.

  From Matthias:
    - Update MSVS documents to remove note indicating that only one
      project is currently supported per solution file.

  From Grzegorz Bizoń:
    - Fix long compile lines in batch mode by using TEMPFILE
    - Fix MSVC_BATCH=False (was treating it as true)

  From Justin Gullingsrud:
    - support -std=c++0x and related CXXFLAGS in pkgconfig (ParseFlags)

  From Vincent Beffara:
    - Support -dylib_file in pkgconfig (ParseFlags)

  From Gary Oberbrunner and Sohail Somani:
    - new construction variable WINDOWS_EMBED_MANIFEST to automatically
      embed manifests in Windows EXEs and DLLs.

  From Gary Oberbrunner:
    - Fix Visual Studio project generation when CPPPATH contains Dir nodes
    - Ensure Visual Studio project is regenerated when CPPPATH or CPPDEFINES change
    - Fix unicode error when using non-ASCII filenames with Copy or Install
    - Put RPATH in LINKCOM rather than LINKFLAGS so resetting
      LINKFLAGS doesn't kill RPATH
    - Fix precompiled headers on Windows when variant dir name has spaces.
    - Adding None to an Action no longer fails (just returns original action)
    - New --debug=prepare option to show each target as it's being
      prepared, whether or not anything needs to be done for it.
    - New debug option --debug=duplicate to print a line for each
      unlink/relink (or copy) of a variant file from its source file.
    - Improve error message for EnumVariables to show legal values.
    - Fix Intel compiler to sort versions >9 correctly (esp. on Linux)
    - Fix Install() when the source and target are directories and the
      target directory exists.

  From David Garcia Garzon:
    - Fix Delete to be able to delete broken symlinks and dir
      symlinks.

  From Imran Fanaswala and Robert Lehr:
    - Handle .output file generated by bison/yacc properly. Cleaning it
      when necessary.

  From Antoine Dechaume:
    - Handle SWIG file where there is whitespace after the module name
      properly. Previously the generated files would include
      the whitespace.

  From Dmitry R.:
    - Handle Environment in case __semi_deepcopy is None

  From Benoit Belley:

    - Much improved support for Windows UNC paths (\\SERVERNAME).

  From Jean-Baptiste Lab:

    - Fix problems with appending CPPDEFINES that contain
      dictionaries, and related issues with Parse/MergeFlags and
      CPPDEFINES.

  From Allen Weeks:

    - Fix for an issue with implicit-cache with multiple targets
      when dependencies are removed on disk.

  From Evgeny Podjachev and Alexey Petruchick:

    - Support generation of Microsoft Visual Studio 2008 (9.0)
      and 2010 (10.0) project and solution files.

  From Ken Deeter:

    - Fix a problem when FS Entries which are actually Dirs have builders.

  From Luca Falavigna:

    - Support Fortran 03

  From Gary Oberbrunner:

    - Print the path to the SCons package in scons --version

  From Jean-Franï¿½ois Colson:

    - Improve Microsoft Visual Studio Solution generation, and fix
      various errors in the generated solutions especially when using
      MSVS_SCC_PROVIDER, and when generating multiple projects.  The
      construction variable MSVS_SCC_PROJECT_BASE_PATH, which never
      worked properly, is removed.  Users can use the new variable
      MSVS_SCC_CONNECTION_ROOT instead if desired.

  From Anatoly Techtonik:

    - Use subprocess in bootstrap.py instead of os.execve to avoid
      losing output control on Windows (http://bugs.python.org/issue9148)

    - Revert patch for adding SCons to App Paths, because standard cmd
      shell doesn't search there. This is confusing, because `scons` can
      be executed from explorer, but fail to start from console.

    - Fix broken installation with easy_install on Windows (issue #2051)
      SCons traditionally installed in a way that allowed to run multiple
      versions side by side. This custom logic was incompatible with
      easy_install way of doing things.

    - Use epydoc module for generating API docs in HTML if command line
      utility is not found in PATH. Actual for Windows.

  From Alexander Goomenyuk:

    - Add .sx to assembly source scanner list so .sx files
      get their header file dependencies detected.

  From Arve Knudsen:

    - Set module metadata when loading site_scons/site_init.py
      so it is treated as a proper module; __doc__, __file__ and
      __name__ now refer to the site_init.py file.

  From Russel Winder:

    - Users Guide updates explaining that Tools can be packages as
      well as python modules.

  From Gary Oberbrunner:

    - New systemwide and per-user site_scons dirs.

  From Dirk Baechle:

    - XML fixes in User's Guide.
    - Fixed the detection of 'jar' and 'rmic' during
      the initialization of the respective Tools (#2730).
    - Improved docs for custom Decider functions and
      custom Scanner objects (#2711, #2713).
    - Corrected SWIG module names for generated *.i files (#2707).

  From Joe Zuntz:

    - Fixed a case-sensitivity problem with Fortran modules.

  From Bauke Conijn:

    - Added Users Guide example for auto-generated source code

  From Steven Knight:

    - Fix explicit dependencies (Depends()) on Nodes that don't have
      attached Builders.

    - Fix use of the global Alias() function with command actions.

  From Matt Hughes:

    - Fix the ability to append to default $*FLAGS values (which are
      implemented as CLVar instances) in a copied construction environment
      without affecting the original construction environment's value.

  From Rob Managan:

    - Updated the TeX command strings to include a /D on Windows in
      case the new directory is on a different drive letter.

    - Fixed the LaTeX scanner so dependencies are found in commands that
      are broken across lines with a comment or have embedded spaces.

    - The TeX builders should now work with tex files that are generated
      by another program. Thanks to Hans-Martin von Gaudecker for
      isolating the cause of this bug.

    - Added support for INDEXSTYLE environment variable so makeindex can
      find style files.

    - Added support for the bibunits package so we call bibtex on all
      the bu*.aux files.

    - Add support of finding path information on OSX for TeX applications
      MacPorts and Fink paths need to be added by the user

  From Russel Winder:

    - Add support for DMD version 2 (the phobos2 library).

  From William Deegan:

    - Add initial support for VS/VC 2010 (express and non-express versions)
    - Remove warning for not finding MS VC/VS install.
      "scons: warning: No version of Visual Studio compiler found
        - C/C++ compilers most likely not set correctly"
    - Add support for Linux 3.0


RELEASE 2.0.1 - Mon, 15 Aug 2010 15:46:32 -0700

  From Dirk Baechle:

    - Fix XML in documentation.

  From Joe Zuntz:

    - Fixed a case-sensitivity problem with Fortran modules.

  From Bauke Conijn:

    - Added Users Guide example for auto-generated source code

  From Steven Knight:

    - Fix explicit dependencies (Depends()) on Nodes that don't have
      attached Builders.

  From Matt Hughes:

    - Fix the ability to append to default $*FLAGS values (which are
      implemented as CLVar instances) in a copied construction environment
      without affecting the original construction environment's value.

  From Rob Managan:

    - Updated the TeX command strings to include a /D on Windows in
      case the new directory is on a different drive letter.

    - Fixed the LaTeX scanner so dependencies are found in commands that
      are broken across lines with a comment or have embedded spaces.


RELEASE 2.0.0.final.0 - Mon, 14 Jun 2010 22:01:37 -0700

  From Dirk Baechle:

    - Fix XML in documentation.

  From Steven Knight:

    - Provide forward compatibility for the 'profile' module.

    - Provide forward compatibility for the 'pickle' module.

    - Provide forward compatibility for the 'io' module.

    - Provide forward compatibility for the 'queue' module.

    - Provide forward compatibility for the 'collections' module.

    - Provide forward compatibility for the 'builtins' module.

    - Provide forward compatibility for 'sys.intern()'.

    - Convert to os.walk() from of os.path.walk().

    - Remove compatibility logic no longer needed.

    - Add a '-3' option to runtest to print 3.x incompatibility warnings.

    - Convert old-style classes into new-style classes.

    - Fix "Ignoring corrupt sconsign entry" warnings when building
      in a tree with a pre-2.0 .sconsign file.

    - Fix propagation from environment of VS*COMNTOOLS to resolve issues
      initializing MSVC/MSVS/SDK issues.

    - Handle detecting Visual C++ on Python versions with upper-case
      platform architectures like 'AMD64'.

  From W. Trevor King:

    - Revisions to README.

  From Greg Noel:

    - Apply numerous Python fixers to update code to more modern idioms.
      Find where fixers should be applied to code in test strings and
      apply the fixers there, too.

    - Write a fixer to convert string functions to string methods.

    - Modify the 'dict' fixer to be less conservative.

    - Modify the 'apply' fixer to handle more cases.

    - Create a modified 'types' fixer that converts types to 2.x
      equivalents rather than 3.x equivalents.

    - Write a 'division' fixer to highlight uses of the old-style
      division operator.  Correct usage where needed.

    - Add forward compatibility for the new 'memoryview' function
      (which replaces the 'buffer' function).

    - Add forward compatibility for the 'winreg' module.

    - Remove no-longer-needed 'platform' module.

    - Run tests with the '-3' option to Python 2.6 and clear up
      various reported incompatibilities.

    - Comb out code paths specialized to Pythons older than 2.4.

    - Update deprecation warnings; most now become mandatory.

    - Start deprecation cycle for BuildDir() and build_dir.

    - Start deprecation cycle for SourceCode() and related factories

    - Fixed a problem with is_Dict() not identifying some objects derived
      from UserDict.

  From Jim Randall:

    - Document the AllowSubstExceptions() function in the User's Guide.

  From William Deegan:

    - Migrate MSVC/MSVS/SDK improvements from 1.3 branch.


RELEASE 1.3.0 - Tue, 23 Mar 2010 21:44:19 -0400

  From Steven Knight:

    - Update man page and documentation.

  From William Deegan (plus minor patch from Gary Oberbrunner):

    - Support Visual Studio 8.0 Express

RELEASE 1.2.0.d20100306 - Sat, 06 Mar 2010 16:18:33 -0800

  From Luca Falavigna:

    - Fix typos in the man page.

  From Gottfried Ganssauge:

    - Support execution when SCons is installed via easy_install.

  From Steven Knight:

    - Make the messages for Configure checks of compilers consistent.

    - Issue an error message if a BUILDERS entry is not a Builder
      object or a callable wrapper.

  From Rob Managan:

    - Update tex builder to handle the case where a \input{foo}
      command tries to work with a directory named foo instead of the
      file foo.tex. The builder now ignores a directory and continues
      searching to find the correct file. Thanks to Lennart Sauerbeck
      for the test case and initial patch

      Also allow the \include of files in subdirectories when variantDir
      is used with duplicate=0. Previously latex would crash since
      the directory in which the .aux file is written was not created.
      Thanks to Stefan Hepp for finding this and part of the solution.

  From James Teh:
    - Patches to fix some issues using MS SDK V7.0

  From William Deegan:
    - Lots of testing and minor patches to handle mixed MS VC and SDK
      installations, as well as having only the SDK installed.


RELEASE 1.2.0.d20100117 - Sun, 17 Jan 2010 14:26:59 -0800

  From Jim Randall:
    - Fixed temp filename race condition on Windows with long cmd lines.

  From David Cournapeau:
    - Fixed tryRun when sconf directory is in a variant dir.
    - Do not add -fPIC for ifort tool on non-posix platforms (darwin and
      windows).
    - Fix bug 2294 (spurious CheckCC failures).
    - Fix SCons bootstrap process on windows 64 (wrong wininst name)

  From William Deegan:
    - Final merge from vs_revamp branch to main

    - Added definition and usage of HOST_OS, HOST_ARCH, TARGET_OS,
      TARGET_ARCH, currently only defined/used by Visual Studio
      Compilers. This will be rolled out to other platforms/tools
      in the future.

    - Add check for python >= 3.0.0 and exit gracefully.
      For 1.3 python >= 1.5.2 and < 3.0.0 are supported

    - Fix bug 1944 - Handle non-existent .i file in swig emitter, previously
      it would crash with an IOError exception. Now it will try to make an
      educated guess on the module name based on the filename.

  From Lukas Erlinghagen:

    - Have AddOption() remove variables from the list of
      seen-but-unknown variables (which are reported later).

    - An option name and aliases can now be specified as a tuple.

  From Hartmut Goebel:

    - Textfile builder.

  From Jared Grubb:

    - use "is/is not" in comparisons with None instead of "==" or "!=".

  From Jim Hunziker:

    - Avoid adding -gphobos to a command line multiple times
      when initializing use of the DMD compiler.

  From Jason Kenney:

    - Sugguested HOST/TARGET OS/ARCH separation.

  From Steven Knight:

    - Fix the -n option when used with VariantDir(duplicate=1)
      and the variant directory doesn't already exist.

    - Fix scanning of Unicode files for both UTF-16 endian flavors.

    - Fix a TypeError on #include of file names with Unicode characters.

    - Fix an exception if a null command-line argument is passed in.

    - Evaluate Requires() prerequisites before a Node's direct children
      (sources and dependencies).

  From Greg Noel:

    - Remove redundant __metaclass__ initializations in Environment.py.

    - Correct the documentation of text returned by sconf.Result().

    - Document that filenames with '.' as the first character are
      ignored by Glob() by default (matching UNIX glob semantics).

    - Fix SWIG testing infrastructure to work on Mac OS X.

    - Restructure a test that occasionally hung so that the test would
      detect when it was stuck and fail instead.

    - Substfile builder.

  From Gary Oberbrunner:

    - When reporting a target that SCons doesn't know how to make,
      specify whether it's a File, Dir, etc.

  From Ben Webb:

    - Fix use of $SWIGOUTDIR when generating Python wrappers.

    - Add $SWIGDIRECTORSUFFIX and $SWIGVERSION construction variables.

  From Rob Managan:

    - Add -recorder flag to Latex commands and updated internals to
      use the output to find files TeX creates. This allows the MiKTeX
      installations to find the created files

    - Notify user of Latex errors that would get buried in the
      Latex output

    - Remove LATEXSUFFIXES from environments that don't initialize Tex.

    - Add support for the glossaries package for glossaries and acronyms

    - Fix problem that pdftex, latex, and pdflatex tools by themselves did
      not create the actions for bibtex, makeindex,... by creating them
      and other environment settings in one routine called by all four
      tex tools.

    - Fix problem with filenames of sideeffects when the user changes
      the name of the output file from the latex default

    - Add scanning of files included in Latex by means of \lstinputlisting{}
      Patch from Stefan Hepp.

    - Change command line for epstopdf to use --outfile= instead of -o
      since this works on all platforms.
      Patch from Stefan Hepp.

    - Change scanner to properly search for included file from the
      directory of the main file instead of the file it is included from.
      Also update the emitter to add the .aux file associated with
      \include{filename} commands. This makes sure the required directories
      if any are created for variantdir cases.
      Half of the patch from Stefan Hepp.

RELEASE 1.2.0.d20090223 - Mon, 23 Feb 2009 08:41:06 -0800

  From Stanislav Baranov:

    - Make suffix-matching for scanners case-insensitive on Windows.

  From David Cournapeau:

    - Change the way SCons finds versions of Visual C/C++ and Visual
      Studio to find and use the Microsoft v*vars.bat files.

  From Robert P. J. Day:

    - User's Guide updates.

  From Dan Eaton:

    - Fix generation of Visual Studio 8 project files on x64 platforms.

  From Allan Erskine:

    - Set IncludeSearchPath and PreprocessorDefinitions in generated
      Visual Studio 8 project files, to help IntelliSense work.

  From Mateusz Gruca:

    - Fix deletion of broken symlinks by the --clean option.

  From Steven Knight:

    - Fix the error message when use of a non-existent drive on Windows
      is detected.

    - Add sources for files whose targets don't exist in $CHANGED_SOURCES.

    - Detect implicit dependencies on commands even when the command is
      quoted.

    - Fix interaction of $CHANGED_SOURCES with the --config=force option.

    - Fix finding #include files when the string contains escaped
      backslashes like "C:\\some\\include.h".

    - Pass $CCFLAGS to Visual C/C++ precompiled header compilation.

    - Remove unnecessary nested $( $) around $_LIBDIRFLAGS on link lines
      for the Microsoft linker, the OS/2 ilink linker and the Phar Lap
      linkloc linker.

    - Spell the Windows environment variables consistently "SystemDrive"
      and "SystemRoot" instead of "SYSTEMDRIVE" and "SYSTEMROOT".



RELEASE 1.2.0.d20090113 - Tue, 13 Jan 2009 02:50:30 -0800

  From Stanislav Baranov, Ted Johnson and Steven Knight:

    - Add support for batch compilation of Visual Studio C/C++ source
      files, controlled by a new $MSVC_BATCH construction variable.

  From Steven Knight:

    - Print the message, "scons: Build interrupted." on error output,
      not standard output.

    - Add a --warn=future-deprecated option for advance warnings about
      deprecated features that still have warnings hidden by default.

    - Fix use of $SOURCE and $SOURCES attributes when there are no
      sources specified in the Builder call.

    - Add support for new $CHANGED_SOURCES, $CHANGED_TARGETS,
      $UNCHANGED_SOURCES and $UNCHANGED_TARGETS variables.

    - Add general support for batch builds through new batch_key= and
      targets= keywords to Action object creation.

  From Arve Knudsen:

    - Make linker tools differentiate properly between SharedLibrary
      and LoadableModule.

    - Document TestCommon.shobj_prefix variable.

    - Support $SWIGOUTDIR values with spaces.

  From Rob Managan:

    - Don't automatically try to build .pdf graphics files for
      .eps files in \includegraphics{} calls in TeX/LaTeX files
      when building with the PDF builder (and thus using pdflatex).

  From Gary Oberbrunner:

    - Allow AppendENVPath() and PrependENVPath() to interpret '#'
      for paths relative to the top-level SConstruct directory.

    - Use the Borland ilink -e option to specify the output file name.

    - Document that the msvc Tool module uses $PCH, $PCHSTOP and $PDB.

    - Allow WINDOWS_INSERT_DEF=0 to disable --output-def when linking
      under MinGW.

  From Zia Sobhani:

    - Fix typos in the User's Guide.

  From Greg Spencer:

    - Support implicit dependency scanning of files encoded in utf-8
      and utf-16.

  From Roberto de Vecchi:

    - Remove $CCFLAGS from the the default definitions of $CXXFLAGS for
      Visual C/C++ and MIPSpro C++ on SGI so, they match other tools
      and avoid flag duplication on C++ command lines.

  From Ben Webb:

    - Handle quoted module names in SWIG source files.

    - Emit *_wrap.h when SWIG generates header file for directors

  From Matthew Wesley:

    - Copy file attributes so we identify, and can link a shared library
      from, shared object files in a Repository.



RELEASE 1.2.0 - Sat, 20 Dec 2008 22:47:29 -0800

  From Steven Knight:

    - Don't fail if can't import a _subprocess module on Windows.

    - Add warnings for use of the deprecated Options object.



RELEASE 1.1.0.d20081207 - Sun, 07 Dec 2008 19:17:23 -0800

  From Benoit Belley:

    - Improve the robustness of GetBuildFailures() by refactoring
      SCons exception handling (especially BuildError exceptions).

    - Have the --taskmastertrace= option print information about
      individual Task methods, not just the Taskmaster control flow.

    - Eliminate some spurious dependency cycles by being more aggressive
      about pruning pending children from the Taskmaster walk.

    - Suppress mistaken reports of a dependency cycle when a child
      left on the pending list is a single Node in EXECUTED state.

  From David Cournapeau:

    - Fix $FORTRANMODDIRPREFIX for the ifort (Intel Fortran) tool.

  From Brad Fitzpatrick:

    - Don't pre-generate an exception message (which will likely be
      ignored anyway) when an EntryProxy re-raises an AttributeError.

  From Jared Grubb:

    - Clean up coding style and white space in Node/FS.py.

    - Fix a typo in the documentation for $_CPPDEFFLAGS.

    - Issue 2401: Fix usage of comparisons with None.

  From Ludwig Hï¿½hne:

    - Handle Java inner classes declared within a method.

  From Steven Knight:

    - Fix label placement by the "scons-time.py func" subcommand
      when a profile value was close to (or equal to) 0.0.

    - Fix env.Append() and env.Prepend()'s ability to add a string to
      list-like variables like $CCFLAGS under Python 2.6.

    - Other Python2.6 portability:  don't use "as" (a Python 2.6 keyword).
      Don't use the deprecated Exception.message attribute.

    - Support using the -f option to search for a different top-level
      file name when walking up with the -D, -U or -u options.

    - Fix use of VariantDir when the -n option is used and doesn't,
      therefore, actually create the variant directory.

    - Fix a stack trace from the --debug=includes option when passed a
      static or shared library as an argument.

    - Speed up the internal find_file() function (used for searching
      CPPPATH, LIBPATH, etc.).

    - Add support for using the Python "in" keyword on construction
      environments (for example, if "CPPPATH" in env: ...).

    - Fix use of Glob() when a repository or source directory contains
      an in-memory Node without a corresponding on-disk file or directory.

    - Add a warning about future reservation of $CHANGED_SOURCES,
      $CHANGED_TARGETS, $UNCHANGED_SOURCES and $UNCHANGED_TARGETS.

    - Enable by default the existing warnings about setting the resource
      $SOURCE, $SOURCES, $TARGET and $TARGETS variable.

  From Rob Managan:

    - Scan for TeX files in the paths specified in the $TEXINPUTS
      construction variable and the $TEXINPUTS environment variable.

    - Configure the PDF() and PostScript() Builders as single_source so
      they know each source file generates a separate target file.

    - Add $EPSTOPDF, $EPSTOPDFFLAGS and $EPSTOPDFCOM

    - Add .tex as a valid extension for the PDF() builder.

    - Add regular expressions to find \input, \include and
      \includegraphics.

    - Support generating a .pdf file from a .eps source.

    - Recursive scan included input TeX files.

    - Handle requiring searched-for TeX input graphics files to have
      extensions (to avoid trying to build a .eps from itself, e.g.).

  From Greg Noel:

    - Make the Action() function handle positional parameters consistently.

    - Clarify use of Configure.CheckType().

    - Make the File.{Dir,Entry,File}() methods create their entries
      relative to the calling File's directory, not the SConscript
      directory.

    - Use the Python os.devnull variable to discard error output when
      looking for the $CC or $CXX version.

    - Mention LoadableModule() in the SharedLibrary() documentation.

  From Gary Oberbrunner:

    - Update the User's Guide to clarify use of the site_scons/
      directory and the site_init.py module.

    - Make env.AppendUnique() and env.PrependUnique remove duplicates
      within a passed-in list being added, too.

  From Randall Spangler:

    - Fix Glob() so an on-disk file or directory beginning with '#'
      doesn't throw an exception.



RELEASE 1.1.0 - Thu, 09 Oct 2008 08:33:47 -0700

  From Chris AtLee

    - Use the specified environment when checking for the GCC compiler
      version.

  From Ian P. Cardenas:

    - Fix Glob() polluting LIBPATH by returning copy of list

  From David Cournapeau:

    - Add CheckCC, CheckCXX, CheckSHCC and CheckSHCXX tests to
      configuration contexts.

    - Have the --profile= argument use the much faster cProfile module
      (if it's available in the running Python version).

    - Reorder MSVC compilation arguments so the /Fo is first.

  From Bill Deegan:

    - Add scanning Windows resource (.rc) files for implicit dependencies.

  From John Gozde:

    - When scanning for a #include file, don't use a directory that
      has the same name as the file.

  From Ralf W. Grosse-Kunstleve

    - Suppress error output when checking for the GCC compiler version.

  From Jared Grubb:

    - Fix VariantDir duplication of #included files in subdirectories.

  From Ludwig Hï¿½hne:

    - Reduce memory usage when a directory is used as a dependency of
      another Node (such as an Alias) by returning a concatenation
      of the children's signatures + names, not the children's contents,
      as the directory contents.

    - Raise AttributeError, not KeyError, when a Builder can't be found.

    - Invalidate cached Node information (such as the contenst returned
      by the get_contents() method) when calling actions with Execute().

    - Avoid object reference cycles from frame objects.

    - Reduce memory usage from Null Executor objects.

    - Compute MD5 checksums of large files without reading the entire
      file contents into memory.  Add a new --md5-chunksize option to
      control the size of each chunk read into memory.

  From Steven Knight:

    - Fix the ability of the add_src_builder() method to add a new
      source builder to any other builder.

    - Avoid an infinite loop on non-Windows systems trying to find the
      SCons library directory if the Python library directory does not
      begin with the string "python".

    - Search for the SCons library directory in "scons-local" (with
      no version number) after "scons-local-{VERSION}".

  From Rob Managan:

    - Fix the user's ability to interrupt the TeX build chain.

    - Fix the TeX builder's allowing the user to specify the target name,
      instead of always using its default output name based on the source.

    - Iterate building TeX output files until all warning are gone
      and the auxiliary files stop changing, or until we reach the
      (configurable) maximum number of retries.

    - Add TeX scanner support for:  glossaries, nomenclatures, lists of
      figures, lists of tables, hyperref and beamer.

    - Use the $BIBINPUTS, $BSTINPUTS, $TEXINPUTS and $TEXPICTS construction
      variables as search paths for the relevant types of input file.

    - Fix building TeX with VariantDir(duplicate=0) in effect.

    - Fix the LaTeX scanner to search for graphics on the TEXINPUTS path.

    - Have the PDFLaTeX scanner search for .gif files as well.

  From Greg Noel:

    - Fix typos and format bugs in the man page.

    - Add a first draft of a wrapper module for Python's subprocess
      module.

    - Refactor use of the SCons.compat module so other modules don't
      have to import it individually.

    - Add .sx as a suffix for assembly language files that use the
      C preprocessor.

  From Gary Oberbrunner:

    - Make Glob() sort the returned list of Files or Nodes
      to prevent spurious rebuilds.

    - Add a delete_existing keyword argument to the AppendENVPath()
      and PrependENVPath() Environment methods.

    - Add ability to use "$SOURCE" when specifying a target to a builder

  From Damyan Pepper:

    - Add a test case to verify that SConsignFile() files can be
      created in previously non-existent subdirectories.

  From Jim Randall:

    - Make the subdirectory in which the SConsignFile() file will
      live, if the subdirectory doesn't already exist.

  From Ali Tofigh:

    - Add a test to verify duplication of files in VariantDir subdirectories.



RELEASE 1.0.1 - Sat, 06 Sep 2008 07:29:34 -0700

  From Greg Noel:

    - Add a FindFile() section to the User's Guide.

    - Fix the FindFile() documentation in the man page.

    - Fix formatting errors in the Package() description in the man page.

    - Escape parentheses that appear within variable names when spawning
      command lines using os.system().



RELEASE 1.0.0 - XXX

  From Jared Grubb:

    - Clear the Node state when turning a generic Entry into a Dir.

  From Ludwig Hï¿½hne:

    - Fix sporadic output-order failures in test/GetBuildFailures/parallel.py.

    - Document the ParseDepends() function in the User's Guide.

  From khomenko:

    - Create a separate description and long_description for RPM packages.

  From Steven Knight:

    - Document the GetLaunchDir() function in the User's Guide.

    - Have the env.Execute() method print an error message if the
      executed command fails.

    - Add a script for creating a standard SCons development system on
      Ubuntu Hardy.  Rewrite subsidiary scripts for install Python and
      SCons versions in Python (from shell).

  From Greg Noel:

    - Handle yacc/bison on newer Mac OS X versions creating file.hpp,
      not file.cpp.h.

    - In RPCGEN tests, ignore stderr messages from older versions of
      rpcgen on some versions of Mac OS X.

    - Fix typos in man page descriptions of Tag() and Package(), and in
      the scons-time man page.

    - Fix documentation of SConf.CheckLibWithHeader and other SConf methods.

    - Update documentation of SConscript(variant_dir) usage.

    - Fix SWIG tests for (some versions of) Mac OS X.

  From Jonas Olsson:

    - Print the warning about -j on Windows being potentially unreliable if
      the pywin32 extensions are unavailable or lack file handle operations.

  From Jim Randall:

    - Fix the env.WhereIs() method to expand construction variables.

  From Rogier Schouten:

    - Enable building of shared libraries with the Bordand ilink32 linker.



RELEASE 1.0.0 - Sat, 09 Aug 2008 12:19:44 -0700

  From Luca Falavigna:

    - Fix SCons man page indentation under Debian's man page macros.

  From Steven Knight:

    - Clarify the man page description of the SConscript(src_dir) argument.

    - User's Guide updates:

       -  Document the BUILD_TARGETS, COMMAND_LINE_TARGETS and
          DEFAULT_TARGETS variables.

       -  Document the AddOption(), GetOption() and SetOption() functions.

       -  Document the Requires() function; convert to the Variables
          object, its UnknownOptions() method, and its associated
          BoolVariable(), EnumVariable(), ListVariable(), PackageVariable()
          and PathVariable() functions.

       -  Document the Progress() function.

       -  Reorganize the chapter and sections describing the different
          types of environments and how they interact.  Document the
          SetDefault() method.  Document the PrependENVPath() and
          AppendENVPath() functions.

       -  Reorganize the command-line arguments chapter.  Document the
          ARGLIST variable.

       -  Collect some miscellaneous sections into a chapter about
          configuring build output.

    - Man page updates:

       -  Document suggested use of the Visual C/C++ /FC option to fix
          the ability to double-click on file names in compilation error
          messages.

       -  Document the need to use Clean() for any SideEffect() files that
          must be explicitly removed when their targets are removed.

       -  Explicitly document use of Node lists as input to Dependency().

  From Greg Noel:

    - Document MergeFlags(), ParseConfig(), ParseFlags() and SideEffect()
      in the User's Guide.

  From Gary Oberbrunner:

    - Document use of the GetBuildFailures() function in the User's Guide.

  From Adam Simpkins:

    - Add man page text clarifying the behavior of AddPreAction() and
      AddPostAction() when called with multiple targets.

  From Alexey Zezukin:

    - Fix incorrectly swapped man page descriptions of the --warn= options
      for duplicate-environment and missing-sconscript.



RELEASE 0.98.5 - Sat, 07 Jun 2008 08:20:35 -0700

  From Benoit Belley:

  - Fix the Intel C++ compiler ABI specification for EMT64 processors.

  From David Cournapeau:

  - Issue a (suppressable) warning, not an error, when trying to link
    C++ and Fortran object files into the same executable.

  From Steven Knight:

  - Update the scons.bat file so that it returns the real exit status
    from SCons, even though it uses setlocal + endlocal.

  - Fix the --interactive post-build messages so it doesn't get stuck
    mistakenly reporting failures after any individual build fails.

  - Fix calling File() as a File object method in some circumstances.

  - Fix setup.py installation on Mac OS X so SCons gets installed
    under /usr/lcoal by default, not in the Mac OS X Python framework.



RELEASE 0.98.4 - Sat, 17 May 2008 22:14:46 -0700

  From Benoit Belley:

  - Fix calculation of signatures for Python function actions with
    closures in Python versions before 2.5.

  From David Cournapeau:

  - Fix the initialization of $SHF77FLAGS so it includes $F77FLAGS.

  From Jonas Olsson:

  - Fix a syntax error in the Intel C compiler support on Windows.

  From Steven Knight:

  - Change how we represent Python Value Nodes when printing and when
    stored in .sconsign files (to avoid blowing out memory by storing
    huge strings in .sconsign files after multiple runs using Configure
    contexts cause the Value strings to be re-escaped each time).

  - Fix a regression in not executing configuration checks after failure
    of any configuration check that used the same compiler or other tool.

  - Handle multiple destinations in Visual Studio 8 settings for the
    analogues to the INCLUDE, LIBRARY and PATH variables.

  From Greg Noel:

  - Update man page text for VariantDir().



RELEASE 0.98.3 - Tue, 29 Apr 2008 22:40:12 -0700

  From Greg Noel:

  - Fix use of $CXXFLAGS when building C++ shared object files.

  From Steven Knight:

  - Fix a regression when a Builder's source_scanner doesn't select
    a more specific scanner for the suffix of a specified source file.

  - Fix the Options object backwards compatibility so people can still
    "import SCons.Options.{Bool,Enum,List,Package,Path}Option" submodules.

  - Fix searching for implicit dependencies when an Entry Node shows up
    in the search path list.

  From Stefano:

  - Fix expansion of $FORTRANMODDIR in the default Fortran command line(s)
    when it's set to something like ${TARGET.dir}.



RELEASE 0.98.2 - Sun, 20 Apr 2008 23:38:56 -0700

  From Steven Knight:

  - Fix a bug in Fortran suffix computation that would cause SCons to
    run out of memory on Windows systems.

  - Fix being able to specify --interactive mode command lines with
    \ (backslash) path name separators on Windows.

  From Gary Oberbrunner:

  - Document Glob() in the User's Guide.



RELEASE 0.98.1 - Fri, 18 Apr 2008 19:11:58 -0700

  From Benoit Belley:

  - Speed up the SCons.Util.to_string*() functions.

  - Optimize various Node intialization and calculations.

  - Optimize Executor scanning code.

  - Optimize Taskmaster execution, including dependency-cycle checking.

  - Fix the --debug=stree option so it prints its tree once, not twice.

  From Johan Boulï¿½:

  - Fix the ability to use LoadableModule() under MinGW.

  From David Cournapeau:

  - Various missing Fortran-related construction variables have been added.

  - SCons now uses the program specified in the $FORTRAN construction
    variable to link Fortran object files.

  - Fortran compilers on Linux (Intel, g77 and gfortran) now add the -fPIC
    option by default when compilling shared objects.

  - New 'sunf77', 'sunf90' and 'sunf95' Tool modules have been added to
    support Sun Fortran compilers.  On Solaris, the Sun Fortran compilers
    are used in preference to other compilers by default.

  - Fortran support now uses gfortran in preference to g77.

  - Fortran file suffixes are now configurable through the
    $F77FILESUFFIXES, $F90FILESUFFIXES, $F95FILESUFFIXES and
    $FORTRANFILESUFFIXES variables.

  From Steven Knight:

  - Make the -d, -e, -w and --no-print-directory options "Ignored for
    compatibility."  (We're not going to implement them.)

  - Fix a serious inefficiency in how SCons checks for whether any source
    files are missing when a Builder call creates many targets from many
    input source files.

  - In Java projects, make the target .class files depend only on the
    specific source .java files where the individual classes are defined.

  - Don't store duplicate source file entries  in the .sconsign file so
    we don't endlessly rebuild the target(s) for no reason.

  - Add a Variables object as the first step towards deprecating the
    Options object name.  Similarly, add BoolVariable(), EnumVariable(),
    ListVariable(), PackageVariable() and PathVariable() functions
    as first steps towards replacing BoolOption(), EnumOption(),
    ListOption(), PackageOption() and PathOption().

  - Change the options= keyword argument to the Environment() function
    to variables=, to avoid confusion with SCons command-line options.
    Continue supporting the options= keyword for backwards compatibility.

  - When $SWIGFLAGS contains the -python flag, expect the generated .py
    file to be in the same (sub)directory as the target.

  - When compiling C++ files, allow $CCFLAGS settings to show up on the
    command line even when $CXXFLAGS has been redefined.

  - Fix --interactive with -u/-U/-D when a VariantDir() is used.

  From Anatoly Techtonik:

  - Have the scons.bat file add the script execution directory to its
    local %PATH% on Windows, so the Python executable can be found.

  From Mike Wake:

  - Fix passing variable names as a list to the Return() function.

  From Matthew Wesley:

  - Add support for the GDC 'D' language compiler.



RELEASE 0.98 - Sun, 30 Mar 2008 23:33:05 -0700

  From Benoit Belley:

  - Fix the --keep-going flag so it builds all possible targets even when
    a later top-level target depends on a child that failed its build.

  - Fix being able to use $PDB and $WINDWOWS_INSERT_MANIFEST together.

  - Don't crash if un-installing the Intel C compiler leaves left-over,
    dangling entries in the Windows registry.

  - Improve support for non-standard library prefixes and suffixes by
    stripping all prefixes/suffixes from file name string as appropriate.

  - Reduce the default stack size for -j worker threads to 256 Kbytes.
    Provide user control over this value by adding --stack-size and
    --warn=stack-size options, and a SetOption('stack_size') function.

  - Fix a crash on Linux systems when trying to use the Intel C compiler
    and no /opt/intel_cc_* directories are found.

  - Improve using Python functions as actions by incorporating into
    a FunctionAction's signature:
      - literal values referenced by the byte code.
      - values of default arguments
      - code of nested functions
      - values of variables captured by closures
      - names of referenced global variables and functions

  - Fix the closing message when --clean and --keep-going are both
    used and no errors occur.

  - Add support for the Intel C compiler on Mac OS X.

  - Speed up reading SConscript files by about 20% (for some
    configurations) by:  1) optimizing the SCons.Util.is_*() and
    SCons.Util.flatten() functions; 2) avoiding unnecessary os.stat()
    calls by using a File's .suffix attribute directly instead of
    stringifying it.

  From JÃ©rÃ´me Berger:

  - Have the D language scanner search for .di files as well as .d files.

  - Add a find_include_names() method to the Scanner.Classic class to
    abstract out how included names can be generated by subclasses.

  - Allow the D language scanner to detect multiple modules imported by
    a single statement.

  From Konstantin Bozhikov:

  - Support expansion of construction variables that contain or refer
    to lists of other variables or Nodes within expansions like $CPPPATH.

  - Change variable substitution (the env.subst() method) so that an
    input sequence (list or tuple) is preserved as a list in the output.

  From David Cournapeau:

  - Add a CheckDeclaration() call to configure contexts.

  - Improve the CheckTypeSize() code.

  - Add a Define() call to configure contexts, to add arbitrary #define
    lines to a generated configure header file.

  - Add a "gfortran" Tool module for the GNU F95/F2003 compiler.

  - Avoid use of -rpath with the Mac OS X linker.

  - Add comment lines to the generated config.h file to describe what
    the various #define/#undef lines are doing.

  From Steven Knight:

  - Support the ability to subclass the new-style "str" class as input
    to Builders.

  - Improve the performance of our type-checking by using isinstance()
    with new-style classes.

  - Fix #include (and other $*PATH variables searches) of files with
    absolute path names.  Don't die if they don't exist (due to being
    #ifdef'ed out or the like).

  - Fix --interactive mode when Default(None) is used.

  - Fix --debug=memoizer to work around a bug in base Python 2.2 metaclass
    initialization (by just not allowing Memoization in Python versions
    that have the bug).

  - Have the "scons-time time" subcommand handle empty log files, and
    log files that contain no results specified by the --which option.

  - Fix the max Y of vertical bars drawn by "scons-time --fmt=gnuplot".

  - On Mac OS X, account for the fact that the header file generated
    from a C++ file will be named (e.g.) file.cpp.h, not file.hpp.

  - Fix floating-point numbers confusing the Java parser about
    generated .class file names in some configurations.

  - Document (nearly) all the values you can now fetch with GetOption().

  - Fix use of file names containing strings of multiple spaces when
    using ActionFactory instances like the Copy() or Move() function.

  - Fix a 0.97 regression when using a variable expansion (like
    $OBJSUFFIX) in a source file name to a builder with attached source
    builders that match suffix (like Program()+Object()).

  - Have the Java parser recognize generics (surrounded by angle brackets)
    so they don't interfere with identifying anonymous inner classes.

  - Avoid an infinite loop when trying to use saved copies of the
    env.Install() or env.InstallAs() after replacing the method
    attributes.

  - Improve the performance of setting construction variables.

  - When cloning a construction environment, avoid over-writing an
    attribute for an added method if the user explicitly replaced it.

  - Add a warning about deprecated support for Python 1.5, 2.0 and 2.1.

  - Fix being able to SetOption('warn', ...) in SConscript files.

  - Add a warning about env.Copy() being deprecated.

  - Add warnings about the --debug={dtree,stree,tree} options
    being deprecated.

  - Add VariantDir() as the first step towards deprecating BuildDir().
    Add the keyword argument "variant_dir" as the replacement for
    "build_dir".

  - Add warnings about the {Target,Source}Signatures() methods and
    functions being deprecated.

  From Rob Managan:

  - Enhance TeX and LaTeX support to work with BuildDir(duplicate=0).

  - Re-run LaTeX when it issues a package warning that it must be re-run.

  From Leanid Nazdrynau:

  - Have the Copy() action factory preserve file modes and times
    when copying individual files.

  From Jan Nijtmans:

  - If $JARCHDIR isn't set explicitly, use the .java_classdir attribute
    that was set when the Java() Builder built the .class files.

  From Greg Noel:

  - Document the Dir(), File() and Entry() methods of Dir and File Nodes.

  - Add the parse_flags option when creating Environments

  From Gary Oberbrunner:

  - Make File(), Dir() and Entry() return a list of Nodes when passed
    a list of names, instead of trying to make a string from the name
    list and making a Node from that string.

  - Fix the ability to build an Alias in --interactive mode.

  - Fix the ability to hash the contents of actions for nested Python
    functions on Python versions where the inability to pickle them
    returns a TypeError (instead of the documented PicklingError).

  From Jonas Olsson:

  - Fix use of the Intel C compiler when the top compiler directory,
    but not the compiler version, is specified.

  - Handle Intel C compiler network license files (port@system).

  From Jim Randall:

  - Fix how Python Value Nodes are printed in --debug=explain output.

  From Adam Simpkins:

  - Add a --interactive option that starts a session for building (or
    cleaning) targets without re-reading the SConscript files every time.

  - Fix use of readline command-line editing in --interactive mode.

  - Have the --interactive mode "build" command with no arguments
    build the specified Default() targets.

  - Fix the Chmod(), Delete(), Mkdir() and Touch() Action factories to
    take a list (of Nodes or strings) as arguments.

  From Vaclav Smilauer:

  - Fix saving and restoring an Options value of 'all' on Python
    versions where all() is a builtin function.

  From Daniel Svensson:

  - Code correction in SCons.Util.is_List().

  From Ben Webb:

  - Support the SWIG %module statement with following modifiers in
    parenthese (e.g., '%module(directors="1")').



RELEASE 0.97.0d20071212 - Wed, 12 Dec 2007 09:29:32 -0600

  From Benoit Belley:

  - Fix occasional spurious rebuilds and inefficiency when using
    --implicit-cache and Builders that produce multiple targets.

  - Allow SCons to not have to know about the builders of generated
    files when BuildDir(duplicate=0) is used, potentially allowing some
    SConscript files to be ignored for smaller builds.

  From David Cournapeau:

  - Add a CheckTypeSize() call to configure contexts.

  From Ken Deeter:

  - Make the "contents" of Alias Nodes a concatenation of the children's
    content signatures (MD5 checksums), not a concatenation of the
    children's contents, to avoid using large amounts of memory during
    signature calculation.

  From Malte Helmert:

  - Fix a lot of typos in the man page and User's Guide.

  From Geoffrey Irving:

  - Speed up conversion of paths in .sconsign files to File or Dir Nodes.

  From Steven Knight:

  - Add an Options.UnknownOptions() method that returns any settings
    (from the command line, or whatever dictionary was passed in)
    that aren't known to the Options object.

  - Add a Glob() function.

  - When removing targets with the -c option, use the absolute path (to
    avoid problems interpreting BuildDir() when the top-level directory
    is the source directory).

  - Fix problems with Install() and InstallAs() when called through a
    clone (of a clone, ...) of a cloned construction environment.

  - When executing a file containing Options() settings, add the file's
    directory to sys.path (so modules can be imported from there) and
    explicity set __name__ to the name of the file so the statement's
    in the file can deduce the location if they need to.

  - Fix an O(n^2) performance problem when adding sources to a target
    through calls to a multi Builder (including Aliases).

  - Redefine the $WINDOWSPROGMANIFESTSUFFIX and
    $WINDOWSSHLIBMANIFESTSUFFIX variables so they pick up changes to
    the underlying $SHLIBSUFFIX and $PROGSUFFIX variables.

  - Add a GetBuildFailures() function that can be called from functions
    registered with the Python atexit module to print summary information
    about any failures encountered while building.

  - Return a NodeList object, not a Python list, when a single_source
    Builder like Object() is called with more than one file.

  - When searching for implicit dependency files in the directories
    in a $*PATH list, don't create Dir Nodes for directories that
    don't actually exist on-disk.

  - Add a Requires() function to allow the specification of order-only
    prerequisites, which will be updated before specified "downstream"
    targets but which don't actually cause the target to be rebuilt.

  - Restore the FS.{Dir,File,Entry}.rel_path() method.

  - Make the default behavior of {Source,Target}Signatures('timestamp')
    be equivalent to 'timestamp-match', not 'timestamp-newer'.

  - Fix use of CacheDir with Decider('timestamp-newer') by updating
    the modification time when copying files from the cache.

  - Fix random issues with parallel (-j) builds on Windows when Python
    holds open file handles (especially for SCons temporary files,
    or targets built by Python function actions) across process creation.

  From Maxim Kartashev:

  - Fix test scripts when run on Solaris.

  From Gary Oberbrunner:

  - Fix Glob() when a pattern is in an explicitly-named subdirectory.

  From Philipp Scholl:

  - Fix setting up targets if multiple Package builders are specified
    at once.



RELEASE 0.97.0d20070918 - Tue, 18 Sep 2007 10:51:27 -0500

  From Steven Knight:

  - Fix the wix Tool module to handle null entries in $PATH variables.

  - Move the documentation of Install() and InstallAs() from the list
    of functions to the list of Builders (now that they're implemented
    as such).

  - Allow env.CacheDir() to be set per construction environment.  The
    global CacheDir() function now sets an overridable global default.

  - Add an env.Decider() method and a Node.Decider() method that allow
    flexible specification of an arbitrary function to decide if a given
    dependency has changed since the last time a target was built.

  - Don't execute Configure actions (while reading SConscript files)
    when cleaning (-c) or getting help (-h or -H).

  - Add to each target an implicit dependency on the external command(s)
    used to build the target, as found by searching env['ENV']['PATH']
    for the first argument on each executed command line.

  - Add support for a $IMPLICIT_COMMAND_DEPENDENCIES construction
    variabe that can be used to disable the automatic implicit
    dependency on executed commands.

  - Add an "ensure_suffix" keyword to Builder() definitions that, when
    true, will add the configured suffix to the targets even if it looks
    like they already have a different suffix.

  - Add a Progress() function that allows for calling a function or string
    (or list of strings) to display progress while walking the DAG.

  - Allow ParseConfig(), MergeFlags() and ParseFlags() to handle output
    from a *config command with quoted path names that contain spaces.

  - Make the Return() function stop processing the SConscript file and
    return immediately.  Add a "stop=" keyword argument that can be set
    to False to preserve the old behavior.

  - Fix use of exitstatfunc on an Action.

  - Introduce all man page function examples with "Example:" or "Examples:".

  - When a file gets added to a directory, make sure the directory gets
    re-scanned for the new implicit dependency.

  - Fix handling a file that's specified multiple times in a target
    list so that it doesn't cause dependent Nodes to "disappear" from
    the dependency graph walk.

  From Carsten Koch:

  - Avoid race conditions with same-named files and directory creation
    when pushing copies of files to CacheDir().

  From Tzvetan Mikov:

  - Handle $ in Java class names.

  From Gary Oberbrunner:

  - Add support for the Intel C compiler on Windows64.

  - On SGI IRIX, have $SHCXX use $CXX by default (like other platforms).

  From Sohail Somani:

  - When Cloning a construction environment, set any variables before
    applying tools (so the tool module can access the configured settings)
    and re-set them after (so they end up matching what the user set).

  From Matthias Troffaes:

  - Make sure extra auxiliary files generated by some LaTeX packages
    and not ending in .aux also get deleted by scons -c.

  From Greg Ward:

  - Add a $JAVABOOTCLASSPATH variable for directories to be passed to the
    javac -bootclasspath option.

  From Christoph Wiedemann:

  - Add implicit dependencies on the commands used to build a target.




RELEASE 0.97.0d20070809 - Fri, 10 Aug 2007 10:51:27 -0500

  From Lars Albertsson:

  - Don't error if a #include line happens to match a directory
    somewhere on a path (like $CPPPATH, $FORTRANPATH, etc.).

  From Mark Bertoglio:

  - Fix listing multiple projects in Visual Studio 7.[01] solution files,
    including generating individual project GUIDs instead of re-using
    the solution GUID.

  From Jean Brouwers:

  - Add /opt/SUNWspro/bin to the default execution PATH on Solaris.

  From Allan Erskine:

  - Only expect the Microsoft IDL compiler to emit *_p.c and *_data.c
    files if the /proxy and /dlldata switches are used (respectively).

  From Steven Knight:

  - Have --debug=explain report if a target is being rebuilt because
    AlwaysBuild() is specified (instead of "unknown reasons").

  - Support {Get,Set}Option('help') to make it easier for SConscript
    files to tell if a help option (-h, --help, etc.) has been specified.

  - Support {Get,Set}Option('random') so random-dependency interaction
    with CacheDir() is controllable from SConscript files.

  - Add a new AddOption() function to support user-defined command-
    line flags (like --prefix=, --force, etc.).

  - Replace modified Optik version with new optparse compatibility module
    for command line processing in Scripts/SConsOptions.py

  - Push and retrieve built symlinks to/from a CacheDir() as actual
    symlinks, not by copying the file contents.

  - Fix how the Action module handles stringifying the shared library
    generator in the Tool/mingw.py module.

  - When generating a config.h file, print "#define HAVE_{FEATURE} 1"
    instad of just "#define HAVE_{FEATURE}", for more compatibility
    with Autoconf-style projects.

  - Fix expansion of $TARGET, $TARGETS, $SOURCE and $SOURCES keywords in
    Visual C/C++ PDB file names.

  - Fix locating Visual C/C++ PDB files in build directories.

  - Support an env.AddMethod() method and an AddMethod() global function
    for adding a new method, respectively, to a construction environment
    or an arbitrary object (such as a class).

  - Fix the --debug=time option when the -j option is specified and all
    files are up to date.

  - Add a $SWIGOUTDIR variable to allow setting the swig -outdir option,
    and use it to identify files created by the swig -java option.

  - Add a $SWIGPATH variable that specifies the path to be searched
    for included SWIG files, Also add related $SWIGINCPREFIX and
    $SWIGINCSUFFIX variables that specify the prefix and suffix to
    be be added to each $SWIGPATH directory when expanded on the SWIG
    command line.

  - More efficient copying of construction environments (mostly borrowed
    from copy.deepcopy() in the standard Python library).

  - When printing --tree=prune output, don't print [brackets] around
    source files, only do so for built targets with children.

  - Fix interpretation of Builder source arguments when the Builder has
    a src_suffix *and* a source_builder and the argument has no suffix.

  - Fix use of expansions like ${TARGET.dir} or ${SOURCE.dir} in the
    following construction variables:  $FORTRANMODDIR, $JARCHDIR,
    $JARFLAGS, $LEXFLAGS, $SWIGFLAGS, $SWIGOUTDIR and $YACCFLAGS.

  - Fix dependencies on Java files generated by SWIG so they can be
    detected and built in one pass.

  - Fix SWIG when used with a BuildDir().

  From Leanid Nazdrynau:

  - When applying Tool modules after a construction environment has
    already been created, don't overwrite existing $CFILESUFFIX and
    $CXXFILESUFFIX value.

  - Support passing the Java() builder a list of explicit .java files
    (not only a list of directories to be scanned for .java files).

  - Support passing .java files to the Jar() and JavaH() builders, which
    then use the builder underlying the Java() builder to turn them into
    .class files.  (That is, the Jar()-Java() chain of builders become
    multi-step, like the Program()-Object()-CFile() builders.)

  - Support passing SWIG .i files to the Java builders (Java(),
    Jar(), JavaH()), to cause intermediate .java files to be created
    automatically.

  - Add $JAVACLASSPATH and $JAVASOURCEPATH variables, that get added to
    the javac "-classpath" and "-sourcepath" options.  (Note that SCons
    does *not* currently search these paths for implicit dependencies.)

  - Commonize initialization of Java-related builders.

  From Jan Nijtmans:

  - Find Java anonymous classes when the next token after the name is
    an open parenthesis.

  From Gary Oberbrunner:

  - Fix a code example in the man page.

  From Tilo Prutz:

  - Add support for the file names that Java 1.5 (and 1.6) generates for
    nested anonymous inner classes, which are different from Java 1.4.

  From Adam Simpkins:

  - Allow worker threads to terminate gracefully when all jobs are
    finished.

  From Sohail Somani:

  - Add LaTeX scanner support for finding dependencies specified with
    the \usepackage{} directive.



RELEASE 0.97 - Thu, 17 May 2007 08:59:41 -0500

  From Steven Knight:

  - Fix a bug that would make parallel builds stop in their tracks if
    Nodes that depended on lists that contained some Nodes built together
    caused the reference count to drop below 0 if the Nodes were visited
    and commands finished in the wrong order.

  - Make sure the DirEntryScanner doesn't choke if it's handed something
    that's not a directory (Node.FS.Dir) Node.



RELEASE 0.96.96 - Thu, 12 Apr 2007 12:36:25 -0500

  NOTE:  This is (Yet) a(nother) pre-release of 0.97 for testing purposes.

  From Joe Bloggs:

  - Man page fix:  remove cut-and-paste sentence in NoCache() description.

  From Dmitry Grigorenko and Gary Oberbrunner:

  - Use the Intel C++ compiler, not $CC, to link C++ source.

  From Helmut Grohne:

  - Fix the man page example of propagating a user's external environment.

  From Steven Knight:

  - Back out (most of) the Windows registry installer patch, which
    seems to not work on some versions of Windows.

  - Don't treat Java ".class" attributes as defining an inner class.

  - Fix detecting an erroneous Java anonymous class when the first
    non-skipped token after a "new" keyword is a closing brace.

  - Fix a regression when a CPPDEFINES list contains a tuple, the second
    item of which (the option value) is a construction variable expansion
    (e.g. $VALUE) and the value of the variable isn't a string.

  - Improve the error message if an IOError (like trying to read a
    directory as a file) occurs while deciding if a node is up-to-date.

  - Fix "maximum recursion" / "unhashable type" errors in $CPPPATH
    PathList expansion if a subsidiary expansion yields a stringable,
    non-Node object.

  - Generate API documentation from the docstrings (using epydoc).

  - Fix use of --debug=presub with Actions for out-of-the-box Builders.

  - Fix handling nested lists within $CPPPATH, $LIBPATH, etc.

  - Fix a "builders_used" AttributeError that real-world Qt initialization
    triggered in the refactored suffix handling for Builders.

  - Make the reported --debug=time timings meaningful when used with -j.
    Better documentation of what the times mean.

  - User Guide updates: --random, AlwaysBuild(), --tree=,
    --debug=findlibs, --debug=presub, --debug=stacktrace,
    --taskmastertrace.

  - Document (in both man page and User's Guide) that --implicit-cache
    ignores changes in $CPPPATH, $LIBPATH, etc.

  From Jean-Baptiste Lab:

  - Remove hard-coded dependency on Python 2.2 from Debian packaging files.

  From Jeff Mahovsky:

  - Handle spaces in the build target name in Visual Studio project files.

  From Rob Managan:

  - Re-run LaTeX after BibTeX has been re-run in response to a changed
    .bib file.

  From Joel B. Mohler:

  - Make additional TeX auxiliary files (.toc, .idx and .bbl files)
    Precious so their removal doesn't affect whether the necessary
    sections are included in output PDF or PostScript files.

  From Gary Oberbrunner:

  - Fix the ability to import modules in the site_scons directory from
    a subdirectory.

  From Adam Simpkins:

  - Make sure parallel (-j) builds all targets even if they show up
    multiple times in the child list (as a source and a dependency).

  From Matthias Troffaes:

  - Don't re-run TeX if the triggering strings (\makeindex, \bibliography
    \tableofcontents) are commented out.

  From Richard Viney:

  - Fix use of custom include and lib paths with Visual Studio 8.

  - Select the default .NET Framework SDK Dir based on the version of
    Visual Studio being used.



RELEASE 0.96.95 - Mon, 12 Feb 2007 20:25:16 -0600

  From Anatoly Techtonik:

  - Add the scons.org URL and a package description to the setup.py
    arguments.

  - Have the Windows installer add a registry entry for scons.bat in the
    "App Paths" key, so scons.bat can be executed without adding the
    directory to the %PATH%.  (Python itself works this way.)

  From Anonymous:

  - Fix looking for default paths in Visual Studio 8.0 (and later).

  - Add -lm to the list of default D libraries for linking.

  From Matt Doar:

  - Provide a more complete write-your-own-Scanner example in the man page.

  From Ralf W. Grosse-Kunstleve:

  - Contributed upstream Python change to our copied subprocess.py module
    for more efficient standard input processing.

  From Steven Knight:

  - Fix the Node.FS.Base.rel_path() method when the two nodes are on
    different drive letters.  (This caused an infinite loop when
    trying to write .sconsign files.)

  - Fully support Scanners that use a dictionary to map file suffixes
    to other scanners.

  - Support delayed evaluation of the $SPAWN variable to allow selection
    of a function via ${} string expansions.

  - Add --srcdir as a synonym for -Y/--repository.

  - Document limitations of #include "file.h" with Repository().

  - Fix use of a toolpath under the source directory of a BuildDir().

  - Fix env.Install() with a file name portion that begins with '#'.

  - Fix ParseConfig()'s handling of multiple options in a string that's
    replaced a *FLAGS construction variable.

  - Have the C++ tools initialize common C compilation variables ($CCFLAGS,
    $SHCCFLAGS and $_CCCOMCOM) even if the 'cc' Tool isn't loaded.

  From Leanid Nazdrynau:

  - Fix detection of Java anonymous classes if a newline precedes the
    opening brace.

  From Gary Oberbrunner:

  - Document use of ${} to execute arbitrary Python code.

  - Add support for:
    1) automatically adding a site_scons subdirectory (in the top-level
       SConstruct directory) to sys.path (PYTHONPATH);
    2) automatically importing site_scons/site_init.py;
    3) automatically adding site_scons/site_tools to the toolpath.

  From John Pye:

  - Change ParseConfig() to preserve white space in arguments passed in
    as a list.

  From a smith:

  - Fix adding explicitly-named Java inner class files (and any
    other file names that may contain a '$') to Jar files.

  From David Vitek:

  - Add a NoCache() function to mark targets as unsuitable for propagating
    to (or retrieving from) a CacheDir().

  From Ben Webb:

  - If the swig -noproxy option is used, it won't generate a .py file,
    so don't emit it as a target that we expect to be built.



RELEASE 0.96.94 - Sun, 07 Jan 2007 18:36:20 -0600

  NOTE:  This is a pre-release of 0.97 for testing purposes.

  From Anonymous:

  - Allow arbitrary white space after a SWIG %module declaration.

  From Paul:

  - When compiling resources under MinGW, make sure there's a space
    between the --include-dir option and its argument.

  From Jay Kint:

  - Alleviate long command line issues on Windows by executing command
    lines directly via os.spawnv() if the command line doesn't need
    shell interpretation (has no pipes, redirection, etc.).

  From Walter Franzini:

  - Exclude additional Debian packaging files from the copyright check.

  From Fawad Halim:

  - Handle the conflict between the impending Python 2.6 'as' keyword
    and our Tool/as.py module name.

  From Steven Knight:

  - Speed up the Node.FS.Dir.rel_path() method used to generate path names
    that get put into the .sconsign* file(s).

  - Optimize Node.FS.Base.get_suffix() by computing the suffix once, up
    front, when we set the Node's name.  (Duh...)

  - Reduce the Memoizer's responsibilities to simply counting hits and
    misses when the --debug=memoizer option is used, not to actually
    handling the key calculation and memoization itself.  This speeds
    up some configurations significantly, and should cause no functional
    differences.

  - Add a new scons-time script with subcommands for generating
    consistent timing output from SCons configurations, extracting
    various information from those timings, and displaying them in
    different formats.

  - Reduce some unnecessary stat() calls from on-disk entry type checks.

  - Fix SideEffect() when used with -j, which was badly broken in 0.96.93.

  - Propagate TypeError exceptions when evaluating construction variable
    expansions up the stack, so users can see what's going on.

  - When disambiguating a Node.FS.Entry into a Dir or File, don't look
    in the on-disk source directory until we've confirmed there's no
    on-disk entry locally and there *is* one in the srcdir.  This avoids
    creating a phantom Node that can interfere with dependencies on
    directory contents.

  - Add an AllowSubstExceptions() function that gives the SConscript
    files control over what exceptions cause a string to expand to ''
    vs. terminating processing with an error.

  - Allow the f90.py and f95.py Tool modules to compile earlier source
    source files of earlier Fortran version.

  - Fix storing signatures of files retrieved from CacheDir() so they're
    correctly identified as up-to-date next invocation.

  - Make sure lists of computed source suffixes cached by Builder objects
    don't persist across changes to the list of source Builders (so the
    addition of suffixes like .ui by the qt.py Tool module take effect).

  - Enhance the bootstrap.py script to allow it to be used to execute
    SCons more easily from a checked-out source tree.

  From Ben Leslie:

  - Fix post-Memoizer value caching misspellings in Node.FS._doLookup().

  From Rob Managan, Dmitry Mikhin and Joel B. Mohler:

  - Handle TeX/LaTeX files in subdirectories by changing directory
    before invoking TeX/LaTeX.

  - Scan LaTeX files for \bibliography lines.

  - Support multiple file names in a "\bibliography{file1,file2}" string.

  - Handle TeX warnings about undefined citations.

  - Support re-running LaTeX if necessary due to a Table of Contents.

  From Dmitry Mikhin:

  - Return LaTeX if "Rerun to get citations correct" shows up on the next
    line after the "Warning:" string.

  From Gary Oberbrunner:

  - Add #include lines to fix portability issues in two tests.

  - Eliminate some unnecessary os.path.normpath() calls.

  - Add a $CFLAGS variable for C-specific options, leaving $CCFLAGS
    for options common to C and C++.

  From Tom Parker:

  - Have the error message print the missing file that Qt can't find.

  From John Pye:

  - Fix env.MergeFlags() appending to construction variable value of None.

  From Steve Robbins:

  - Fix the "sconsign" script when the .sconsign.dblite file is explicitly
    specified on the command line (and not intuited from the old way of
    calling it with just ".sconsign").

  From Jose Pablo Ezequiel "Pupeno" Fernandez Silva:

  - Give the 'lex' tool knowledge of the additional target files produced
    by the flex "--header-file=" and "--tables-file=" options.

  - Give the 'yacc' tool knowledge of the additional target files produced
    by the bison "-g", "--defines=" and "--graph=" options.

  - Generate intermediate files with Objective C file suffixes (.m) when
    the lex and yacc source files have appropriate suffixes (.lm and .ym).

  From Sohail Somain:

  - Have the mslink.py Tool only look for a 'link' executable on Windows
    systems.

  From Vaclav Smilauer:

  - Add support for a "srcdir" keyword argument when calling a Builder,
    which will add a srcdir prefix to all non-relative string sources.

  From Jonathan Ultis:

  - Allow Options converters to take the construction environment as
    an optional argument.



RELEASE 0.96.93 - Mon, 06 Nov 2006 00:44:11 -0600

  NOTE:  This is a pre-release of 0.97 for testing purposes.

  From Anonymous:

  - Allow Python Value Nodes to be Builder targets.

  From Matthias:

  - Only filter Visual Studio common filename prefixes on complete
    directory names.

  From Chad Austin:

  - Fix the build of the SCons documentation on systems that don't
    have "python" in the $PATH.

  From Ken Boortz:

  - Enhance ParseConfig() to recognize options that begin with '+'.

  From John Calcote, Elliot Murphy:

  - Document ways to override the CCPDBFLAGS variable to use the
    Microsoft linker's /Zi option instead of the default /Z7.

  From Christopher Drexler:

  - Make SCons aware bibtex must be called if any \include files
    cause creation of a bibliography.

  - Make SCons aware that "\bilbiography" in TeX source files means
    that related .bbl and .blg bibliography files will be created.
    (NOTE:  This still needs to search for the string in \include files.)

  From David Gruener:

  - Fix inconsistent handling of Action strfunction arguments.

  - Preserve white space in display Action strfunction strings.

  From James Y. Knight and Gerard Patel:

  - Support creation of shared object files from assembly language.

  From Steven Knight:

  - Speed up the Taskmaster significantly by avoiding unnecessary
    re-scans of Nodes to find out if there's work to be done, having it
    track the currently-executed top-level target directly and not
    through its presence on the target list, and eliminating some other
    minor list(s), method(s) and manipulation.

  - Fix the expansion of $TARGET and $SOURCE in the expansion of
    $INSTALLSTR displayed for non-environment calls to InstallAs().

  - Fix the ability to have an Alias() call refer to a directory
    name that's not identified as a directory until later.

  - Enhance runtest.py with an option to use QMTest as the harness.
    This will become the default behavior as we add more functionality
    to the QMTest side.

  - Let linking on mingw use the default function that chooses $CC (gcc)
    or $CXX (g++) depending on whether there are any C++ source files.

  - Work around a bug in early versions of the Python 2.4 profile module
    that caused the --profile= option to fail.

  - Only call Options validators and converters once when initializing a
    construction environment.

  - Fix the ability of env.Append() and env.Prepend(), in all known Python
    versions, to handle different input value types when the construction
    variable being updated is a dictionary.

  - Add a --cache-debug option for information about what files it's
    looking for in a CacheDir().

  - Document the difference in construction variable expansion between
    {Action,Builder}() and env.{Action,Builder}().

  - Change the name of env.Copy() to env.Clone(), keeping the old name
    around for backwards compatibility (with the intention of eventually
    phasing it out to avoid confusion with the Copy() Action factory).

  From Arve Knudsen:

  - Support cleaning and scanning SWIG-generated files.

  From Carsten Koch:

  - Allow selection of Visual Studio version by setting $MSVS_VERSION
    after construction environment initialization.

  From Jean-Baptiste Lab:

  - Try using zipimport if we can't import Tool or Platform modules
    using the normal "imp" module.  This allows SCons to be packaged
    using py2exe's all-in-one-zip-file approach.

  From Ben Liblit:

  - Do not re-scan files if the scanner returns no implicit dependencies.

  From Sanjoy Mahajan:

  - Change use of $SOURCES to $SOURCE in all TeX-related Tool modules.

  From Joel B. Mohler:

  - Make SCons aware that "\makeindex" in TeX source files means that
    related .ilg, .ind and .idx index files will be created.
    (NOTE:  This still needs to search for the string in \include files.)

  - Prevent scanning the TeX .aux file for additional files from
    trying to remove it twice when the -c option is used.

  From Leanid Nazdrynau:

  - Give the MSVC RES (resource) Builder a src_builder list and a .rc
    src_suffix so other builders can generate .rc files.

  From Matthew A. Nicholson:

  - Enhance Install() and InstallAs() to handle directory trees as sources.

  From Jan Nijtmans:

  - Don't use the -fPIC flag when using gcc on Windows (e.g. MinGW).

  From Greg Noel:

  - Add an env.ParseFlags() method that provides separate logic for
    parsing GNU tool chain flags into a dictionary.

  - Add an env.MergeFlags() method to apply an arbitrary dictionary
    of flags to a construction environment's variables.

  From Gary Oberbrunner:

  - Fix parsing tripartite Intel C compiler version numbers on Linux.

  - Extend the ParseConfig() function to recognize -arch and
    -isysroot options.

  - Have the error message list the known suffixes when a Builder call
    can't build a source file with an unknown suffix.

  From Karol Pietrzak:

  - Avoid recursive calls to main() in the program snippet used by the
    SConf subsystem to test linking against libraries.  This changes the
    default behavior of CheckLib() and CheckLibWithHeader() to print
    "Checking for C library foo..." instead of "Checking for main()
    in C library foo...".

  From John Pye:

  - Throw an exception if a command called by ParseConfig() or
    ParseFlags() returns an error.

  From Stefan Seefeld:

  - Initial infrastructure for running SCons tests under QMTest.

  From Sohail Somani:

  - Fix tests that fail due to gcc warnings.

  From Dobes Vandermeer:

  - In stack traces, print the full paths of SConscript files.

  From Atul Varma:

  - Fix detection of Visual C++ Express Edition.

  From Dobes Vandermeer:

  - Let the src_dir option to the SConscript() function affect all the
    the source file paths, instead of treating all source files paths
    as relative to the SConscript directory itself.

  From Nicolas Vigier:

  - Fix finding Fortran modules in build directories.

  - Fix use of BuildDir() when the source file in the source directory
    is a symlink with a relative path.

  From Edward Wang:

  - Fix the Memoizer when the SCons Python modules are executed from
    .pyo files at different locations from where they were compiled.

  From Johan Zander:

  - Fix missing os.path.join() when constructing the $FRAMEWORKSDKDIR/bin.



RELEASE 0.96.92 - Mon, 10 Apr 2006 21:08:22 -0400

  NOTE:  This was a pre-release of 0.97 for testing purposes.

  From Anonymous:

  - Fix the intelc.py Tool module to not throw an exception if the
    only installed version is something other than ia32.

  - Set $CCVERSION when using gcc.

  From Matthias:

  - Support generating project and solution files for Microsoft
    Visual Studio version 8.

  - Support generating more than one project file for a Microsoft
    Visual Studio solution file.

  - Add support for a support "runfile" parameter to Microsoft
    Visual Studio project file creation.

  - Put the project GUID, not the solution GUID, in the right spot
    in the solution file.

  From Erling Andersen:

  - Fix interpretation of Node.FS objects wrapped in Proxy instances,
    allowing expansion of things like ${File(TARGET)} in command lines.

  From Stanislav Baranov:

  - Add a separate MSVSSolution() Builder, with support for the
    following new construction variables: $MSVSBUILDCOM, $MSVSCLEANCOM,
    $MSVSENCODING, $MSVSREBUILDCOM, $MSVSSCONS, $MSVSSCONSCOM,
    $MSVSSCONSFLAGS, $MSVSSCONSCRIPT and $MSVSSOLUTIONCOM.

  From Ralph W. Grosse-Kunstleve and Patrick Mezard:

  - Remove unneceesary (and incorrect) SCons.Util strings on some function
    calls in SCons.Util.

  From Bob Halley:

  - Fix C/C++ compiler selection on AIX to not always use the external $CC
    environment variable.

  From August HÃ¶randl:

  - Add a scanner for \include and \import files, with support for
    searching a directory list in $TEXINPUTS (imported from the external
    environment).

  - Support $MAKEINDEX, $MAKEINDEXCOM, $MAKEINDEXCOMSTR and
    $MAKEINDEXFLAGS for generating indices from .idx files.

  From Steven Johnson:

  - Add a NoClean() Environment method and function to override removal
    of targets during a -c clean, including documentation and tests.

  From Steven Knight:

  - Check for whether files exist on disk by listing the directory
    contents, not calling os.path.exists() file by file.  This is
    somewhat more efficient in general, and may be significantly
    more efficient on Windows.

  - Minor speedups in the internal is_Dict(), is_List() and is_String()
    functions.

  - Fix a signature refactoring bug that caused Qt header files to
    get re-generated every time.

  - Don't fail when writing signatures if the .sconsign.dblite file is
    owned by a different user (e.g. root) from a previous run.

  - When deleting variables from stacked OverrideEnvironments, don't
    throw a KeyError if we were able to delte the variable from any
    Environment in the stack.

  - Get rid of the last indentation tabs in the SCons source files and
    add -tt to the Python invocations in the packaging build and the
    tests so they don't creep back in.

  - In Visual Studio project files, put quotes around the -C directory
    so everything works even if the path has spaces in it.

  - The Intel Fortran compiler uses -object:$TARGET, not "-o $TARGET",
    when building object files on Windows.  Have the the ifort Tool
    modify the default command lines appropriately.

  - Document the --debug=explain option in the man page.  (How did we
    miss this?)

  - Add a $LATEXRETRIES variable to allow configuration of the number of
    times LaTex can be re-called to try to resolve undefined references.

  - Change the order of the arguments to Configure.Checklib() to match
    the documentation.

  - Handle signature calculation properly when the Python function used
    for a FunctionAction is an object method.

  - On Windows, assume that absolute path names without a drive letter
    refer to the drive on which the SConstruct file lives.

  - Add /usr/ccs/bin to the end of the the default external execution
    PATH on Solaris.

  - Add $PKGCHK and $PKGINFO variables for use on Solaris when searching
    for the SunPRO C++ compiler.  Make the default value for $PKGCHK
    be /usr/sbin/pgkchk (since /usr/sbin isn't usually on the external
    execution $PATH).

  - Fix a man page example of overriding variables when calling
    SharedLibrary() to also set the $LIBSUFFIXES variable.

  - Add a --taskmastertrace=FILE option to give some insight on how
    the taskmaster decides what Node to build next.

  - Changed the names of the old $WIN32DEFPREFIX, $WIN32DEFSUFFIX,
    $WIN32DLLPREFIX and $WIN32IMPLIBPREFIX construction variables to
    new $WINDOWSDEFPREFIX, $WINDOWSDEFSUFFIX, $WINDOWSDLLPREFIX and
    $WINDOWSIMPLIBPREFIX construction variables.  The old names are now
    deprecated, but preserved for backwards compatibility.

  - Fix (?) a runtest.py hang on Windows when the --xml option is used.

  - Change the message when an error occurs trying to interact with the
    file system to report the target(s) in square brackets (as before) and
    the actual file or directory that encountered the error afterwards.

  From Chen Lee:

  - Add x64 support for Microsoft Visual Studio 8.

  From Baptiste Lepilleur:

  - Support the --debug=memory option on Windows when the Python version
    has the win32process and win32api modules.

  - Add support for Visual Studio 2005 Pro.

  - Fix portability issues in various tests: test/Case.py,
    Test/Java/{JAR,JARCHDIR,JARFLAGS,JAVAC,JAVACFLAGS,JAVAH,RMIC}.py,
    test/MSVS/vs-{6.0,7.0,7.1,8.0}-exec.py,
    test/Repository/{Java,JavaH,RMIC}.py,
    test/QT/{generated-ui,installed,up-to-date,warnings}.py,
    test/ZIP/ZIP.py.

  - Ignore pkgchk errors on Solaris when searching for the C++ compiler.

  - Speed up the SCons/EnvironmentTests.py unit tests.

  - Add a --verbose= option to runtest.py to print executed commands
    and their output at various levels.

  From Christian Maaser:

  - Add support for Visual Studio Express Editions.

  - Add support for Visual Studio 8 *.manifest files, includng
    new $WINDOWS_INSERT_MANIFEST, $WINDOWSPROGMANIFESTSUFFIX,
    $WINDOWSPROGMANIFESTPREFIX, $WINDOWSPROGMANIFESTSUFFIX,
    $WINDOWSSHLIBMANIFESTPREFIX and $WINDOWSSHLIBMANIFESTSUFFIX
    construction variables.

  From Adam MacBeth:

  - Fix detection of additional Java inner classes following use of a
    "new" keyword inside an inner class.

  From Sanjoy Mahajan:

  - Correct TeX-related command lines to just $SOURCE, not $SOURCES

  From Patrick Mezard:

  - Execute build commands for a command-line target if any of the
    files built along with the target is out of date or non-existent,
    not just if the command-line target itself is out of date.

  - Fix the -n option when used with -c to print all of the targets
    that will be removed for a multi-target Builder call.

  - If there's no file in the source directory, make sure there isn't
    one in the build directory, too, to avoid dangling files left
    over from previous runs when a source file is removed.

  - Allow AppendUnique() and PrependUnique() to append strings (and
    other atomic objects) to lists.

  From Joel B. Mohler:

  - Extend latex.py, pdflatex.py, pdftex.py and tex.py so that building
    from both TeX and LaTeX files uses the same logic to call $BIBTEX
    when it's necessary, to call $MAKEINDEX when it's necessary, and to
    call $TEX or $LATEX multiple times to handle undefined references.

  - Add an emitter to the various TeX builders so that the generated
    .aux and .log files also get deleted by the -c option.

  From Leanid Nazdrynau:

  - Fix the Qt UIC scanner to work with generated .ui files (by using
    the FindFile() function instead of checking by-hand for the file).

  From Jan Nieuwenhuizen:

  - Fix a problem with interpreting quoted argument lists on command lines.

  From Greg Noel:

  - Add /sw/bin to the default execution PATH on Mac OS X.

  From Kian Win Ong:

  - When building a .jar file and there is a $JARCHDIR, put the -C
    in front of each .class file on the command line.

  - Recognize the Java 1.5 enum keyword.

  From Asfand Yar Qazi:

  - Add /opt/bin to the default execution PATH on all POSIX platforms
    (between /usr/local/bin and /bin).

  From Jon Rafkind:

  - Fix the use of Configure() contexts from nested subsidiary
    SConscript files.

  From Christoph Schulz:

  - Add support for $CONFIGUREDIR and $CONFIGURELOG variables to control
    the directory and logs for configuration tests.

  - Add support for a $INSTALLSTR variable.

  - Add support for $RANLIBCOM and $RANLIBCOMSTR variables (which fixes
    a bug when setting $ARCOMSTR).

  From Amir Szekely:

  - Add use of $CPPDEFINES to $RCCOM (resource file compilation) on MinGW.

  From Erick Tryzelaar:

  - Fix the error message when trying to report that a given option is
    not gettable/settable from an SConscript file.

  From Dobes Vandermeer:

  - Add support for SCC and other settings in Microsoft Visual
    Studio project and solution files:  $MSVS_PROJECT_BASE_PATH,
    $MSVS_PROJECT_GUID, $MSVS_SCC_AUX_PATH, $MSVS_SCC_LOCAL_PATH,
    $MSVS_SCC_PROJECT_NAME, $MSVS_SCC_PROVIDER,

  - Add support for using a $SCONS_HOME variable (imported from the
    external environment, or settable internally) to put a shortened
    SCons execution line in the Visual Studio project file.

  From David J. Van Maren:

  - Only filter common prefixes from source files names in Visual Studio
    project files if the prefix is a complete (sub)directory name.

  From Thad Ward:

  - If $MSVSVERSIONS is already set, don't overwrite it with
    information from the registry.



RELEASE 0.96.91 - Thu, 08 Sep 2005 07:18:23 -0400

  NOTE:  This was a pre-release of 0.97 for testing purposes.

  From Chad Austin:

  - Have the environment store the toolpath and re-use it to find Tools
    modules during later Copy() or Tool() calls (unless overridden).

  - Normalize the directory path names in SConsignFile() database
    files so the same signature file can interoperate on Windows and
    non-Windows systems.

  - Make --debug=stacktrace print a stacktrace when a UserError is thrown.

  - Remove an old, erroneous cut-and-paste comment in Scanner/Dir.py.

  From Stanislav Baranov:

  - Make it possible to support with custom Alias (sub-)classes.

  - Allow Builders to take empty source lists when called.

  - Allow access to both TARGET and SOURCE in $*PATH expansions.

  - Allow SConscript files to modify BUILD_TARGETS.

  From Timothee Besset:

  - Add support for Objective C/C++ .m and .mm file suffixes (for
    Mac OS X).

  From Charles Crain

  - Fix the PharLap linkloc.py module to use target+source arguments
    when calling env.subst().

  From Bjorn Eriksson:

  - Fix an incorrect Command() keyword argument in the man page.

  - Add a $TEMPFILEPREFIX variable to control the prefix or flag used
    to pass a long-command-line-execution tempfile to a command.

  From Steven Knight:

  - Enhanced the SCons setup.py script to install man pages on
    UNIX/Linux systems.

  - Add support for an Options.FormatOptionHelpText() method that can
    be overridden to customize the format of Options help text.

  - Add a global name for the Entry class (which had already been
    documented).

  - Fix re-scanning of generated source files for implicit dependencies
    when the -j option is used.

  - Fix a dependency problem that caused $LIBS scans to not be added
    to all of the targets in a multiple-target builder call, which
    could cause out-of-order builds when the -j option is used.

  - Store the paths of source files and dependencies in the .sconsign*
    file(s) relative to the target's directory, not relative to the
    top-level SConstruct directory.  This starts to make it possible to
    subdivide the dependency tree arbitrarily by putting an SConstruct
    file in every directory and using content signatures.

  - Add support for $YACCHFILESUFFIX and $YACCHXXFILESUFFIX variables
    that accomodate parser generators that write header files to a
    different suffix than the hard-coded .hpp when the -d option is used.

  - The default behavior is now to store signature information in a
    single .sconsign.dblite file in the top-level SConstruct directory.
    The old behavior of a separate .sconsign file in each directory can
    be specified by calling SConsignFile(None).

  - Remove line number byte codes within the signature calculation
    of Python function actions, so that changing the location of an
    otherwise unmodified Python function doesn't cause rebuilds.

  - Fix AddPreAction() and AddPostAction() when an action has more than
    one target file:  attach the actions to the Executor, not the Node.

  - Allow the source directory of a BuildDir / build_dir to be outside
    of the top-level SConstruct directory tree.

  - Add a --debug=nomemoizer option that disables the Memoizer for clearer
    looks at the counts and profiles of the underlying function calls,
    not the Memoizer wrappers.

  - Print various --debug= stats even if we exit early (e.g. using -h).

  - Really only use the cached content signature value if the file
    is older than --max-drift, not just if --max-drift is set.

  - Remove support for conversion from old (pre 0.96) .sconsign formats.

  - Add support for a --diskcheck option to enable or disable various
    on-disk checks:  that File and Dir nodes match on-disk entries;
    whether an RCS file exists for a missing source file; whether an
    SCCS file exists for a missing source file.

  - Add a --raw argument to the sconsign script, so it can print a
    raw representation of each entry's NodeInfo dictionary.

  - Add the 'f90' and 'f95' tools to the list of Fortran compilers
    searched for by default.

  - Add the +Z option by default when compiling shared objects on
    HP-UX.

  From Chen Lee:

  - Handle Visual Studio project and solution files in Unicode.

  From Sanjoy Mahajan:

  - Fix a bad use of Copy() in an example in the man page, and a
    bad regular expression example in the man page and User's Guide.

  From Shannon Mann:

  - Have the Visual Studio project file(s) echo "Starting SCons" before
    executing SCons, mainly to work around a quote-stripping bug in
    (some versions of?) the Windows cmd command executor.

  From Georg Mischler:

  - Remove the space after the -o option when invoking the Borland
    BCC compiler; some versions apparently require that the file name
    argument be concatenated with the option.

  From Leanid Nazdrynau:

  - Fix the Java parser's handling of backslashes in strings.

  From Greg Noel:

  - Add construction variables to support frameworks on Mac OS X:
    $FRAMEWORKS, $FRAMEWORKPREFIX, $FRAMEWORKPATH, $FRAMEWORKPATHPREFIX.

  - Re-order link lines so the -o option always comes right after the
    command name.

  From Gary Oberbrunner:

  - Add support for Intel C++ beta 9.0 (both 32 and 64 bit versions).

  - Document the new $FRAMEWORK* variables for Mac OS X.

  From Karol Pietrzak:

  - Add $RPATH (-R) support to the Sun linker Tool (sunlink).

  - Add a description of env.subst() to the man page.

  From Chris Prince:

  - Look in the right directory, not always the local directory, for a
    same-named file or directory conflict on disk.

  - On Windows, preserve the external environment's %SYSTEMDRIVE%
    variable, too.

  From Craig Scott:

  - Have the Fortran module emitter look for Fortan modules to be created
    relative to $FORTRANMODDIR, not the top-level directory.

  - When saving Options to a file, run default values through the
    converter before comparing them with the set values.  This correctly
    suppresses Boolean Option values from getting written to the saved
    file when they're one of the many synonyms for a default True or
    False value.

  - Fix the Fortran Scanner's ability to handle a module being used
    in the same file in which it is defined.

  From Steve-o:

  - Add the -KPIC option by default when compiling shared objects on
    Solaris.

  - Change the default suffix for Solaris objects to .o, to conform to
    Sun WorkShop's expectations.  Change the profix to so_ so they can
    still be differentiated from static objects in the same directory.

  From Amir Szekely:

  - When calling the resource compiler on MinGW, add --include-dir and
    the source directory so it finds the source file.

  - Update EnsureSConsVersion() to support revision numbers.

  From Greg Ward:

  - Fix a misplaced line in the man page.



RELEASE 0.96.90 - Tue, 15 Feb 2005 21:21:12 +0000

  NOTE:  This was a pre-release of 0.97 for testing purposes.

  From Anonymous:

  - Fix Java parsing to avoid erroneously identifying a new array
    of class instances as an anonymous inner class.

  - Fix a typo in the man page description of PathIsDirCreate.

  From Chad Austin:

  - Allow Help() to be called multiple times, appending to the help
    text each call.

  - Allow Tools found on a toolpath to import Python modules from
    their local directory.

  From Steve Christensen:

  - Handle exceptions from Python functions as build actions.

  - Add a set of canned PathOption validators:  PathExists (the default),
    PathIsFile, PathIsDir and PathIsDirCreate.

  From Matthew Doar:

  - Add support for .lex and .yacc file suffixes for Lex and Yacc files.

  From Eric Frias:

  - Huge performance improvement:  wrap the tuples representing an
    include path in an object, so that the time it takes to hash the
    path doesn't grow porportionally to the length of the path.

  From Gottfried Ganssauge:

  - Fix SCons on SuSE/AMD-64 Linux by having the wrapper script also
    check for the build engine in the parent directory of the Python
    library directory (/usr/lib64 instead of /usr/lib).

  From Stephen Kennedy:

  - Speed up writing the .sconsign file at the end of a run by only
    calling sync() once at the end, not after every entry.

  From Steven Knight:

  - When compiling with Microsoft Visual Studio, don't include the ATL and
    MFC directories in the default INCLUDE and LIB environment variables.

  - Remove the following deprecated features:  the ParseConfig()
    global function (deprecated in 0.93); the misspelled "validater"
    keyword to the Options.Add() method (deprecated in 0.91); the
    SetBuildSignatureType(), SetContentSignatureType(), SetJobs() and
    GetJobs() global functions (deprecated in 0.14).

  - Fix problems with corrupting the .sconsign.dblite file when
    interrupting builds by writing to a temporary file and renaming,
    not writing the file directly.

  - Fix a 0.96 regression where when running with -k, targets built from
    walking dependencies later on the command line would not realize
    that a dependency had failed an earlier build attempt, and would
    try to rebuild the dependent targets.

  - Change the final messages when using -k and errors occur from
    "{building,cleaning} terminated because of errors" to "done
    {building,cleaning} targets (errors occurred during {build,clean})."

  - Allow Configure.CheckFunc() to take an optional header argument
    (already supported by Conftest.py) to specify text at the top of
    the compiled test file.

  - Fix the --debug=explain output when a Python function action changed
    so it prints a meaningful string, not the binary representation of
    the function contents.

  - Allow a ListOption's default value(s) to be a Python list of specified
    values, not just a string containing a comma-separated list of names.

  - Add a ParseDepends() function that will parse up a list of explicit
    dependencies from a "make depend" style file.

  - Support the ability to change directory when executing an Action
    through "chdir" keyword arguments to Action and Builder creation
    and calls.

  - Fix handling of Action ojects (and other callables that don't match
    our calling arguments) in construction variable expansions.

  - On Win32, install scons.bat in the Python directory when installing
    from setup.py.  (The bdist_wininst installer was already doing this.)

  - Fix env.SConscript() when called with a list of SConscipt files.
    (The SConscript() global function already worked properly.)

  - Add a missing newline to the end of the --debug=explain "unknown
    reasons" message.

  - Enhance ParseConfig() to work properly for spaces in between the -I,
    -L and -l options and their arguments.

  - Packaging build fix:  Rebuild the files that are use to report the
    --version of SCons whenever the development version number changes.

  - Fix the ability to specify a target_factory of Dir() to a Builder,
    which the default create-a-directory Builder was interfering with.

  - Mark a directory as built if it's created as part of the preparation
    for another target, to avoid trying to build it again when it comes
    up in the target list.

  - Allow a function with the right calling signature to be put directly
    in an Environment's BUILDERS dictionary, making for easier creation
    and use of wrappers (pseudo-Builders) that call other Builders.

  - On Python 2.x, wrap lists of Nodes returned by Builders in a UserList
    object that adds a method that makes str() object return a string
    with all of the Nodes expanded to their path names.  (Builders under
    Python 1.5.2 still return lists to avoid TypeErrors when trying
    to extend() list, so Python 1.5.2 doesn't get pretty-printing of Node
    lists, but everything should still function.)

  - Allow Aliases to have actions that will be executed whenever
    any of the expanded Alias targets are out of date.

  - Fix expansion of env.Command() overrides within target and
    source file names.

  - Support easier customization of what's displayed by various default
    actions by adding lots of new construction variables: $ARCOMSTR,
    $ASCOMSTR, $ASPPCOMSTR, $BIBTEXCOMSTR, $BITKEEPERCOMSTR, $CCCOMSTR,
    $CVSCOMSTR, $CXXCOMSTR, $DCOMSTR, $DVIPDFCOMSTR, $F77COMSTR,
    $F90COMSTR, $F95COMSTR, $FORTRANCOMSTR, $GSCOMSTR, $JARCOMSTR,
    $JAVACCOMSTR, $JAVAHCOMSTR, $LATEXCOMSTR, $LEXCOMSTR, $LINKCOMSTR,
    $M4COMSTR, $MIDLCOMSTR, $P4COMSTR, $PCHCOMSTR, $PDFLATEXCOMSTR,
    $PDFTEXCOMSTR, $PSCOMSTR, $QT_MOCFROMCXXCOMSTR, $QT_MOCFROMHCOMSTR,
    $QT_UICCOMSTR, $RCCOMSTR, $REGSVRCOMSTR, $RCS_COCOMSTR, $RMICCOMSTR,
    $SCCSCOMSTR, $SHCCCOMSTR, $SHCXXCOMSTR, $SHF77COMSTR, $SHF90COMSTR,
    $SHF95COMSTR, $SHFORTRANCOMSTR, $SHLINKCOMSTR, $SWIGCOMSTR,
    $TARCOMSTR, $TEXCOMSTR, $YACCCOMSTR and $ZIPCOMSTR.

  - Add an optional "map" keyword argument to ListOption() that takes a
    dictionary to map user-specified values to legal values from the list
    (like EnumOption() already doee).

  - Add specific exceptions to try:-except: blocks without any listed,
    so that they won't catch and mask keyboard interrupts.

  - Make --debug={tree,dtree,stree} print something even when there's
    a build failure.

  - Fix how Scanners sort the found dependencies so that it doesn't
    matter whether the dependency file is in a Repository or not.
    This may cause recompilations upon upgrade to this version.

  - Make AlwaysBuild() work with Alias and Python value Nodes (making
    it much simpler to support aliases like "clean" that just invoke
    an arbitrary action).

  - Have env.ParseConfig() use AppendUnique() by default to suppress
    duplicate entries from multiple calls.  Add a "unique" keyword
    argument to allow the old behavior to be specified.

  - Allow the library modules imported by an SConscript file to get at
    all of the normally-available global functions and variables by saying
    "from SCons.Script import *".

  - Add a --debug=memoizer option to print Memoizer hit/mass statistics.

  - Allow more than one --debug= option to be set at a time.

  - Change --debug=count to report object counts before and after
    reading SConscript files and before and after building targets.

  - Change --debug=memory output to line up the numbers and to better
    match (more or less) the headers on the --debug=count columns.

  - Speed things up when there are lists of targets and/or sources by
    getting rid of some N^2 walks of the lists involved.

  - Cache evaluation of LazyActions so we don't create a new object
    for each invocation.

  - When scanning, don't create Nodes for include files that don't
    actually exist on disk.

  - Make supported global variables CScanner, DScanner, ProgramScanner and
    SourceFileScanner.  Make SourceFileScanner.add_scanner() a supported
    part of the public interface.  Keep the old SCons.Defaults.*Scan names
    around for a while longer since some people were already using them.

  - By default, don't scan directories for on-disk files.  Add a
    DirScanner global scanner that can be used in Builders or Command()
    calls that want source directory trees scanned for on-disk changes.
    Have the Tar() and Zip() Builders use the new DirScanner to preserve
    the behavior of rebuilding a .tar or .zip file if any file or
    directory under a source tree changes.  Add Command() support for
    a source_scanner keyword argument to Command() that can be set to
    DirScanner to get this behavior.

  - Documentation changes:  Explain that $CXXFLAGS contains $CCFLAGS
    by default.  Fix a bad target_factory example in the man page.
    Add appendices to the User's Guide to cover the available Tools,
    Builders and construction variables.  Comment out the build of
    the old Python 10 paper, which doesn't build on all systems and
    is old enough at this point that it probably isn't worth the
    effort to make it do so.

  From Wayne Lee:

  - Avoid "maximum recursion limit" errors when removing $(-$) pairs
    from long command lines.

  From Clive Levinson:

  - Make ParseConfig() recognize and add -mno-cygwin to $LINKFLAGS and
    $CCFLAGS, and -mwindows to $LINKFLAGS.

  From Michael McCracken:

  - Add a new "applelink" tool to handle the things like Frameworks and
    bundles that Apple has added to gcc for linking.

  - Use more appropriate default search lists of linkers, compilers and
    and other tools for the 'darwin' platform.

  - Add a LoadableModule Builder that builds a bundle on Mac OS X (Darwin)
    and a shared library on other systems.

  - Improve SWIG tests for use on Mac OS X (Darwin).

  From Elliot Murphy:

  - Enhance the tests to guarantee persistence of ListOption
    values in saved options files.

  - Supply the help text when -h is used with the -u, -U or -D options.

  From Christian Neeb:

  - Fix the Java parser's handling of string definitions to avoid ignoring
    subsequent code.

  From Han-Wen Nienhuys:

  - Optimize variable expansion by:  using the re.sub() method (when
    possible); not using "eval" for variables for which we can fetch the
    value directory; avoiding slowing substitution logic when there's no
    '$' in the string.

  From Gary Oberbrunner:

  - Add an Environment.Dump() method to print the contents of a
    construction environment.

  - Allow $LIBS (and similar variables) to contain explicit File Nodes.

  - Change ParseConfig to add the found library names directly to the
    $LIBS variable, instead of returning them.

  - Add ParseConfig() support for the -framework GNU linker option.

  - Add a PRINT_CMD_LINE_FUNC construction variable to allow people
    to filter (or log) command-line output.

  - Print an internal Python stack trace in response to an otherwise
    unexplained error when --debug=stacktrace is specified.

  - Add a --debug=findlibs option to print what's happening when
    the scanner is searching for libraries.

  - Allow Tool specifications to be passed a dictionary of keyword
    arguments.

  - Support an Options default value of None, in which case the variable
    will not be added to the construction environment unless it's set
    explicitly by the user or from an Options file.

  - Avoid copying __builtin__ values into a construction environment's
    dictionary when evaluating construction variables.

  - Add a new cross-platform intelc.py Tool that can detect and
    configure the Intel C++ v8 compiler on both Windows, where it's
    named icl, and Linux, where it's named icc.  It also checks that
    the directory specified in the Windows registry exists, and sets a
    new $INTEL_C_COMPILER_VERSION construction variable to identify the
    version being used.  (Niall Douglas contributed an early prototype
    of parts of this module.)

  - Fix the private Conftest._Have() function so it doesn't change
    non-alphanumeric characters to underscores.

  - Supply a better error message when a construction variable expansion
    has an unknown attribute.

  - Documentation changes:  Update the man page to describe use of
    filenames or Nodes in $LIBS.

  From Chris Pawling:

  - Have the linkloc tool use $MSVS_VERSION to select the Microsoft
    Visual Studio version to use.

  From Kevin Quick:

  - Fix the Builder name returned from ListBuilders and other instances
    of subclasses of the BuilderBase class.

  - Add Builders and construction variables to support rpcgen:
    RPCGenClient(), RPCGenHeader(), RPCGenService(), RPCGenXDR(),
    $RPCGEN, $RPCGENFLAGS, $RPCGENCLIENTFLAGS, $RPCGENHEADERFLAGS,
    $RPCGENSERVICEFLAGS, $RPCGENXDRFLAGS.

  - Update the man page to document that prefix and suffix Builder
    keyword arguments can be strings, callables or dictionaries.

  - Provide more info in the error message when a user tries to build
    a target multiple ways.

  - Fix Delete() when a file doesn't exist and must_exist=1.  (We were
    unintentionally dependent on a bug in versions of the Python shutil.py
    module prior to Python 2.3, which would generate an exception for
    a nonexistent file even when ignore_errors was set.)

  - Only replace a Node's builder with a non-null source builder.

  - Fix a stack trace when a suffix selection dictionary is passed
    an empty source file list.

  - Allow optional names to be attached to Builders, for default
    Builders that don't get attached to construction environments.

  - Fix problems with Parallel Task Exception handling.

  - Build targets in an associated BuildDir even if there are targets
    or subdirectories locally in the source directory.

  - If a FunctionAction has a callable class as its underlying Python
    function, use its strfunction() method (if any) to display the
    action.

  - Fix handling when BuildDir() exists but is unwriteable.  Add
    "Stop." to those error messages for consistency.

  - Catch incidents of bad builder creation (without an action) and
    supply meaningful error messages.

  - Fix handling of src_suffix values that aren't extensions (don't
    begin with a '.').

  - Don't retrieve files from a CacheDir, but report what would happen,
    when the -n option is used.

  - Use the source_scanner from the target Node, not the source node
    itself.

  - Internal Scanners fixes:  Make sure Scanners are only passed Nodes.
    Fix how a Scanner.Selector called its base class initialization.
    Make comparisons of Scanner objects more robust.  Add a name to
    an internal default ObjSourceScanner.

  - Add a deprecated warning for use of the old "scanner" keyword argument
    to Builder creation.

  - Improve the --debug=explain message when the build action changes.

  - Test enhancements in SourceCode.py, option-n.py, midl.py.  Better
    Command() and Scanner test coverage.  Improved test infrastructure
    for -c output.

  - Refactor the interface between Action and Executor objects to treat
    Actions atomically.

  - The --debug=presub option will now report the pre-substitution
    each action seprately, instead of reporting the entire list before
    executing the actions one by one.

  - The --debug=explain option explaining a changed action will now
    (more correctly) show pre-substitution action strings, instead of
    the commands with substituted file names.

  - A Node (file) will now be rebuilt if its PreAction or PostAction
    actions change.

  - Python Function actions now have their calling signature (target,
    source, env) reported correctly when displayed.

  - Fix BuildDir()/build_dir handling when the build_dir is underneath
    the source directory and trying to use entries from the build_dir
    as sources for other targets in the build-dir.

  - Fix hard-coding of JDK path names in various Java tests.

  - Handle Python stack traces consistently (stop at the SConscript stack
    frame, by default) even if the Python source code isn't available.

  - Improve the performance of the --debug={tree,dtree} options.

  - Add --debug=objects logging of creation of OverrideWarner,
    EnvironmentCopy and EnvironmentOverride objects.

  - Fix command-line expansion of Python Value Nodes.

  - Internal cleanups:  Remove an unnecessary scan argument.  Associate
    Scanners only with Builders, not nodes.  Apply overrides once when
    a Builder is called, not in multiple places.  Cache results from the
    Node.FS.get_suffix() and Node.get_build_env() methods.  Use the Python
    md5 modules' hexdigest() method, if there is one.  Have Taskmaster
    call get_stat() once for each Node and re-use the value instead of
    calling it each time it needs the value.  Have Node.depends_on()
    re-use the list from the children() method instead of calling it
    multiple times.

  - Use the correct scanner if the same source file is used for targets in
    two different environments with the same path but different scanners.

  - Collect logic for caching values in memory in a Memoizer class,
    which cleans up a lot of special-case code in various methods and
    caches additional values to speed up most configurations.

  - Add a PathAccept validator to the list of new canned PathOption
    validators.

  From Jeff Squyres:

  - Documentation changes:  Use $CPPDEFINES instead of $CCFLAGS in man
    page examples.

  From Levi Stephen:

  - Allow $JARCHDIR to be expanded to other construction variables.

  From Christoph Wiedemann:

  - Add an Environment.SetDefault() method that only sets values if
    they aren't already set.

  - Have the qt.py Tool not override variables already set by the user.

  - Add separate $QT_BINPATH, $QT_CPPPATH and $QT_LIBPATH variables
    so these can be set individually, instead of being hard-wired
    relative to $QTDIR.

  - The %TEMP% and %TMP% external environment variables are now propagated
    automatically to the command execution environment on Windows systems.

  - A new --config= command-line option allows explicit control of
    of when the Configure() tests are run:  --config=force forces all
    checks to be run, --config=cache uses all previously cached values,
    --config=auto (the default) runs tests only when dependency analysis
    determines it's necessary.

  - The Configure() subsystem can now write a config.h file with values
    like HAVE_STDIO_H, HAVE_LIBM, etc.

  - The Configure() subsystem now executes its checks silently when the
    -Q option is specified.

  - The Configure() subsystem now reports if a test result is being
    taken from cache, and prints the standard output and error output
    of tests even when cached.

  - Configure() test results are now reported as "yes" or "no" instead of
    "ok" or "failed."

  - Fixed traceback printing when calling the env.Configure() method
    instead of the Configure() global function.

  - The Configure() subsystem now caches build failures in a .sconsign
    file in the subdirectory, not a .cache file.  This may cause
    tests to be re-executed the first time after you install 0.97.

  - Additional significant internal cleanups in the Configure() subsystem
    and its tests.

  - Have the Qt Builder make uic-generated files dependent on the .ui.h
    file, if one exists.

  - Add a test to make sure that SCons source code does not contain
    try:-except: blocks that catch all errors, which potentially catch
    and mask keyboard interrupts.

  - Fix us of TargetSignatures('content') with the SConf subsystem.

  From Russell Yanofsky:

  - Add support for the Metrowerks Codewarrior compiler and linker
    (mwcc and mwld).



RELEASE 0.96.1 - Mon, 23 Aug 2004 12:55:50 +0000

  From Craig Bachelor:

  - Handle white space in the executable Python path name within in MSVS
    project files by quoting the path.

  - Correct the format of a GUID string in a solution (.dsw) file so
    MSVS can correctly "build enable" a project.

  From Steven Knight:

  - Add a must_exist flag to Delete() to let the user control whether
    it's an error if the specified entry doesn't exist.  The default
    behavior is now to silently do nothing if it doesn't exist.

  - Package up the new Platform/darwin.py, mistakenly left out of 0.96.

  - Make the scons.bat REM statements into @REM so they aren't printed.

  - Make the SCons packaging SConscript files platform independent.

  From Anthony Roach:

  - Fix scanning of pre-compiled header (.pch) files for #includes,
    broken in 0.96.



RELEASE 0.96 - Wed, 18 Aug 2004 13:36:40 +0000

  From Chad Austin:

  - Make the CacheDir() directory if it doesn't already exist.

  - Allow construction variable substitutions in $LIBS specifications.

  - Allow the emitter argument to a Builder() to be or expand to a list
    of emitter functions, which will be called in sequence.

  - Suppress null values in construction variables like $LIBS that use
    the internal _concat() function.

  - Remove .dll files from the construction variables searched for
    libraries that can be fed to Win32 compilers.

  From Chad Austin and Christoph Wiedemann:

  - Add support for a $RPATH variable to supply a list of directories
    to search for shared libraries when linking a program.  Used by
    the GNU and IRIX linkers (gnulink and sgilink).

  From Charles Crain:

  - Restore the ability to do construction variable substitutions in all
    kinds of *PATH variables, even when the substitution returns a Node
    or other object.

  From Tom Epperly:

  - Allow the Java() Builder to take more than one source directory.

  From Ralf W. Grosse-Kunstleve:

  - Have SConsignFile() use, by default, a custom "dblite.py" that we can
    control and guarantee to work on all Python versions (or nearly so).

  From Jonathan Gurley:

  - Add support for the newer "ifort" versions of the Intel Fortran
    Compiler for Linux.

  From Bob Halley:

  - Make the new *FLAGS variable type work with copied Environments.

  From Chris Hoeppler:

  - Initialize the name of a Scanner.Classic scanner correctly.

  From James Juhasz:

  - Add support for the .dylib shared library suffix and the -dynamiclib
    linker option on Mac OS X.

  From Steven Knight:

  - Add an Execute() method for executing actions directly.

  - Support passing environment override keyword arguments to Command().

  - Fix use of $MSVS_IGNORE_IDE_PATHS, which was broken when we added
    support for $MSVS_USE_MFC_DIRS last release.

  - Make env.Append() and env.Prepend() act like the underlying Python
    behavior when the variable being appended to is a UserList object.

  - Fix a regression that prevented the Command() global function in
    0.95 from working with command-line strings as actions.

  - Fix checking out a file from a source code management system when
    the env.SourceCode() method was called with an individual file name
    or node, not a directory name or node.

  - Enhance the Task.make_ready() method to create a list of the
    out-of-date Nodes for the task for use by the wrapping interface.

  - Allow Scanners to pull the list of suffixes from the construction
    environment when the "skeys" keyword argument is a string containing
    a construction variable to be expanded.

  - Support new $CPPSUFFIXES, $DSUFFIXES $FORTRANSUFFIXES, and
    $IDLSUFFIXES.  construction variables that contain the default list
    of suffixes to be scanned by a given type of scanner, allowing these
    suffix lists to be easily added to or overridden.

  - Speed up Node creation when calling a Builder by comparing whether two
    Environments are the same object, not if their underlying dictionaries
    are equivalent.

  - Add a --debug=explain option that reports the reason(s) why SCons
    thinks it must rebuild something.

  - Add support for functions that return platform-independent Actions
    to Chmod(), Copy(), Delete(), Mkdir(), Move() and Touch() files
    and/or directories.  Like any other Actions, the returned Action
    object may be executed directly using the Execute() global function
    or env.Execute() environment method, or may be used as a Builder
    action or in an env.Command() action list.

  - Add support for the strfunction argument to all types of Actions:
    CommandAction, ListAction, and CommandGeneratorAction.

  - Speed up turning file system Nodes into strings by caching the
    values after we're finished reading the SConscript files.

  - Have ParseConfig() recognize and supporting adding the -Wa, -Wl,
    and -Wp, flags to ASFLAGS, LINKFLAGS and CPPFLAGS, respectively.

  - Change the .sconsign format and the checks for whether a Node is
    up-to-date to make dependency checks more efficient and correct.

  - Add wrapper Actions to SCons.Defaults for $ASCOM, $ASPPCOM, $LINKCOM,
    $SHLINKCOM, $ARCOM, $LEXCOM and $YACCCOM.  This makes it possible
    to replace the default print behavior with a custom strfunction()
    for each of these.

  - When a Node has been built, don't walk the whole tree back to delete
    the parents's implicit dependencies, let returning up the normal
    Taskmaster descent take care of it for us.

  - Add documented support for separate target_scanner and source_scanner
    arguments to Builder creation, which allows different scanners to
    be applied to source files

  - Don't re-install or (re-generate) .h files when a subsidiary #included
    .h file changes.  This eliminates incorrect circular dependencies
    with .h files generated from other source files.

  - Slim down the internal Sig.Calculator class by eliminating methods
    whose functionality is now covered by Node methods.

  - Document use of the target_factory and source_factory keyword
    arguments when creating Builder objects.  Enhance Dir Nodes so that
    they can be created with user-specified Builder objects.

  - Don't blow up with stack trace when the external $PATH environment
    variable isn't set.

  - Make Builder calls return lists all the time, even if there's only
    one target.  This keeps things consistent and easier to program to
    across platforms.

  - Add a Flatten() function to make it easier to deal with the Builders
    all returning lists of targets, not individual targets.

  - Performance optimizations in Node.FS.__doLookup().

  - Man page fixes:  formatting typos, misspellings, bad example.

  - User's Guide fixes: Fix the signatures of the various example
    *Options() calls.  Triple-quote properly a multi-line Split example.

  - User's Guide additions:  Chapter describing File and Directory
    Nodes.  Section describing declarative nature of SCons functions in
    SConscript files.  Better organization and clarification of points
    raised by Robert P. J. Day.  Chapter describing SConf (Autoconf-like)
    functionality.  Chapter describing how to install Python and
    SCons.  Chapter describing Java builds.

  From Chris Murray:

  - Add a .win32 attribute to force file names to expand with
    Windows backslash path separators.

  - Fix escaping file names on command lines when the expansion is
    concatenated with another string.

  - Add support for Fortran 90 and Fortran 95.  This adds $FORTRAN*
    variables that specify a default compiler, command-line, flags,
    etc. for all Fortran versions, plus separate $F90* and $F95*
    variables for when different compilers/flags/etc. must be specified
    for different Fortran versions.

  - Have individual tools that create libraries override the default
    $LIBPREFIX and $LIBSUFFIX values set by the platform.  This makes
    it easier to use Microsoft Visual Studio tools on a CygWin platform.

  From Gary Oberbrunner:

  - Add a --debug=presub option to print actions prior to substitution.

  - Add a warning upon use of the override keywords "targets" and
    "sources" when calling Builders.  These are usually mistakes which
    are otherwise silently (and confusingly) turned into construction
    variable overrides.

  - Try to find the ICL license file path name in the external environment
    and the registry before resorting to the hard-coded path name.

  - Add support for fetching command-line keyword=value arguments in
    order from an ARGLIST list.

  - Avoid stack traces when trying to read dangling symlinks.

  - Treat file "extensions" that only contain digits as part of the
    file basename.  This supports version numbers as part of shared
    library names, for example.

  - Avoid problems when there are null entries (None or '') in tool
    lists or CPPPATH.

  - Add an example and explanation of how to use "tools = ['default', ..."
    when creating a construction environment.

  - Add a section describing File and Directory Nodes and some of their
    attributes and methods.

  - Have ParseConfig() add a returned -pthread flag to both $CCFLAGS
    and $LINKFLAGS.

  - Fix some test portability issues on Mac OS X (darwin).

  From Simon Perkins:

  - Fix a bug introduced in building shared libraries under MinGW.

  From Kevin Quick:

  - Handling SCons exceptions according to Pythonic standards.

  - Fix test/chained-build.py on systems that execute within one second.

  - Fix tests on systems where 'ar' warns about archive creation.

  From Anthony Roach:

  - Fix use of the --implicit-cache option with timestamp signatures.

  - If Visual Studio is installed, assume the C/C++ compiler, the linker
    and the MIDL compiler that comes with it are available, too.

  - Better error messages when evaluating a construction variable
    expansion yields a Python syntax error.

  - Change the generation of PDB files when using Visual Studio from
    compile time to link time.

  From sam th:

  - Allow SConf.CheckLib() to search a list of libraries, like the
    Autoconf AC_SEARCH_LIBS macro.

  - Allow the env.WhereIs() method to take a "reject" argument to
    let it weed out specific path names.

  From Christoph Wiedemann:

  - Add new Moc() and Uic() Builders for more explicit control over
    Qt builds, plus new construction variables to control them:
    $QT_AUTOSCAN, $QT_DEBUG, $QT_MOCCXXPREFIX, $QT_MOCCXXSUFFIX,
    $QT_MOCHPREFIX, $QT_MOCHSUFFIX, $QT_UICDECLPREFIX, $QT_UICDECLSUFFIX,
    $QT_UICIMPLPREFIX, $QT_UICIMPLSUFFIX and $QT_UISUFFIX.

  - Add a new single_source keyword argument for Builders that enforces
    a single source file on calls to the Builder.



RELEASE 0.95 - Mon, 08 Mar 2004 06:43:20 -0600

  From Chad Austin:

  - Replace print statements with calls to sys.stdout.write() so output
    lines stay together when -j is used.

  - Add portability fixes for a number of tests.

  - Accomodate the fact that Cygwin's os.path.normcase() lies about
    the underlying system being case-sensitive.

  - Fix an incorrect _concat() call in the $RCINCFLAGS definition for
    the mingw Tool.

  - Fix a problem with the msvc tool with Python versions prior to 2.3.

  - Add support for a "toolpath" Tool() and Environment keyword that
    allows Tool modules to be found in specified local directories.

  - Work around Cygwin Python's silly fiction that it's using a
    case-sensitive file system.

  - More robust handling of data in VCComponents.dat.

  - If the "env" command is available, spawn commands with the more
    general "env -" instead of "env -i".

  From Kerim Borchaev:

  - Fix a typo in a msvc.py's registry lookup:  "VCComponents.dat", not
    "VSComponents.dat".

  From Chris Burghart:

  - Fix the ability to save/restore a PackageOption to a file.

  From Steve Christensen:

  - Update the MSVS .NET and MSVC 6.0/7.0 path detection.

  From David M. Cooke:

  - Make the Fortran scanner case-insensitive for the INCLUDE string.

  From Charles Crain:

  - If no version of MSVC is detected but the tool is specified,
    use the MSVC 6.0 paths by default.

  - Ignore any "6.1" version of MSVC found in the registry; this is a
    phony version number (created by later service packs?) and would
    throw off the logic if the user had any non-default paths configure.

  - Correctly detect if the user has independently configured the MSVC
    "include," "lib" or "path" in the registry and use the appropriate
    values.  Previously, SCons would only use the values if all three
    were set in the registry.

  - Make sure side-effect nodes are prepare()d before building their
    corresponding target.

  - Preserve the ability to call BuildDir() multiple times with the
    same target and source directory arguments.

  From Andy Friesen:

  - Add support for the Digital Mars "D" programming language.

  From Scott Lystig Fritchie:

  - Fix the ability to use a custom _concat() function in the
    construction environment when calling _stripixes().

  - Make the message about ignoring a missing SConscript file into a
    suppressable Warning, not a hard-coded sys.stderr.write().

  - If a builder can be called multiple times for a target (because
    the sources and overrides are identical, or it's a builder with the
    "multi" flag set), allow the builder to be called through multiple
    environments so long as the builders have the same signature for
    the environments in questions (that is, they're the same action).

  From Bob Halley:

  - When multiple targets are built by a single action, retrieve all
    of them from cache, not just the first target, and exec the build
    command if any of the targets isn't present in the cache.

  From Zephaniah Hull:

  - Fix command-line ARGUMENTS with multiple = in them.

  From Steven Knight:

  - Fix EnsureSConsVersion() so it checks against the SCons version,
    not the Python version, on Pythons with sys.version_info.

  - Don't swallow the AttributeError when someone uses an expansion like
    $TARGET.bak, so we can supply a more informative error message.

  - Fix an odd double-quote escape sequence in the man page.

  - Fix looking up a naked drive letter as a directory (Dir('C:')).

  - Support using File nodes in the LIBS construction variable.

  - Allow the LIBS construction variable to be a single string or File
    node, not a list, when only one library is needed.

  - Fix typos in the man page:  JAVACHDIR => JARCHDIR; add "for_signature"
    to the __call__() example in the "Variable Substitution" section.

  - Correct error message spellings of "non-existant" to "non-existent."

  - When scanning for libraries to link with, don't append $LIBPREFIXES
    or $LIBSUFFIXES values to the $LIBS values if they're already present.

  - Add a ZIPCOMPRESSION construction variable to control whether the
    internal Python action for the Zip Builder compresses the file or
    not.  The default value is zipfile.ZIP_DEFLATED, which generates
    a compressed file.

  - Refactor construction variable expansion to support recursive
    expansion of variables (e.g. CCFLAGS = "$CCFLAGS -g") without going
    into an infinite loop.  Support this in all construction variable
    overrides, as well as when copying Environments.

  - Fix calling Configure() from more than one subsidiary SConscript file.

  - Fix the env.Action() method so it returns the correct type of
    Action for its argument(s).

  - Fix specifying .class files as input to JavaH with the .class suffix
    when they weren't generated using the Java Builder.

  - Make the check for whether all of the objects going into a
    SharedLibrary() are shared work even if the object was built in a
    previous run.

  - Supply meaningful error messages, not stack traces, if we try to add
    a non-Node as a source, dependency, or ignored dependency of a Node.

  - Generate MSVS Project files that re-invoke SCons properly regardless
    of whether the file was built via scons.bat or scons.py.
    (Thanks to Niall Douglas for contributing code and testing.)

  - Fix TestCmd.py, runtest.py and specific tests to accomodate being
    run from directories whose paths include white space.

  - Provide a more useful error message if a construction variable
    expansion contains a syntax error during evaluation.

  - Fix transparent checkout of implicit dependency files from SCCS
    and RCS.

  - Added new --debug=count, --debug=memory and --debug=objects options.
    --debug=count and --debug=objects only print anything when run
    under Python 2.1 or later.

  - Deprecate the "overrides" keyword argument to Builder() creation
    in favor of using keyword argument values directly (like we do
    for builder execution and the like).

  - Always use the Builder overrides in substitutions, not just if
    there isn't a target-specific environment.

  - Add new "rsrcpath" and "rsrcdir" and attributes to $TARGET/$SOURCE,
    so Builder command lines can find things in Repository source
    directories when using BuildDir.

  - Fix the M4 Builder so that it chdirs to the Repository directory
    when the input file is in the source directory of a BuildDir.

  - Save memory at build time by allowing Nodes to delete their build
    environments after they've been built.

  - Add AppendUnique() and PrependUnique() Environment methods, which
    add values to construction variables like Append() and Prepend()
    do, but suppress any duplicate elements in the list.

  - Allow the 'qt' tool to still be used successfully from a copied
    Environment.  The include and library directories previously ended up
    having the same string re-appended to the end, yielding an incorrect
    path name.

  - Supply a more descriptive error message when the source for a target
    can't be found.

  - Initialize all *FLAGS variables with objects do the right thing with
    appending flags as strings or lists.

  - Make things like ${TARGET.dir} work in *PATH construction variables.

  - Allow a $MSVS_USE_MFC_DIRS construction variable to control whether
    ATL and MFC directories are included in the default INCLUDE and
    LIB paths.

  - Document the dbm_module argument to the SConsignFile() function.

  From Vincent Risi:

  - Add support for the bcc32, ilink32 and tlib Borland tools.

  From Anthony Roach:

  - Supply an error message if the user tries to configure a BuildDir
    for a directory that already has one.

  - Remove documentation of the still-unimplemented -e option.

  - Add -H help text listing the legal --debug values.

  - Don't choke if a construction variable is a non-string value.

  - Build Type Libraries in the target directory, not the source
    directory.

  - Add an appendix to the User's Guide showing how to accomplish
    various common tasks in Python.

  From Greg Spencer:

  - Add support for Microsoft Visual Studio 2003 (version 7.1).

  - Evaluate $MSVSPROJECTSUFFIX and $MSVSSOLUTIONSUFFIX when the Builder
    is invoked, not when the tool is initialized.

  From Christoph Wiedemann:

  - When compiling Qt, make sure the moc_*.cc files are compiled using
    the flags from the environment used to specify the target, not
    the environment that first has the Qt Builders attached.



RELEASE 0.94 - Fri, 07 Nov 2003 05:29:48 -0600

  From Hartmut Goebel:

  - Add several new types of canned functions to help create options:
    BoolOption(), EnumOption(), ListOption(), PackageOption(),
    PathOption().

  From Steven Knight:

  - Fix use of CPPDEFINES with C++ source files.

  - Fix env.Append() when the operand is an object with a __cmp__()
    method (like a Scanner instance).

  - Fix subclassing the Environment and Scanner classes.

  - Add BUILD_TARGETS, COMMAND_LINE_TARGETS and DEFAULT_TARGETS variables.

  From Steve Leblanc:

  - SGI fixes:  Fix C++ compilation, add a separate Tool/sgic++.py module.

  From Gary Oberbrunner:

  - Fix how the man page un-indents after examples in some browsers.

  From Vincent Risi:

  - Fix the C and C++ tool specifications for AIX.



RELEASE 0.93 - Thu, 23 Oct 2003 07:26:55 -0500

  From J.T. Conklin:

  - On POSIX, execute commands with the more modern os.spawnvpe()
    function, if it's available.

  - Scan .S, .spp and .SPP files for C preprocessor dependencies.

  - Refactor the Job.Parallel() class to use a thread pool without a
    condition variable.  This improves parallel build performance and
    handles keyboard interrupts properly when -j is used.

  From Charles Crain:

  - Add support for a JARCHDIR variable to control changing to a
    directory using the jar -C option.

  - Add support for detecting Java manifest files when using jar,
    and specifying them using the jar m flag.

  - Fix some Python 2.2 specific things in various tool modules.

  - Support directories as build sources, so that a rebuild of a target
    can be triggered if anything underneath the directory changes.

  - Have the scons.bat and scons.py files look for the SCons modules
    in site-packages as well.

  From Christian Engel:

  - Support more flexible inclusion of separate C and C++ compilers.

  - Use package management tools on AIX and Solaris to find where
    the comilers are installed, and what version they are.

  - Add support for CCVERSION and CXXVERSION variables for a number
    of C and C++ compilers.

  From Sergey Fogel:

  - Add test cases for the new capabilities to run bibtex and to rerun
    latex as needed.

  From Ralf W. Grosse-Kunstleve:

  - Accomodate anydbm modules that don't have a sync() method.

  - Allow SConsignFile() to take an argument specifying the DBM
    module to be used.

  From Stephen Kennedy:

  - Add support for a configurable global .sconsign.dbm file which
    can be used to avoid cluttering each directory with an individual
    .sconsign file.

  From John Johnson:

  - Fix (re-)scanning of dependencies in generated or installed
    header files.

  From Steven Knight:

  - The -Q option suppressed too many messages; fix it so that it only
    suppresses the Reading/Building messages.

  - Support #include when there's no space before the opening quote
    or angle bracket.

  - Accomodate alphanumeric version strings in EnsurePythonVersion().

  - Support arbitrary expansion of construction variables within
    file and directory arguments to Builder calls and Environment methods.

  - Add Environment-method versions of the following global functions:
    Action(), AddPostAction(), AddPreAction(), Alias(), Builder(),
    BuildDir(), CacheDir(), Clean(), Configure(), Default(),
    EnsurePythonVersion(), EnsureSConsVersion(), Environment(),
    Exit(), Export(), FindFile(), GetBuildPath(), GetOption(), Help(),
    Import(), Literal(), Local(), Platform(), Repository(), Scanner(),
    SConscriptChdir(), SConsignFile(), SetOption(), SourceSignatures(),
    Split(), TargetSignatures(), Tool(), Value().

  - Add the following global functions that correspond to the same-named
    Environment methods:  AlwaysBuild(), Command(), Depends(), Ignore(),
    Install(), InstallAs(), Precious(), SideEffect() and SourceCode().

  - Add the following global functions that correspond to the default
    Builder methods supported by SCons: CFile(), CXXFile(), DVI(), Jar(),
    Java(), JavaH(), Library(), M4(), MSVSProject(), Object(), PCH(),
    PDF(), PostScript(), Program(), RES(), RMIC(), SharedLibrary(),
    SharedObject(), StaticLibrary(), StaticObject(), Tar(), TypeLibrary()
    and Zip().

  - Rearrange the man page to show construction environment methods and
    global functions in the same list, and to explain the difference.

  - Alphabetize the explanations of the builder methods in the man page.

  - Rename the Environment.Environment class to Enviroment.Base.
    Allow the wrapping interface to extend an Environment by using its own
    subclass of Environment.Base and setting a new Environment.Environment
    variable as the calling entry point.

  - Deprecate the ParseConfig() global function in favor of a same-named
    construction environment method.

  - Allow the Environment.WhereIs() method to take explicit path and
    pathext arguments (like the underlying SCons.Util.WhereIs() function).

  - Remove the long-obsolete {Get,Set}CommandHandler() functions.

  - Enhance env.Append() to suppress null values when appropriate.

  - Fix ParseConfig() so it works regardless of initial construction
    variable values.

    Extend CheckHeader(), CheckCHeader(), CheckCXXHeader() and
    CheckLibWithHeader() to accept a list of header files that will be
    #included in the test.  The last one in the list is assumed to be
    the one being checked for.  (Prototype code contributed by Gerard
    Patel and Niall Douglas).

  - Supply a warning when -j is used and threading isn't built in to
    the current version of Python.

  - First release of the User's Guide (finally, and despite a lot
    of things still missing from it...).

  From Clark McGrew:

  - Generalize the action for .tex files so that it will decide whether
    a file is TeX or LaTeX, check the .aux output to decide if it should
    run bibtex, and check the .log output to re-run LaTeX if needed.

  From Bram Moolenaar:

  - Split the non-SCons-specific functionality from SConf.py to a new,
    re-usable Conftest.py module.

  From Gary Oberbrunner:

  - Allow a directory to be the target or source or dependency of a
    Depends(), Ignore(), Precious() or SideEffect() call.

  From Gerard Patel:

  - Use the %{_mandir} macro when building our RPM package.

  From Marko Rauhamaa:

  - Have the closing message say "...terminated because of errors" if
    there were any.

  From Anthony Roach:

  - On Win32 systems, only use "rm" to delete files if Cygwin is being
    used.   ("rm" doesn't understand Win32-format path names.)

  From Christoph Wiedemann:

  - Fix test/SWIG.py to find the Python include directory in all cases.

  - Fix a bug in detection of Qt installed on the local system.

  - Support returning Python 2.3 BooleanType values from Configure checks.

  - Provide an error message if someone mistakenly tries to call a
    Configure check from within a Builder function.

  - Support calling a Builder when a Configure context is still open.

  - Handle interrupts better by eliminating all try:-except: blocks
    which caught any and all exceptions, including KeyboardInterrupt.

  - Add a --duplicate= option to control how files are duplicated.



RELEASE 0.92 - Wed, 20 Aug 2003 03:45:28 -0500

  From Charles Crain and Gary Oberbrunner:

  - Fix Tool import problems with the Intel and PharLap linkers.

  From Steven Knight

  - Refactor the DictCmdGenerator class to be a Selector subclass.

  - Allow the DefaultEnvironment() function to take arguments and pass
    them to instantiation of the default construction environment.

  - Update the Debian package so it uses Python 2.2 and more closely
    resembles the currently official Debian packaging info.

  From Gerard Patel

  - When the yacc -d flag is used, take the .h file base name from the
    target .c file, not the source (matching what yacc does).



RELEASE 0.91 - Thu, 14 Aug 2003 13:00:44 -0500

  From Chad Austin:

  - Support specifying a list of tools when calling Environment.Copy().

  - Give a Value Nodes a timestamp of the system time when they're
    created, so they'll work when using timestamp-based signatures.

  - Add a DefaultEnvironment() function that only creates a default
    environment on-demand (for fetching source files, e.g.).

  - Portability fix for test/M4.py.

  From Steven Knight:

  - Tighten up the scons -H help output.

  - When the input yacc file ends in .yy and the -d flag is specified,
    recognize that a .hpp file (not a .h file) will be created.

  - Make builder prefixes work correctly when deducing a target
    from a source file name in another directory.

  - Documentation fixes: typo in the man page; explain up-front about
    not propagating the external environment.

  - Use "cvs co -d" instead of "cvs co -p >" when checking out something
    from CVS with a specified module name.  This avoids zero-length
    files when there is a checkout error.

  - Add an "sconsign" script to print the contents of .sconsign files.

  - Speed up maintaining the various lists of Node children by using
    dictionaries to avoid "x in list" searches.

  - Cache the computed list of Node children minus those being Ignored
    so it's only calculated once.

  - Fix use of the --cache-show option when building a Program()
    (or using any other arbitrary action) by making sure all Action
    instances have strfunction() methods.

  - Allow the source of Command() to be a directory.

  - Better error handling of things like raw TypeErrors in SConscripts.

  - When installing using "setup.py install --prefix=", suppress the
    distutils warning message about adding the (incorrect) library
    directory to your search path.

  - Correct the spelling of the "validater" option to "validator."
    Add a DeprecatedWarning when the old spelling is used.

  - Allow a Builder's emitter to be a dictionary that maps source file
    suffixes to emitter functions, using the suffix of the first file
    in the source list to pick the right one.

  - Refactor the creation of the Program, *Object and *Library Builders
    so that they're moved out of SCons.Defaults and created on demand.

  - Don't split SConscript file names on white space.

  - Document the SConscript function's "dirs" and "name" keywords.

  - Remove the internal (and superfluous) SCons.Util.argmunge() function.

  - Add /TP to the default CXXFLAGS for msvc, so it can compile all
    of the suffixes we use as C++ files.

  - Allow the "prefix" and "suffix" attributes of a Builder to be
    callable objects that return generated strings, or dictionaries
    that map a source file suffix to the right prefix/suffix.

  - Support a MAXLINELINELENGTH construction variable on Win32 systems
    to control when a temporary file is used for long command lines.

  - Make how we build .rpm packages not depend on the installation
    locations from the distutils being used.

  - When deducing a target Node, create it directly from the first
    source Node, not by trying to create the right string to pass to
    arg2nodes().

  - Add support for SWIG.

  From Bram Moolenaar:

  - Test portability fixes for FreeBSD.

  From Gary Oberbrunner:

  - Report the target being built in error messages when building
    multiple sources from different extensions, or when the target file
    extension can't be deduced, or when we don't have an action for a
    file suffix.

  - Provide helpful error messages when the arguments to env.Install()
    are incorrect.

  - Fix the value returned by the Node.prevsiginfo() method to conform
    to a previous change when checking whether a node is current.

  - Supply a stack trace if the Taskmaster catches an exception.

  - When using a temporary file for a long link line on Win32 systems,
    (also) print the command line that is being executed through the
    temporary file.

  - Initialize the LIB environment variable when using the Intel
    compiler (icl).

  - Documentation fixes:  better explain the AlwaysBuild() function.

  From Laurent Pelecq:

  - When the -debug=pdb option is specified, use pdb.Pdb().runcall() to
    call pdb directly, don't call Python recursively.

  From Ben Scott:

  - Add support for a platform-independent CPPDEFINES variable.

  From Christoph Wiedemann:

  - Have the g++ Tool actually use g++ in preference to c++.

  - Have the gcc Tool actually use gcc in preference to cc.

  - Add a gnutools.py test of the GNU tool chain.

  - Be smarter about linking: use $CC by default and $CXX only if we're
    linking with any C++ objects.

  - Avoid SCons hanging when a piped command has a lot of output to read.

  - Add QT support for preprocessing .ui files into .c files.



RELEASE 0.90 - Wed, 25 Jun 2003 14:24:52 -0500

  From Chad Austin:

  - Fix the _concat() documentation, and add a test for it.

  - Portability fixes for non-GNU versions of lex and yacc.

  From Matt Balvin:

  - Fix handling of library prefixes when the subdirectory matches
    the prefix.

  From Timothee Bessett:

  - Add an M4 Builder.

  From Charles Crain:

  - Use '.lnk' as the suffix on the temporary file for linking long
    command lines (necessary for the Phar Lap linkloc linker).

  - Save non-string Options values as their actual type.

  - Save Options string values that contain a single quote correctly.

  - Save any Options values that are changed from the default
    Environment values, not just ones changed on the command line or in
    an Options file.

  - Make closing the Options file descriptor exception-safe.

  From Steven Knight:

  - SCons now enforces (with an error) that construction variables
    must have the same form as valid Python identifiers.

  - Fix man page bugs: remove duplicate AddPostAction() description;
    document no_import_lib; mention that CPPFLAGS does not contain
    $_CPPINCFLAGS; mention that F77FLAGS does not contain $_F77INCFLAGS;
    mention that LINKFLAGS and SHLINKFLAGS contains neither $_LIBFLAGS
    nor $_LIBDIRFLAGS.

  - Eliminate a dependency on the distutils.fancy_getopt module by
    copying and pasting its wrap_text() function directly.

  - Make the Script.Options() subclass match the underlying base class
    implementation.

  - When reporting a target is up to date, quote the target like make
    (backquote-quote) instead of with double quotes.

  - Fix handling of ../* targets when using -U, -D or -u.

  From Steve Leblanc:

  - Don't update the .sconsign files when run with -n.

  From Gary Oberbrunner:

  - Add support for the Intel C Compiler (icl.exe).

  From Anthony Roach

  - Fix Import('*').

  From David Snopek

  - Fix use of SConf in paths with white space in them.

  - Add CheckFunc and CheckType functionality to SConf.

  - Fix use of SConf with Builders that return a list of nodes.

  From David Snopek and Christoph Wiedemann

  - Fix use of the SConf subsystem with SConscriptChdir().

  From Greg Spencer

  - Check for the existence of MS Visual Studio on disk before using it,
    to avoid getting fooled by leftover junk in the registry.

  - Add support for MSVC++ .NET.

  - Add support for MS Visual Studio project files (DSP, DSW,
    SLN and VCPROJ files).

  From Christoph Wiedemann

  - SConf now works correctly when the -n and -q options are used.



RELEASE 0.14 - Wed, 21 May 2003 05:16:32 -0500

  From Chad Austin:

  - Use .dll (not .so) for shared libraries on Cygwin; use -fPIC
    when compiling them.

  - Use 'rm' to remove files under Cygwin.

  - Add a PLATFORM variable to construction environments.

  - Remove the "platform" argument from tool specifications.

  - Propogate PYTHONPATH when running the regression tests so distutils
    can be found in non-standard locations.

  - Using MSVC long command-line linking when running Cygwin.

  - Portability fixes for a lot of tests.

  - Add a Value Node class for dependencies on in-core Python values.

  From Allen Bierbaum:

  - Pass an Environment to the Options validator method, and
    add an Options.Save() method.

  From Steve Christensen:

  - Add an optional sort function argument to the GenerateHelpText()
    Options function.

  - Evaluate the "varlist" variables when computing the signature of a
    function action.

  From Charles Crain:

  - Parse the source .java files for class names (including inner class
    names) to figure out the target .class files that will be created.

  - Make Java support work with Repositories and SConscriptChdir(0).

  - Pass Nodes, not strings, to Builder emitter functions.

  - Refactor command-line interpolation and signature calculation
    so we can use real Node attributes.

  From Steven Knight:

  - Add Java support (javac, javah, jar and rmic).

  - Propagate the external SYSTEMROOT environment variable into ENV on
    Win32 systems, so external commands that use sockets will work.

  - Add a .posix attribute to PathList expansions.

  - Check out CVS source files using POSIX path names (forward slashes
    as separators) even on Win32.

  - Add Node.clear() and Node.FS.Entry.clear() methods to wipe out a
    Node's state, allowing it to be re-evaluated by continuous
    integration build interfaces.

  - Change the name of the Set{Build,Content}SignatureType() functions
    to {Target,Source}Signatures().  Deprecate the old names but support
    them for backwards compatibility.

  - Add internal SCons.Node.FS.{Dir,File}.Entry() methods.

  - Interpolate the null string if an out-of-range subscript is used
    for a construction variable.

  - Fix the internal Link function so that it properly links or copies
    files in subsidiary BuildDir directories.

  - Refactor the internal representation of a single execution instance
    of an action to eliminate redundant signature calculations.

  - Eliminate redundant signature calculations for Nodes.

  - Optimize out calling hasattr() before accessing attributes.

  - Say "Cleaning targets" (not "Building...") when the -c option is
    used.

  From Damyan Pepper:

  - Quote the "Entering directory" message like Make.

  From Stefan Reichor:

  - Add support for using Ghostscript to convert Postscript to PDF files.

  From Anthony Roach:

  - Add a standalone "Alias" function (separate from an Environment).

  - Make Export() work for local variables.

  - Support passing a dictionary to Export().

  - Support Import('*') to import everything that's been Export()ed.

  - Fix an undefined exitvalmap on Win32 systems.

  - Support new SetOption() and GetOption() functions for setting
    various command-line options from with an SConscript file.

  - Deprecate the old SetJobs() and GetJobs() functions in favor of
    using the new generic {Set,Get}Option() functions.

  - Fix a number of tests that searched for a Fortran compiler using the
    external PATH instead of what SCons would use.

  - Fix the interaction of SideEffect() and BuildDir() so that (for
    example) PDB files get put correctly in a BuildDir().

  From David Snopek:

  - Contribute the "Autoscons" code for Autoconf-like checking for
    the existence of libraries, header files and the like.

  - Have the Tool() function add the tool name to the $TOOLS
    construction variable.

  From Greg Spencer:

  - Support the C preprocessor #import statement.

  - Allow the SharedLibrary() Builder on Win32 systems to be able to
    register a newly-built dll using regsvr32.

  - Add a Builder for Windows type library (.tlb) files from IDL files.

  - Add an IDL scanner.

  - Refactor the Fortran, C and IDL scanners to share common logic.

  - Add .srcpath and .srcdir attributes to $TARGET and $SOURCE.

  From Christoph Wiedemann:

  - Integrate David Snopek's "Autoscons" code as the new SConf
    configuration subsystem, including caching of values between
    runs (using normal SCons dependency mechanisms), tests, and
    documentation.



RELEASE 0.13 - Mon, 31 Mar 2003 20:22:00 -0600

  From Charles Crain:

  - Fix a bug when BuildDir(duplicate=0) is used and SConscript
    files are called from within other SConscript files.

  - Support (older) versions of Perforce which don't set the Windows
    registry.



RELEASE 0.12 - Thu, 27 Mar 2003 23:52:09 -0600

  From Charles Crain:

  - Added support for the Perforce source code management system.

  - Fix str(Node.FS) so that it returns a path relative to the calling
    SConscript file's directory, not the top-level directory.

  - Added support for a separate src_dir argument to SConscript()
    that allows explicit specification of where the source files
    for an SConscript file can be found.

  - Support more easily re-usable flavors of command generators by
    calling callable variables when strings are expanded.

  From Steven Knight:

  - Added an INSTALL construction variable that can be set to a function
    to control how the Install() and InstallAs() Builders install files.
    The default INSTALL function now copies, not links, files.

  - Remove deprecated features:  the "name" argument to Builder objects,
    and the Environment.Update() method.

  - Add an Environment.SourceCode() method to support fetching files
    from source code systems.  Add factory methods that create Builders
    to support BitKeeper, CVS, RCS, and SCCS.  Add support for fetching
    files from RCS or SCCS transparently (like GNU Make).

  - Make the internal to_String() function more efficient.

  - Make the error message the same as other build errors when there's a
    problem unlinking a target file in preparation for it being built.

  - Make TARGET, TARGETS, SOURCE and SOURCES reserved variable names and
    warn if the user tries to set them in a construction environment.

  - Add support for Tar and Zip files.

  - Better documentation of the different ways to export variables to a
    subsidiary SConscript file.  Fix documentation bugs in a tools
    example, places that still assumed SCons split strings on white
    space, and typos.

  - Support fetching arbitrary files from the TARGETS or SOURCES lists
    (e.g. ${SOURCES[2]}) when calculating the build signature of a
    command.

  - Don't silently swallow exceptions thrown by Scanners (or other
    exceptions while finding a node's dependent children).

  - Push files to CacheDir() before calling the superclass built()
    method (which may clear the build signature as part of clearing
    cached implicit dependencies, if the file has a source scanner).
    (Bug reported by Jeff Petkau.)

  - Raise an internal error if we attempt to push a file to CacheDir()
    with a build signature of None.

  - Add an explicit Exit() function for terminating early.

  - Change the documentation to correctly describe that the -f option
    doesn't change to the directory in which the specified file lives.

  - Support changing directories locally with SConscript directory
    path names relative to any SConstruct file specified with -f.
    This allows you to build in another directory by simply changing
    there and pointing at the SConstruct file in another directory.

  - Change the default SConscriptChdir() behavior to change to the
    SConscript directory while it's being read.

  - Fix an exception thrown when the -U option was used with no
    Default() target specified.

  - Fix -u so that it builds things in corresponding build directories
    when used in a source directory.

  From Lachlan O'Dea:

  - Add SharedObject() support to the masm tool.

  - Fix WhereIs() to return normalized paths.

  From Jeff Petkau:

  - Don't copy a built file to a CacheDir() if it's already there.

  - Avoid partial copies of built files in a CacheDir() by copying
    to a temporary file and renaming.

  From Anthony Roach:

  - Fix incorrect dependency-cycle errors when an Aliased source doesn't
    exist.



RELEASE 0.11 - Tue, 11 Feb 2003 05:24:33 -0600

  From Chad Austin:

  - Add support for IRIX and the SGI MIPSPro tool chain.

  - Support using the MSVC tool chain when running Cygwin Python.

  From Michael Cook:

  - Avoid losing signal bits in the exit status from a command,
    helping terminate builds on interrupt (CTRL+C).

  From Charles Crain:

  - Added new AddPreAction() and AddPostAction() functions that support
    taking additional actions before or after building specific targets.

  - Add support for the PharLap ETS tool chain.

  From Steven Knight:

  - Allow Python function Actions to specify a list of construction
    variables that should be included in the Action's signature.

  - Allow libraries in the LIBS variable to explicitly include the prefix
    and suffix, even when using the GNU linker.
    (Bug reported by Neal Becker.)

  - Use DOS-standard CR-LF line endings in the scons.bat file.
    (Bug reported by Gary Ruben.)

  - Doc changes:  Eliminate description of deprecated "name" keyword
    argument from Builder definition (reported by Gary Ruben).

  - Support using env.Append() on BUILDERS (and other dictionaries).
    (Bug reported by Bj=F6rn Bylander.)

  - Setting the BUILDERS construction variable now properly clears
    the previous Builder attributes from the construction Environment.
    (Bug reported by Bj=F6rn Bylander.)

  - Fix adding a prefix to a file when the target isn't specified.
    (Bug reported by Esa Ilari Vuokko.)

  - Clean up error messages from problems duplicating into read-only
    BuildDir directories or into read-only files.

  - Add a CommandAction.strfunction() method, and add an "env" argument
    to the FunctionAction.strfunction() method, so that all Action
    objects have strfunction() methods, and the functions for building
    and returning a string both take the same arguments.

  - Add support for new CacheDir() functionality to share derived files
    between builds, with related options --cache-disable, --cache-force,
    and --cache-show.

  - Change the default behavior when no targets are specified to build
    everything in the current directory and below (like Make).  This
    can be disabled by specifying Default(None) in an SConscript.

  - Revamp SCons installation to fix a case-sensitive installation
    on Win32 systems, and to add SCons-specific --standard-lib,
    --standalone-lib, and --version-lib options for easier user
    control of where the libraries get installed.

  - Fix the ability to directly import and use Platform and Tool modules
    that have been implicitly imported into an Environment().

  - Add support for allowing an embedding interface to annotate a node
    when it's created.

  - Extend the SConscript() function to accept build_dir and duplicate
    keyword arguments that function like a BuildDir() call.

  From Steve Leblanc:

  - Fix the output of -c -n when directories are involved, so it
    matches -c.

  From Anthony Roach:

  - Use a different shared object suffix (.os) when using gcc so shared
    and static objects can exist side-by-side in the same directory.

  - Allow the same object files on Win32 to be linked into either
    shared or static libraries.

  - Cache implicit cache values when using --implicit-cache.



RELEASE 0.10 - Thu, 16 Jan 2003 04:11:46 -0600

  From Derrick 'dman' Hudson:

  - Support Repositories on other file systems by symlinking or
    copying files when hard linking won't work.

  From Steven Knight:

  - Remove Python bytecode (*.pyc) files from the scons-local packages.

  - Have FunctionActions print a description of what they're doing
    (a representation of the Python call).

  - Fix the Install() method so that, like other actions, it prints
    what would have happened when the -n option is used.

  - Don't create duplicate source files in a BuildDir when the -n
    option is used.

  - Refactor the Scanner interface to eliminate unnecessary Scanner
    calls and make it easier to write efficient scanners.

  - Added a "recursive" flag to Scanner creation that specifies the
    Scanner should be invoked recursively on dependency files returned
    by the scanner.

  - Significant performance improvement from using a more efficient
    check, throughout the code, for whether a Node has a Builder.

  - Fix specifying only the source file to MultiStepBuilders such as
    the Program Builder.  (Bug reported by Dean Bair.)

  - Fix an exception when building from a file with the same basename as
    the subdirectory in which it lives.  (Bug reported by Gerard Patel.)

  - Fix automatic deduction of a target file name when there are
    multiple source files specified; the target is now deduced from just
    the first source file in the list.

  - Documentation fixes: better initial explanation of SConscript files;
    fix a misformatted "table" in the StaticObject explanation.

  From Steven Knight and Steve Leblanc:

  - Fix the -c option so it will remove symlinks.

  From Steve Leblanc:

  - Add a Clean() method to support removing user-specified targets
    when using the -c option.

  - Add a development script for running SCons through PyChecker.

  - Clean up things found by PyChecker (mostly unnecessary imports).

  - Add a script to use HappyDoc to create HTML class documentation.

  From Lachlan O'Dea:

  - Make the Environment.get() method return None by default.

  From Anthony Roach:

  - Add SetJobs() and GetJobs() methods to allow configuration of the
    number of default jobs (still overridden by -j).

  - Convert the .sconsign file format from ASCII to a pickled Python
    data structure.

  - Error message cleanups:  Made consistent the format of error
    messages (now all start with "scons: ***") and warning messages (now
    all start with "scons: warning:").  Caught more cases with the "Do
    not know how to build" error message.

  - Added support for the MinGW tool chain.

  - Added a --debug=includes option.



RELEASE 0.09 - Thu,  5 Dec 2002 04:48:25 -0600

  From Chad Austin:

  - Add a Prepend() method to Environments, to append values to
    the beginning of construction variables.

  From Matt Balvin:

  - Add long command-line support to the "lib" Tool (Microsoft library
    archiver), too.

  From Charles Crain:

  - Allow $$ in a string to be passed through as $.

  - Support file names with odd characters in them.

  - Add support for construction variable substition on scanner
    directories (in CPPPATH, F77PATH, LIBPATH, etc.).

  From Charles Crain and Steven Knight:

  - Add Repository() functionality, including the -Y option.

  From Steven Knight:

  - Fix auto-deduction of target names so that deduced targets end
    up in the same subdirectory as the source.

  - Don't remove source files specified on the command line!

  - Suport the Intel Fortran Compiler (ifl.exe).

  - Supply an error message if there are no command-line or
    Default() targets specified.

  - Fix the ASPPCOM values for the GNU assembler.
    (Bug reported by Brett Polivka.)

  - Fix an exception thrown when a Default() directory was specified
    when using the -U option.

  - Issue a warning when -c can't remove a target.

  - Eliminate unnecessary Scanner calls by checking for the
    existence of a file before scanning it.  (This adds a generic
    hook to check an arbitrary condition before scanning.)

  - Add explicit messages to tell when we're "Reading SConscript files
    ...," "done reading SConscript files," "Building targets," and
    "done building targets."  Add a -Q option to supress these.

  - Add separate $SHOBJPREFIX and $SHOBJSUFFIX construction variables
    (by default, the same as $OBJPREFIX and $OBJSUFFIX).

  - Add Make-like error messages when asked to build a source file,
    and before trying to build a file that doesn't have all its source
    files (including when an invalid drive letter is used on WIN32).

  - Add an scons-local-{version} package (in both .tar.gz and .zip
    flavors) to help people who want to ship SCons as a stand-alone
    build tool in their software packages.

  - Prevent SCons from unlinking files in certain situations when
    the -n option is used.

  - Change the name of Tool/lib.py to Tool/mslib.py.

  From Steven Knight and Anthony Roach:

  - Man page:  document the fact that Builder calls return Node objects.

  From Steve LeBlanc:

  - Refactor option processing to use our own version of Greg Ward's
    Optik module, modified to run under Python 1.5.2.

  - Add a ParseConfig() command to modify an environment based on
    parsing output from a *-config command.

  From Jeff Petkau:

  - Fix interpretation of '#/../foo' on Win32 systems.

  From Anthony Roach:

  - Fixed use of command lines with spaces in their arguments,
    and use of Nodes with spaces in their string representation.

  - Make access and modification times of files in a BuildDir match
    the source file, even when hard linking isn't available.

  - Make -U be case insensitive on Win32 systems.

  - Issue a warning and continue when finding a corrupt .sconsign file.

  - Fix using an alias as a dependency of a target so that if one of the
    alias' dependencies gets rebuilt, the resulting target will, too.

  - Fix differently ordered targets causing unnecessary rebuilds
    on case insensitive systems.

  - Use os.system() to execute external commands whenever the "env"
    utility is available, which is much faster than fork()/exec(),
    and fixes the -j option on several platforms.

  - Fix use of -j with multiple targets.

  - Add an Options() object for friendlier accomodation of command-
    line arguments.

  - Add support for Microsoft VC++ precompiled header (.pch) files,
    debugger (.pdb) files, and resource (.rc) files.

  - Don't compute the $_CPPINCFLAGS, $_F77INCFLAGS, $_LIBFLAGS and
    $_LIBDIRFLAGS variables each time a command is executed, define
    them so they're computed only as needed.  Add a new _concat
    function to the Environment that allows people to define their
    own similar variables.

  - Fix dependency scans when $LIBS is overridden.

  - Add EnsurePythonVersion() and EnsureSConsVersion() functions.

  - Fix the overly-verbose stack trace on ListBuilder build errors.

  - Add a SetContentSignatureType() function, allowing use of file
    timestamps instead of MD5 signatures.

  - Make -U and Default('source') fail gracefully.

  - Allow the File() and Dir() methods to take a path-name string as
    the starting directory, in addition to a Dir object.

  - Allow the command handler to be selected via the SPAWN, SHELL
    and ESCAPE construction variables.

  - Allow construction variables to be overridden when a Builder
    is called.

  From sam th:

  - Dynamically check for the existence of utilities with which to
    initialize Environments by default.



RELEASE 0.08 - Mon, 15 Jul 2002 12:08:51 -0500

  From Charles Crain:

  - Fixed a bug with relative CPPPATH dirs when using BuildDir().
    (Bug reported by Bob Summerwill.)

  - Added a warnings framework and a --warn option to enable or
    disable warnings.

  - Make the C scanner warn users if files referenced by #include
    directives cannot be found and --warn=dependency is specified.

  - The BUILDERS construction variable should now be a dictionary
    that maps builder names to actions.  Existing uses of lists,
    and the Builder name= keyword argument, generate warnings
    about use of deprecated features.

  - Removed the "shared" keyword argument from the Object and
    Library builders.

  - Added separated StaticObject, SharedObject, StaticLibrary and
    SharedLibrary builders.  Made Object and Library synonyms for
    StaticObject and StaticLibrary, respectively.

  - Add LIBS and LIBPATH dependencies for shared libraries.

  - Removed support for the prefix, suffix and src_suffix arguments
    to Builder() to be callable functions.

  - Fix handling file names with multiple dots.

  - Allow a build directory to be outside of the SConstruct tree.

  - Add a FindFile() function that searches for a file node with a
    specified name.

  - Add $CPPFLAGS to the shared-object command lines for g++ and gcc.

  From Charles Crain and Steven Knight:

  - Add a "tools=" keyword argument to Environment instantiation,
    and a separate Tools() method, for more flexible specification
    of tool-specific environment changes.

  From Steven Knight:

  - Add a "platform=" keyword argument to Environment instantiation,
    and a separate Platform() method, for more flexible specification
    of platform-specific environment changes.

  - Updated README instructions and setup.py code to catch an
    installation failure from not having distutils installed.

  - Add descriptions to the -H help text for -D, -u and -U so
    people can tell them apart.

  - Remove the old feature of automatically splitting strings
    of file names on white space.

  - Add a dependency Scanner for native Fortran "include" statements,
    using a new "F77PATH" construction variable.

  - Fix C #include scanning to detect file names with characters like
    '-' in them.

  - Add more specific version / build output to the -v option.

  - Add support for the GNU as, Microsoft masm, and nasm assemblers.

  - Allow the "target" argument to a Builder call to be omitted, in
    which case the target(s) are deduced from the source file(s) and the
    Builder's specified suffix.

  - Add a tar archive builder.

  - Add preliminary support for the OS/2 Platform, including the icc
    and ilink Tools.

  From Jeff Petkau:

  - Fix --implicit-cache if the scanner returns an empty list.

  From Anthony Roach:

  - Add a "multi" keyword argument to Builder creation that specifies
    it's okay to call the builder multiple times for a target.

  - Set a "multi" on Aliases so multiple calls will append to an Alias.

  - Fix emitter functions' use of path names when using BuildDir or
    in subdirectories.

  - Fix --implicit-cache causing redundant rebuilds when the header
    file list changed.

  - Fix --implicit-cache when a file has no implicit dependencies and
    its source is generated.

  - Make the drive letters on Windows always be the same case, so that
    changes in the case of drive letters don't cause a rebuild.

  - Fall back to importing the SCons.TimeStamp module if the SCons.MD5
    module can't be imported.

  - Fix interrupt handling to guarantee that a single interrupt will
    halt SCons both when using -j and not.

  - Fix .sconsign signature storage so that output files of one build
    can be safely used as input files to another build.

  - Added a --debug=time option to print SCons execution times.

  - Print an error message if a file can't be unlinked before being
    built, rather than just silently terminating the build.

  - Add a SideEffect() method that can be used to tell the build
    engine that a given file is created as a side effect of building
    a target.  A file can be specified as a side effect of more than
    one build comand, in which case the commands will not be executed
    simultaneously.

  - Significant performance gains from not using our own version of
    the inefficient stock os.path.splitext() method, caching source
    suffix computation, code cleanup in MultiStepBuilder.__call__(),
    and replicating some logic in scons_subst().

  - Add --implicit-deps-changed and --implicit-deps-unchanged options.

  - Add a GetLaunchDir() function.

  - Add a SetBuildSignatureType() function.

  From Zed Shaw:

  - Add an Append() method to Environments, to append values to
    construction variables.

  - Change the name of Update() to Replace().  Keep Update() as a
    deprecated synonym, at least for now.

  From Terrel Shumway:

  - Use a $PYTHON construction variable, initialized to sys.executable,
    when using Python to build parts of the SCons packages.

  - Use sys.prefix, not sys.exec_prefix, to find pdb.py.



RELEASE 0.07 - Thu,  2 May 2002 13:37:16 -0500

  From Chad Austin:

  - Changes to build SCons packages on IRIX (and other *NIces).

  - Don't create a directory Node when a file already exists there,
    and vice versa.

  - Add 'dirs' and 'names' keyword arguments to SConscript for
    easier specification of subsidiary SConscript files.

  From Charles Crain:

  - Internal cleanup of environment passing to function Actions.

  - Builders can now take arbitrary keyword arguments to create
    attributes to be passed to: command generator functions,
    FunctionAction functions, Builder emitter functions (below),
    and prefix/suffix generator functions (below).

  - Command generator functions can now return ANYTHING that can be
    converted into an Action (a function, a string, a CommandGenerator
    instance, even an ActionBase instance).

  - Actions now call get_contents() with the actual target and source
    nodes used for the build.

  - A new DictCmdGenerator class replaces CompositeBuilder to support
    more flexible Builder behavior internally.

  - Builders can now take an emitter= keyword argument.  An emitter
    is a function that takes target, source, and env argument, then
    return a 2-tuple of (new sources, new targets).  The emitter is
    called when the Builder is __call__'ed, allowing a user to modify
    source and target lists.

  - The prefix, suffix and src_suffix Builder arguments now take a
    callable as well a string.  The callable is passed the Environment
    and any extra Builder keyword arguments and is expected to return
    the appropriate prefix or suffix.

  - CommandActions can now be a string, a list of command + argument
    strings, or a list of commands (strings or lists).

  - Added shared library support.  The Object and Library Builders now
    take a "shared=1" keyword argument to specify that a shared object
    or shared library should be built.  It is an error to try to build
    static objects into a shared library or vice versa.

  - Win32 support for .def files has been added.  Added the Win32-specific
    construction variables $WIN32DEFPREFIX, $WIN32DEFSUFFIX,
    $WIN32DLLPREFIX and $WIN32IMPLIBPREFIX.  When building a .dll,
    the new construction variable $WIN32_INSERT_DEF, controls whether
    the appropriately-named .def file is inserted into the target
    list (if not already present).  A .lib file is always added to
    a Library build if not present in the list of targets.

  - ListBuilder now passes all targets to the action, not just the first.

  - Fix so that -c now deletes generated yacc .h files.

  - Builder actions and emitter functions can now be initialized, through
    construction variables, to things other than strings.

  - Make top-relative '#/dir' lookups work like '#dir'.

  - Fix for relative CPPPATH directories in subsidiary SConscript files
    (broken in 0.06).

  - Add a for_signature argument to command generators, so that
    generators that need to can return distinct values for the
    command signature and for executing the command.

  From Alex Jacques:

  - Create a better scons.bat file from a py2bat.py script on the Python
    mailing list two years ago (modeled after pl2bat.pl).

  From Steven Knight:

  - Fix so that -c -n does *not* remove the targets!

  - Man page:  Add a hierarchical libraries + Program example.

  - Support long MSVC linker command lines through a builder action
    that writes to a temporary file and uses the magic MSVC "link @file"
    argument syntax if the line is longer than 2K characters.

  - Fix F77 command-line options on Win32 (use /Fo instead of -o).

  - Use the same action to build from .c (lower case) and .C (upper
    case) files on case-insensitive systems like Win32.

  - Support building a PDF file directly from a TeX or LaTeX file
    using pdftex or pdflatex.

  - Add a -x option to runtest.py to specify the script being tested.
    A -X option indicates it's an executable, not a script to feed
    to the Python interpreter.

  - Add a Split() function (identical to SCons.Util.argmunge()) for use
    in the next release, when Builders will no longer automatically split
    strings on white space.

  From Steve Leblanc:

  - Add the SConscriptChdir() method.

  From Anthony Roach:

  - Fix --debug=tree when used with directory targets.

  - Significant internal restructuring of Scanners and Taskmaster.

  - Added new --debug=dtree option.

  - Fixes for --profile option.

  - Performance improvement in construction variable substitution.

  - Implemented caching of content signatures, plus added --max-drift
    option to control caching.

  - Implemented caching of dependency signatures, enabled by new
    --implicit-cache option.

  - Added abspath construction variable modifier.

  - Added $SOURCE variable as a synonym for $SOURCES[0].

  - Write out .sconsign files on error or interrupt so intermediate
    build results are saved.

  - Change the -U option to -D.  Make a new -U that builds just the
    targets from the local SConscript file.

  - Fixed use of sys.path so Python modules can be imported from
    the SConscript directory.

  - Fix for using Aliases with the -u, -U and -D options.

  - Fix so that Nodes can be passed to SConscript files.

  From Moshe Zadka:

  - Changes for official Debian packaging.



RELEASE 0.06 - Thu, 28 Mar 2002 01:24:29 -0600

  From Charles Crain:

  - Fix command generators to expand construction variables.

  - Make FunctionAction arguments be Nodes, not strings.

  From Stephen Kennedy:

  - Performance:  Use a dictionary, not a list, for a Node's parents.

  From Steven Knight:

  - Add .zip files to the packages we build.

  - Man page:  document LIBS, fix a typo, document ARGUMENTS.

  - Added RANLIB and RANLIBFLAGS construction variables.  Only use them
    in ARCOM if there's a "ranlib" program on the system.

  - Add a configurable CFILESUFFIX for the Builder of .l and .y files
    into C files.

  - Add a CXXFile Builder that turns .ll and .yy files into .cc files
    (configurable via a CXXFILESUFFIX construction variable).

  - Use the POSIX-standard lex -t flag, not the GNU-specific -o flag.
    (Bug reported by Russell Christensen.)

  - Fixed an exception when CPPPATH or LIBPATH is a null string.
    (Bug reported by Richard Kiss.)

  - Add a --profile=FILE option to make profiling SCons easier.

  - Modify the new DVI builder to create .dvi files from LaTeX (.ltx
    and .latex) files.

  - Add support for Aliases (phony targets).

  - Add a WhereIs() method for searching for path names to executables.

  - Add PDF and PostScript document builders.

  - Add support for compiling Fortran programs from a variety of
    suffixes (a la GNU Make):  .f, .F, .for, .FOR, .fpp and .FPP

  - Support a CPPFLAGS variable on all default commands that use the
    C preprocessor.

  From Steve Leblanc:

  - Add support for the -U option.

  - Allow CPPPATH, LIBPATH and LIBS to be specified as white-space
    separated strings.

  - Add a document builder to create .dvi files from TeX (.tex) files.

  From Anthony Roach:

  - Fix:  Construction variables with values of 0 were incorrectly
    interpolated as ''.

  - Support env['VAR'] to fetch construction variable values.

  - Man page:  document Precious().



RELEASE 0.05 - Thu, 21 Feb 2002 16:50:03 -0600

  From Chad Austin:

  - Set PROGSUFFIX to .exe under Cygwin.

  From Charles Crain:

  - Allow a library to specified as a command-line source file, not just
    in the LIBS construction variable.

  - Compensate for a bug in os.path.normpath() that returns '' for './'
    on WIN32.

  - More performance optimizations:  cache #include lines from files,
    eliminate unnecessary calls.

  - If a prefix or suffix contains white space, treat the resulting
    concatenation as separate arguments.

  - Fix irregularities in the way we fetch DevStudio information from
    the Windows registry, and in our registry error handling.

  From Steven Knight:

  - Flush stdout after print so it intermixes correctly with stderr
    when redirected.

  - Allow Scanners to return a list of strings, and document how to
    write your own Scanners.

  - Look up implicit (scanned) dependencies relative to the directory
    of file being scanned.

  - Make writing .sconsign files more robust by first trying to write
    to a temp file that gets renamed.

  - Create all of the directories for a list of targets before trying
    to build any of the targets.

  - WIN32 portability fixes in tests.

  - Allow the list of variables exported to an SConscript file to be
    a UserList, too.

  - Document the overlooked LIBPATH construction variable.
    (Bug reported by Eicke Godehardt.)

  - Fix so that Ignore() ignores indirect, implicit dependencies
    (included files), not just direct dependencies.

  - Put the man page in the Debian distribution.

  - Run HTML docs through tidy to clean up the HTML (for Konqueror).

  - Add preliminary support for Unicode strings.

  - Efficiency:  don't scan dependencies more than once during the
    walk of a tree.

  - Fix the -c option so it doesn't stop removing targets if one doesn't
    already exist.
    (Bug reported by Paul Connell.)

  - Fix the --debug=pdb option when run on Windows NT.
    (Bug reported by Paul Connell.)

  - Add support for the -q option.

  From Steve Leblanc:

  - Add support for the -u option.

  - Add .cc and .hh file suffixes to the C Scanner.

  From Anthony Roach:

  - Make the scons script return an error code on failures.

  - Add support for using code to generate a command to build a target.



RELEASE 0.04 - Wed, 30 Jan 2002 11:09:42 -0600

  From Charles Crain:

  - Significant performance improvements in the Node.FS and
    Scanner subsystems.

  - Fix signatures of binary files on Win32 systems.

  - Allow LIBS and LIBPATH to be strings, not just arrays.

  - Print a traceback if a Python-function builder throws an exception.

  From Steven Knight:

  - Fix using a directory as a Default(), and allow Default() to
    support white space in file names for strings in arrays.

  - Man page updates:  corrected some mistakes, documented various
    missing Environment methods, alphabetized the construction
    variables and other functions, defined begin and end macros for
    the example sections, regularized white space separation, fixed
    the use of Export() in the Multiple Variants example.

  - Function action fixes:  None is now a successful return value.
    Exceptions are now reported.  Document function actions.

  - Add 'Action' and 'Scanner' to the global keywords so SConscript
    files can use them too.

  - Removed the Wrapper class between Nodes and Walkers.

  - Add examples using Library, LIBS, and LIBPATH.

  - The C Scanner now always returns a sorted list of dependencies
    so order changes don't cause unnecessary rebuilds.

  - Strip $(-$) bracketed text from command lines.  Use this to
    surround $_INCDIRS and $_LIBDIRS so we don't rebuild in response
    to changes to -I or -L options.

  - Add the Ignore() method to ignore dependencies.

  - Provide an error message when a nonexistent target is specified
    on the command line.

  - Remove targets before building them, and add an Environment
    Precious() method to override that.

  - Eliminate redundant calls to the same builder when the target is a
    list of targets:  Add a ListBuilder class that wraps Builders to
    handle lists atomically.  Extend the Task class to support building
    and updating multiple targets in a single Task.  Simplify the
    interface between Task and Taskmaster.

  - Add a --debug=pdb option to re-run SCons under the Python debugger.

  - Only compute a build signature once for each node.

  - Changes to our sys.path[] manipulation to support installation into
    an arbitrary --prefix value.

  From Steve Leblanc:

  - Add var=value command-line arguments.



RELEASE 0.03 - Fri, 11 Jan 2002 01:09:30 -0600

  From Charles Crain:

  - Performance improvements in the Node.FS and Sig.Calculator classes.

  - Add the InstallAs() method.

  - Execute commands through an external interpreter (sh, cmd.exe, or
    command.com) to handle redirection metacharacters.

  - Allow the user to supply a command handler.

  From Steven Knight:

  - Search both /usr/lib and /usr/local/lib for scons directories by
    adding them both to sys.path, with whichever is in sys.prefix first.

  - Fix interpreting strings of multiple white-space separated file names
    as separate file names, allowing prefixes and suffixes to be appended
    to each individually.

  - Refactor to move CompositeBuilder initialization logic from the
    factory wrapper to the __init__() method, and allow a Builder to
    have both an action and a src_builder (or array of them).

  - Refactor BuilderBase.__call__() to separate Node creation/lookup
    from initialization of the Node's builder information.

  - Add a CFile Builder object that supports turning lex (.l) and
    yacc (.y) files into .c files.

  - Document: variable interpretation attributes; how to propogate
    the user's environment variables to executed commands; how to
    build variants in multiple BuildDirs.

  - Collect String, Dict, and List type-checking in common utility
    routines so we can accept User{String,Dict,List}s all over.

  - Put the Action factory and classes into their own module.

  - Use one CPlusPlusAction in the Object Builder's action dictionary,
    instead of letting it create multiple identical instances.

  - Document the Install() and InstallAs() methods.

  From Steve Leblanc:

  - Require that a Builder be given a name argument, supplying a
    useful error message when it isn't.

  From Anthony Roach:

  - Add a "duplicate" keyword argument to BuildDir() that can be set
    to prevent linking/copying source files into build directories.

  - Add a "--debug=tree" option to print an ASCII dependency tree.

  - Fetch the location of the Microsoft Visual C++ compiler(s) from
    the Registry, instead of hard-coding the location.

  - Made Scanner objects take Nodes, not path names.

  - Have the C Scanner cache the #include file names instead of
    (re-)scanning the file each time it's called.

  - Created a separate class for parent "nodes" of file system roots,
    eliminating the need for separate is-parent-null checks everywhere.

  - Removed defined __hash__() and __cmp() methods from FS.Entry, in
    favor of Python's more efficient built-in identity comparisons.



RELEASE 0.02 - Sun, 23 Dec 2001 19:05:09 -0600

  From Charles Crain:

  - Added the Install(), BuildDir(), and Export() methods.

  - Fix the -C option by delaying setting the top of the FS tree.

  - Avoid putting the directory path on the libraries in the LIBS
    construction variable.

  - Added a GetBuildPath() method to return the full path to the
    Node for a specified string.

  - Fixed variable substitution in CPPPATH and LIBPATH.

  From Steven Knight:

  - Fixed the version comment in the scons.bat (the UNIX geek used
    # instead of @rem).

  - Fix to setup.py so it doesn't require a sys.argv[1] argument.

  - Provide make-like warning message for "command not found" and
    similar errors.

  - Added an EXAMPLES section to the man page.

  - Make Default() targets properly relative to their SConscript
    file's subdirectory.

  From Anthony Roach:

  - Documented CXXFLAGS, CXXCOM, and CPPPATH.

  - Fixed SCONS_LIB_DIR to work as documented.

  - Made Default() accept Nodes as arguments.

  - Changed Export() to make it easier to use.

  - Added the Import() and Return() methods.



RELEASE 0.01 - Thu Dec 13 19:25:23 CST 2001

A brief overview of important functionality available in release 0.01:

  - C and C++ compilation on POSIX and Windows NT.

  - Automatic scanning of C/C++ source files for #include dependencies.

  - Support for building libraries; setting construction variables
    allows creation of shared libraries.

  - Library and C preprocessor search paths.

  - File changes detected using MD5 signatures.

  - User-definable Builder objects for building files.

  - User-definable Scanner objects for scanning for dependencies.

  - Parallel build (-j) support.

  - Dependency cycles detected.

  - Linux packages available in RPM and Debian format.

  - Windows installer available.
<|MERGE_RESOLUTION|>--- conflicted
+++ resolved
@@ -39,12 +39,9 @@
       which is the Python recommended way for timing short durations.
     - Drop remaining definitions of dict-like has_key methods, since
       Python 3 doesn't have a dictionary has_key (maintenance)
-<<<<<<< HEAD
     - Do not treat --site-dir=DIR and --no-site-dir as distinct options.
       Allows a later instance to override an earlier one.
-=======
     - Ignore empty cmdline arguments when computing targets (issue 2986)
->>>>>>> 9b28bb2d
 
 
 RELEASE 4.1.0 - Tues, 19 Jan 2021 15:04:42 -0700
