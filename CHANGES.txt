

                 SCons - a software construction tool

                            Change Log

NOTE: The 4.0.0 Release of SCons dropped Python 2.7 Support

RELEASE  VERSION/DATE TO BE FILLED IN LATER

<<<<<<< HEAD
  From William Deegan:
    - Fix yacc tool, not respecting YACC set at time of tool initialization.


=======
>>>>>>> 4c1816c0
  From Adam Gross:
    - Fix minor bug affecting SCons.Node.FS.File.get_csig()'s usage of the MD5 chunksize.
      User-facing behavior does not change with this fix (GH Issue #3726).

  From Rocco Matano:
    - Fix Zip tool to respect ZIPCOMSTR. Previously all zip builder calls would yield something
      like zip(["test.zip"], ["zip_scons.py"]) and ignore ZIPCOMSTR if ZIPCOM and ZIPCOMSTR
      weren't set after the Environment/Tool is initialized. (Explained in PR #3659)

  From Mats Wichmann:
    - Complete tests for Dictionary, env.keys() and env.values() for
      OverrideEnvironment. Enable env.setdefault() method, add tests.


RELEASE 4.0.1 - Mon, 16 Jul 2020 16:06:40 -0700

  From Rob Boehne:
    - Fix fortran tools to set SHFORTRAN variables to $FORTRAN, similarly SHF77, SHF90, SHF95,
      SHF03 and SHF08 will default to the variables $F77, $F90, $F95, $F03 and $F08 respectively.
      If you were depending on changing the value of FORTRAN (or $F[0-9][0-9]) having no effect
      on the value of SHFORTRAN, this change will break that.   The values of FORTRAN, F77, F90,
      F95, F03, F08 and SHFORTRAN, SHF77 (etc.) now are not overridden in generate if alredy set
      by the user.
    - Fix subprocess execution of 'lslpp' on AIX to produce text standard i/o.
    - Re-do the fix for suncxx tool (Oracle Studio compiler) now that only Python 3 is supported,
      to avoid decoding errors.

  From William Deegan:
    - Added Environment() variable TEMPFILEDIR which allows setting the directory which temp
      files createdby TEMPFILEMUNGE are created in.

  From Daniel Moody:
    - Added method on Node to test if its node used in SConf. (Github Issue #3626)



RELEASE 4.0.0 - Sat, 04 Jul 2020 12:00:27 +0000

  From Dirk Baechle:
    - Updated documentation toolchain to work properly under Python3, also
      removed libxslt support from the Docbook Tool. (issue #3580)
    - Added Docker images for building and testing SCons. (issue #3585)

  From James Benton:
    - Improve Visual Studio solution/project generation code to add support
      for a per-variant cppflags. Intellisense can be affected by cppflags,
      this is especially important when it comes to /std:c++* which specifies
      what C++ standard version to target. SCons will append /Zc:__cplusplus
      to the project's cppflags when a /std:c++* flag is found as this is
      required for intellisense to use the C++ standard version from cppflags.

  From Rob Boehne
    - Specify UTF-8 encoding when opening Java source file as text.  By default, encoding is the output
    of locale.getpreferredencoding(False), and varies by platform.

  From Joseph Brill:
    - MSVC updates: When there are multiple product installations (e.g, Community and
      Build Tools) of MSVC 2017 or MSVC 2019, an Enterprise, Professional,
      or Community installation will be selected before a Build Tools installation when
      "14.1" or "14.2" is requested, respectively. (GH Issue #3699).
    - MSVC updates: When there are multiple product installations of MSVC 2017 (e.g.,
      Community and Express), 2017 Express is no longer returned when "14.1" is
      requested.  Only 2017 Express will be returned when "14.1Exp" is requested.
      (GH Issue #3699).
    - MSVC updates: An MSVC 6.0 installation now appears in the installed versions list
      when msvc debug output is enabled (GH Issue #3699).
    - MSVS test updates: Tests for building a program using generated MSVS project and
      solution files using MSVS 2015 and later now work as expected on x86 hosts.
    - Test update: Reduce the number of "false negative" test failures for the interactive
      configuration test (test/interactive/configure.py).
    - MSVS update: Fix the development environment path for MSVS 7.0.

  From William Deegan:
    - Fix broken clang + MSVC 2019 combination by using MSVC configuration logic to
      propagate'VCINSTALLDIR' and 'VCToolsInstallDir' which clang tools use to locate
      header files and libraries from MSVC install. (Fixes GH Issue #3480)
    - Added C:\msys64\mingw64\bin to default mingw and clang windows PATH's.  This
      is a reasonable default and also aligns with changes in Appveyor's VS2019 image.
    - Drop support for Python 2.7. SCons will be Python 3.5+ going forward.
    - Change SCons.Node.ValueWithMemo to consider any name passed when memoizing Value() nodes
    - Fix Github Issue #3550 - When using Substfile() with a value like Z:\mongo\build\install\bin
      the implementation using re.sub() would end up interpreting the string and finding regex escape
      characters where it should have been simply replacing existing text. Switched to use string.replace().
    - Fix Github Issue #2904 - Provide useful error message when more than one Configure Contexts are opened.
      Only one open is allowed. You must call conf.Finish() to complete the currently open one before creating another
    - Add msys2 installed mingw default path to PATH for mingw tool.
      - C:\msys64\mingw64\bin
    - Purge obsolete internal build and tooling scripts
    - Allow user specified location for vswhere.exe specified by VSWHERE.
      NOTE: This must be set at the time the 'msvc' 'msvs' and/or 'mslink' tool(s) are initialized to have any effect.
    - Resolve Issue #3451 and Issue #3450 - Rewrite SCons setup.py and packaging. Move script logic to entry points so
      package can create scripts which use the correct version of Python.
    - Resolve Issue #3248 - Removing '-Wl,-Bsymbolic' from SHLIBVERSIONFLAGS
      NOTE: If your build depends on the above you must now add to your SHLIBVERSIONFLAGS
    - Speedup bin/docs-update-generated by caching parsed docbook schema. (60x speedup)
    - Reorganized source tree. Moved src/engine/SCons to SCons to be more in line with current Python source
      tree organization practices.
    - Renamed as.py to asm.py and left redirecting tool.  'as' is a reserved word and so
      changing the name was required as we wanted to import symbols for use in compilation_db
      tool.
    - Add CompilationDatabase() builder in compilation_db tool. Contributed by MongoDB.
      Setting COMPILATIONDB_USE_ABSPATH to True|False controls whether the files are absolute or relative
      paths.  Address Issue #3693 and #3694 found during development.
    - Fixed Github Issue 3628 - Hardcoding pickle protocol to 4 (supports python 3.4+)
      and skipping Python 3.8's new pickle protocol 5 whose main advantage is for out-of-band data buffers.
      NOTE: If you used Python 3.8 with SCons 3.0.0 or above, you may get a a pickle protocol error. Remove your
      .sconsign.dblite. You will end up with a full rebuild.

  From Andrii Doroshenko:
    - Extended `Environment.Dump()` to select a format to serialize construction variables (pretty, json).

  From Jeremy Elson:
    - Updated design doc to use the correct syntax for Depends()

  From Adam Gross:
    - Added support for scanning multiple entries in an action string if
      IMPLICIT_COMMAND_DEPENDENCIES is set to 2 or 'all'. This enables more thorough
      action scanning where every item in each command line is scanned to determine
      if it is a non-source and non-target path and added to the list of implicit dependencies
      for the target.
    - Added support for taking instances of the Value class as implicit
      dependencies.
    - Added new module SCons.Scanner.Python to allow scanning .py files.
    - Added support for explicitly passing a name when creating Value() nodes. This may be useful
      when the value can't be converted to a string or if having a name is otherwise desirable.
    - Fixed usage of abspath and path for RootDir objects on Windows. Previously
      env.fs.Dir("T:").abspath would return "T:\T:" and now it correctly returns "T:".

  From Ivan Kravets, PlatformIO
    - New conditional C Scanner (`SCons.Scanner.C.CConditionalScanner()`)
      which interprets C/C Preprocessor conditional syntax (#ifdef, #if, #else,
      #elif, #define, etc.)
    - Improvements for virtual C Pre-Processor:
      * Handle UNSIGNED LONG and LONG numeric constants in DEC (keep support for HEX)
      * Skip unrecognized directives, such as `#if( defined ...)`
      * Ignore `#include DYNAMIC_INCLUDE` directive that depends on a dynamic
        macro which is not located in a state TABLE.
      * Cleanup CPP expressions before evaluating (strip comments, carriage returns)

  From Iosif Kurazs:
    - Added a new flag called "linedraw" for the command line argument  "--tree"
      that instructs scons to use single line drawing characters to draw the dependency tree.

  From Daniel Moody:
    - Add no_progress (-Q) option as a set-able option. However, setting it in the
      SConstruct/SConscript will still cause "scons: Reading SConscript files ..." to be
      printed, since the option is not set when the build scripts first get read.
    - Added check for SONAME in environment to setup symlinks correctly (Github Issue #3246)
    - User callable's called during substition expansion could possibly throw a TypeError
      exception, however SCons was using TypeError to detect if the callable had a different
      signature than expected, and would silently fail to report user's exceptions. Fixed to
      use signature module to detect function signature instead of TypeError. (Github Issue #3654)
    - Added storage of SConstructs and SConscripts nodes into global set for checking
      if a given node is a SConstruct/SConscript.
      Added new node function SCons.Node.is_sconscript(self) (Github Issue #3625)

  From Andrew Morrow:
    - Fix Issue #3469 - Fixed improper reuse of temporary and compiled files by Configure when changing
      the order and/or number of tests.  This is done by using the hash of the generated temporary files
      content and (For the target files) the hash of the action.
      So where previously files would be named:
      - config_1.c, config_1.o, config_1
      The will now be named (For example)
      - conftest_68b375d16e812c43e6d72d6e93401e7c_0.c,
        conftest_68b375d16e812c43e6d72d6e93401e7c_0_5713f09fc605f46b2ab2f7950455f187.o
        or
        conftest_68b375d16e812c43e6d72d6e93401e7c_0.o
        conftest_68b375d16e812c43e6d72d6e93401e7c_0_5713f09fc605f46b2ab2f7950455f187 (for executable)

  From Mathew Robinson:
    - Improve performance of Subst by preventing unnecessary frame
      allocations by no longer defining the *Subber classes inside of their
      respective function calls.
    - Improve performance of Subst in some cases by preventing
      unnecessary calls to eval when a token is surrounded in braces
      but is not a function call.
    - Improve performance of subst by removing unnecessary recursion.
    - Cleanup dangling symlinks before running builders (Issue #3516)

  From Mats Wichmann:
    - Remove deprecated SourceCode
    - str.format syntax errors fixed
    - a bunch of linter/checker syntax fixups
    - Convert remaining uses of insecure/deprecated mktemp method.
    - Clean up some duplications in manpage.  Clarify portion of manpage on Dir and File nodes.
    - Reduce needless list conversions.
    - Fixed regex in Python scanner.
    - Accommodate VS 2017 Express - it's got a more liberal license then VS
      Community, so some people prefer it (from 2019, no more Express)
    - vswhere call should also now work even if programs aren't on the C: drive.
    - Add an alternate warning message if cl.exe is not found and msvc config
      cache is in use (SCONS_CACHE_MSVC_CONFIG was given) - config cache
      may be out of date.
    - Fixed bug where changing TEXTFILESUFFIX would cause Substfile() to rebuild. (Github Issue #3540)
    - Script/Main.py now uses importlib instead of imp module.
    - Drop some Python 2-isms.
    - MSVC updates: pass on VSCMD_DEBUG and VSCMD_SKIP_SENDTELEMETRY to msvc
      tool setup if set in environment. Add Powershell to default env
      (used to call telemetry script).
    - Microsoft Visual Studio - switch to using uuid module to generate GUIDs rather than hand rolled
      method using md5 directly.
      NOTE: This change affects the following builders' output. If your build depends on the output of these builders
      you will likely see a rebuild.
      * Package() (with PACKAGETYPE='msi')
      * MSVSSolution()
      * MSVSProject()
    - Docbook builder provides a fallback if lxml fails to generate
      a document with tostring().
    - Fix description of ARCOMSTR constr. var. (issue 3636). Previously the text was a copy of ASCOMSTR which
      has different function.
    - Update xml files in SCons to reflect changed relative paths after
      code restructuring (src/engine/SCons -> SCons)
    - Preliminary Python 3.9 support - elimination of some warnings.
    - Drop the with_metaclass jig which was designed to let class
      definitions using a metaclass be written the same for Py2/Py3.
    - Bump python_version_unsupported (and deprecated) to indicate 3.5
      is lowest supported Python.
    - ParseFlags should not modify the user's passed in dict in case it's
      a compound data structure (e.g. values are lists) (issue #3665)
    - In Py3 classes no longer need to be listed as deriving from object.
    - Remove deprecated check for Task subclasses needing a needs_execute
      method - this is now enforced via an abstract base class, so the
      check and test is no longer needed.
    - Close various logfiles (trace, cache, taskmastertrace, configure)
      when done using atexit calls.
    - Rebase forked copy of shutil.copytree to Python 3.7 stlib version.
    - Significant rework of documentation: API docs are now generated
      using Sphinx; manpage and user guide now use more "standard"
      markup elements (which could facilitate later conversion to a
      different doc format, should that choice be made); significant
      rewordings in manpage.  Manpage Examples moved to an external
      repository / website (scons-cookbook.readthedocs.io).
    - Clean up test harness and tests' use of subdir, file_fixture and
      dir_fixture.
    - SubstitutionEnvironment and OverrideEnvironment now have keys()
      and values() methods to better emulate a dict (already had items()).
    - Rename internal Warning base class to SConsWarning to avoid any
      possible confusion with Python's own Warning class.


RELEASE 3.1.2 - Mon, 17 Dec 2019 02:06:27 +0000

  From Edoardo Bezzeccheri
    - Added debug option "action_timestamps" which outputs to stdout the absolute start and end time for each target.

  From Rob Boehne
    - Fix suncxx tool (Oracle Studio compiler) when using Python 3.  Previously would throw an exception.
      Resolved by properly handling tool version string output as unicode.

  From Tim Gates
    - Resolved a typo in engine.SCons.Tool

  From Adam Gross:
    - Resolved a race condition in multithreaded Windows builds with Python 2
      in the case where a child process is spawned while a Python action has a
      file open. Original author: Ryan Beasley.
    - Added memoization support for calls to Environment.Value() in order to
	  improve performance of repeated calls.


  From Jason Kenny
    - Update Command() function to accept target_scanner, source_factory, and target_factory arguments.
      This makes Command act more like a one-off builder.

  From Ivan Kravets
    - Added support for "-imacros" to ParseFlags

  From Jacek Kuczera:
    - Fix CheckFunc detection code for Visual 2019. Some functions
      (e.g. memmove) were incorrectly recognized as not available.

  From Jakub Kulik
    - Fix stacktrace when using SCons with Python 3.5+ and SunOS/Solaris related tools.

  From Philipp Maierhöfer:
    - Avoid crash with UnicodeDecodeError on Python 3 when a Latex log file in
      non-UTF-8 encoding (e.g. containing umlauts in Latin-1 encoding when
      the fontenc package is included with \usepackage[T1]{fontenc}) is read.

  From Mathew Robinson:
    - Improved threading performance by ensuring NodeInfo is shared
      across threads. Results in ~13% improvement for parallel builds
      (-j# > 1) with many shared nodes.
    - Improve performance of Entry.disambiguate() by making check for
      most common case first, preventing unnecessary IO.
    - Improved DAG walk performance by reducing unnecessary work when
      there are no un-visited children.

  From Mats Wichmann
    - Replace instances of string find method with "in" checks where
      the index from find() was not used.
    - CmdStringHolder fix from issue #3428
    - Turn previously deprecated debug options into failures:
      --debug=tree, --debug=dtree, --debug=stree, --debug=nomemoizer.
    - Experimental New Feature: Enable caching MSVC configuration
      If SCONS_CACHE_MSVC_CONFIG shell environment variable is set,
      SCons will cache the results of past calls to vcvarsall.bat to
      a file; integrates with existing memoizing of such vars.
      On vs2019 saves 5+ seconds per SCons invocation, which really
      helps test suite runs.
    - Remove deprecated SourceSignatures, TargetSignatures
    - Remove deprecated Builder keywords: overrides and scanner
    - Remove deprecated env.Copy
    - Remove deprecated BuildDir plus SConscript keyword build_dir
    - A number of documentation improvements.


RELEASE 3.1.1 - Mon, 07 Aug 2019 20:09:12 -0500

  From William Deegan:
    - Remove obsoleted references to DeciderNeedsNode which could cause crash when using --debug=explain

  From Jason Kenny
    - Add Fix and test for crash in 3.1.0 when using Decider('MD5-timestamp') and --debug=explain

  From Ben Reed:
    - Added -fmerge-all-constants to flags that get included in both CCFLAGS and LINKFLAGS.

  From Mathew Robinson:
    - Fix issue #3415 - Update remaining usages of EnvironmentError to SConsEnvironmentError
      this patch fixes issues introduced in 3.1.0 where any of the
      following would cause SCons to error and exit:
        - CacheDir not write-able
        - JSON encoding errors for CacheDir config
        - JSON decoding errors for CacheDir config


RELEASE 3.1.0 - Mon, 20 Jul 2019 16:59:23 -0700

  From Joseph Brill:
    - Code to supply correct version-specifier argument to vswhere for
      VS version selection.

  From William Deegan:
    - Enhanced --debug=explain output. Now the separate components of the dependency list are split up
      as follows:

      scons: rebuilding `file3' because:
           the dependency order changed:
           ->Sources
           Old:xxx	New:zzz
           Old:yyy	New:yyy
           Old:zzz	New:xxx
           ->Depends
           ->Implicit
           Old:/usr/bin/python	New:/usr/bin/python
    - Fix Issue #3350 - SCons Exception EnvironmentError is conflicting with Python's EnvironmentError.
    - Fix spurious rebuilds on second build for cases where builder has > 1 target and the source file
      is generated. This was causing the > 1th target to not have it's implicit list cleared when the source
      file was actually built, leaving an implicit list similar to follows for 2nd and higher target
              ['/usr/bin/python', 'xxx', 'yyy', 'zzz']
      This was getting persisted to SConsign and on rebuild it would be corrected to be similar to this
              ['zzz', 'yyy', 'xxx', '/usr/bin/python']
      Which would trigger a rebuild because the order changed.
      The fix involved added logic to mark all shared targets as peers and then ensure they're implicit
      list is all cleared together.
    - Fix Issue #3349 - SCons Exception EnvironmentError is conflicting with Python's EnvironmentError.
      Renamed to SConsEnvironmentError
    - Fix Issue #3350 - mslink failing when too many objects.  This is resolved by adding TEMPFILEARGJOIN variable
      which specifies what character to join all the argements output into the tempfile. The default remains a space
      when mslink, msvc, or mslib tools are loaded they change the TEMPFILEARGJOIN to be a line separator (\r\n on win32)
    - Fix performance degradation for MD5-timestamp decider.  NOTE: This changes the Decider() function arguments.
      From:
          def my_decider(dependency, target, prev_ni):
      To:
          def my_decider(dependency, target, prev_ni, repo_node):
      Where repo_node is the repository (or other) node to use to check if the node is out of date instead of dependency.

  From Peter Diener:
    - Additional fix to issue #3135 - Also handle 'pure' and 'elemental' type bound procedures
    - Fix issue #3135 - Handle Fortran submodules and type bound procedures

  From Adam Gross:
    - Upgraded and improved Visual Studio solution/project generation code using the MSVSProject builder.
      - Added support for Visual Studio 2017 and 2019.
      - Added support for the following per-variant parameters to the builder:
        - cpppaths: Provides per-variant include paths.
        - cppdefines: Provides per-variant preprocessor definitions.

  From Michael Hartmann:
    - Fix handling of Visual Studio Compilers to properly reject any unknown HOST_PLATFORM or TARGET_PLATFORM

  From Bert Huijben:
    - Added support for Visual Studio 2019 toolset.

  From Mathew Robinson:
    - Update cache debug output to include cache hit rate.
    - No longer unintentionally hide exceptions in Action.py
    - Allow builders and pseudo-builders to inherit from OverrideEnvironments

  From Leonard de Ruijter:
    - Add logic to derive correct version argument to vswhere

  From Lukas Schrangl:
    - Enable LaTeX scanner to find more than one include per line

  From Mats Wichmann:
    - scons-time takes more care closing files and uses safer mkdtemp to avoid
      possible races on multi-job runs.
    - Use importlib to dynamically load tool and platform modules instead of imp module
    - sconsign: default to .sconsign.dblite if no filename is specified.
      Be more informative in case of unsupported pickle protocol (py2 only).
    - Fix issue #3336 - on Windows, paths were being added to PATH even if
      tools were not found in those paths.
    - More fixes for newer Java versions (since 9): handle new jdk directory
      naming (jdk-X.Y instead of jdkX.Y) on Windows; handle two-digit major
      version. Docstrings improved.
    - Fixups for pylint: exception types, redefined functions,
      globals, etc.  Some old code removed to resolve issues (hashlib is
      always present on modern Pythons; no longer need the code for
      2.5-and-earlier optparse). cmp is not a builtin function in Py3,
      drop one (unused) use; replace one.  Fix another instance of
      renaming to SConsEnvironmentError. Trailing whitespace.
      Consistently use not is/in (if not x is y -> if x is not y).
    - Add a PY3-only function for setting up the cachedir that should be less
      prone to races. Add a hack to the PY2 version (from Issue #3351) to
      be less prone to a race in the check for old-style cache.
    - Fix coding error in docbook tool only exercised when using python lxml
    - Recognize two additional GNU compiler header directory options in
      ParseFlags: -iquote and -idirafter.
    - Fix more re patterns that contain \ but not specified as raw strings
      (affects scanners for D, LaTeX, swig)


RELEASE 3.0.5 - Mon, 26 Mar 2019 15:04:42 -0700

  From William Deegan:

    - Fix Issue #3283 - Handle using --config=force in combination with Decider('MD5-timestamp').
      3.0.2 in fix for issue #2980 added that deciders can throw DeciderNeedsNode exception.
      The Configure logic directly calls the decider when using --config=force but wasn't handling
      that exception.  This would yield minimally configure tests using TryLink() not running and
      leaving TypeError Nonetype exception in config.log
    - Fix Issue #3303 - Handle --config=force overwriting the Environment passed into Configure()'s
      Decider and not clearing it when the configure context is completed.
    - Add default paths for yacc tool on windows to include cygwin, mingw, and chocolatey
    - Fix issue #2799 - Fix mingw tool to respect SHCCCOMSTR, SHLINKCOMSTR and LDMODULECOMSTR
    - Fix Issue #3329 - Add support for MS SDK V10.0A (which is commonly installed with VS2017)
    - Fix Issue #3333 - Add support for finding vswhere under 32 bit windows installs.

  From Maciej Kumorek:
    - Update the MSVC tool to include the nologo flag by default in RCFLAGS

From Daniel Moody:
    - Change the default for AppendENVPath to delete_existing=0, so path
      order will not be changed, unless explicitly set (Issue #3276)
    - Fixed bug which threw error when running SCons on windows system with no MSVC installed.
    - Update link tool to convert target to node before accessing node member
    - Update mingw tool to remove MSVC like nologo CCFLAG
    - Add default paths for lex tool on windows to include cygwin, mingw, and chocolatey
    - Add lex construction variable LEXUNISTD for turning off unix headers on windows
    - Update lex tool to use win_flex on windows if available

  From Mats Wichmann:
    - Quiet open file ResourceWarnings on Python >= 3.6 caused by
      not using a context manager around Popen.stdout
    - Add the textfile tool to the default tool list
    - Fix syntax on is/is not clauses: should not use with a literal
    - Properly retrieve exit code when catching SystemExit
    - scons-time now uses context managers around file opens
    - Fix regex patterns that were not specified as raw strings

  From Bernhard M. Wiedemann:
    - Do not store build host+user name if reproducible builds are wanted


RELEASE 3.0.4 - Mon, 20 Jan 2019 22:49:27 +0000

  From Mats Wichmann:
    - Improve finding of Microsoft compiler: add a 'products' wildcard
      in case 2017 Build Tools only is installed as it is considered a separate
      product from the default Visual Studio
    - Add TEMPFILESUFFIX to allow a customizable filename extension, as
      described in the patch attached to issue #2431.
    - scons.py and sconsign.py stopped working if script called as a symlink
      to location in scons-local location.
    - Fix issue running scons using a symlink to scons.py in an scons-local dir
    - Doc updates around Default(), and the various *TARGETS variables.

  From Daniel Moody:
    - Improved support for VC14.1 and Visual Studio 2017, as well as arm and arm64 targets.
      Issues #3268 & Issue #3222
    - Initial support for ARM targets with Visual Studio 2017 - Issue #3182 (You must set TARGET_ARCH for this to work)
    - Update TempFileMunge class to use PRINT_CMD_LINE_FUNC

  From Tobias Herzog
    - Enhance cpp scanner regex logic to detect if/elif expressions without whitespaces but
      parenthesis like "#if(defined FOO)" or "#elif!(BAR)" correctly.


RELEASE 3.0.3 - Mon, 07 Jan 2019 20:05:22 -0400
  NOTE: 3.0.2 release was dropped because there was a packaging bug. Please consider all 3.0.2
        content.

  From William Deegan:
    - Fixes to packaging logic.  Ensuring the SCons.Tool.clangCommon module is added
      to the release packages.
    - Modify scons.bat script to check for scons python script without .py extension if no file
      scons.py exists. This enables an all platform wheel to work.

  From Mats Wichmann:
    - Update doc examples to work with Python 3.5+:  map() now returns an iterable instead of a list.


RELEASE 3.0.2 - Mon, 31 Dec 2018 16:00:12 -0700

  From Bernard Blackham:
    - Fixed handling of side-effects in task master (fixes #3013).

  From William Deegan:
    - Remove long deprecated SCons.Options code and tests.  This removes BoolOption,EnumOption,
      ListOption,PackageOption, and PathOption which have been replaced by *Variable() many years ago.
    - Re-Enable parallel SCons (-j) when running via Pypy
    - Move SCons test framework files to testing/framework and remove all references to QMtest.
      QMTest has not been used by SCons for some time now.
    - Updated logic for mingw and clang on win32 to search default tool install paths if not
      found in normal SCons PATH.  If the user specifies PATH or tool specific paths they
      will be used and the default paths below will be ignored.
      - Default path for clang/clangxx : C:\Program Files\LLVM\bin
      - Default path for mingw         : C:\MinGW\bin and/or  C:\mingw-w64\*\mingw64\bin
      - Key program to locate mingw    : mingw32-make (as the gcc with mingw prefix has no fixed name)
    - Fixed issue causing stack trace when python Action function contains a unicode string when being
      run with Python 2.7
    - Add alternate path to QT install for Centos in qt tool: /usr/lib64/qt-3.3/bin
    - Fix Java tools to search reasonable default paths for Win32, Linux, macOS.  Add required paths
      for swig and java native interface to JAVAINCLUDES.  You should add these to your CPPPATH if you need
      to compile with them.  This handles spaces in paths in default Java paths on windows.
    - Added more java paths to match install for Centos 7 of openjdk
    - Fix new logic which populates JAVAINCLUDES to handle the case where javac is not found.
    - Fix GH Issue #2580 - # in FRAMEWORKPATH doesn't get properly expanded. The # is left in the
      command line.
    - Fix issue #2980 with credit to Piotr Bartosik (and William Blevins).  This is an issue where using
      TimeStamp-MD5 Decider and CacheDir can yield incorrect md5's being written into the .sconsign.
      The difference between Piotr Bartosik's patch and the current code is that the more complicated
      creation of file to csig map is only done when the count of children for the current node doesn't
      match the previous count which is loaded from the sconsign.
    - Fix issue # 3106 MSVC if using MSVC_BATCH and target dir had a space would fail due to quirk in
      MSVC's handling of escaped targetdirs when batch compiling.
    - Fix GH Issue #3141 unicode string in a TryAction() with python 2.7 crashes.
    - Fix GH Issue #3212 - Use of Py3 and CacheDir + Configure's TryCompile (or likely and Python Value Nodes)
      yielded trying to combine strings and bytes which threw exception.
    - Fix GH Issue #3225 SCons.Util.Flatten() doesn't handle MappingView's produced by dictionary as return
      values from dict().{items(), keys(), values()}.
    - Fix GH Issue #3241 - Properly support versioned shared libraries for MacOS.  We've also introduced two
      new env variables APPLELINK_CURRENT_VERSION and APPLELINK_COMPATIBILITY_VERSION which will specify
      what is passed to the linkers -current_version and -compatibility_version flags.  If not specified
      they will be derived from SHLIBVERSION as such:
      - APPLELINK_CURRENT_VERSION = SHLIBVERSION
      - APPLELINK_COMPATIBILITY_VERSION = all but the last digit in SHLIBVERSION with .0 appended.
      Note that the values of the above will be validated. Valid format for either APPLELINK variable is
      X[.Y[.Z]] where 0 <= X <= 65535, 0 <= Y <= 255, 0 <= Z <= 255.
      The new variables have been added to the documents and should show up in user guide and manpage.
    - Fix GH Issue #3136 no longer wrap io.{BufferedReader,BufferedWriter,BufferedRWPair,BufferedRandom,TextIOWrapper
      with logic to set HANDLE_FLAG_INHERIT flag on the file handle.  Python 3.4+ automatically sets this according
      to Python docs: https://docs.python.org/3/library/os.html#fd-inheritance

  From Ray Donnelly:
    - Fix the PATH created by scons.bat (and other .bat files) to provide a normalized
      PATH.  Some pythons in the 3.6 series are no longer able to handle paths which
      have ".." in them and end up crashing.  This is done by cd'ing into the directory
      we want to add to the path and then using %CD% to give us the normalized directory
      See bug filed under Python 3.6: https://bugs.python.org/issue32457.
      Note: On Win32 PATH's which have not been normalized may cause undefined behavior
      by other executables being run by SCons (or any subprocesses of executables being run by SCons).
      Resolving this issue should eliminate that possibility going forward.

  From Andrew Featherstone
    - Removed unused --warn options from the man page and source code.

  From Arda Fu
    - Fix cpp scanner regex logic to treat ifndef for py3.5+. Previously it was
      not properly differentiating between if, ifdef, and ifndef.

  From Philipp Maierhöfer
    - Added a __hash__ method to the class SCons.Subst.Literal. Required when substituting Literal
      objects when SCons runs with Python 3.
    - Added missing FORTRANMODDIRPREFIX to the gfortran tool.

  From Matthew Marinets:
    - Fixed an issue that caused the Java emitter to incorrectly parse arguments to constructors that
      implemented a class.

  From Fredrik Medley:
    - Fix exception when printing of EnviromentError messages.
      Specifically, this fixes error reporting of the race condition when
      initializing the cache which error previously was hidden.

  From Daniel Moody:
    - Updated Jar builder to handle nodes and directories better
    - Updated Jar builder to flatten source list which could contain embedded lists
    - Removed some magic numbers from jar.py on behalf of Mats Wichmann (mats@linux.com)
    - Set the pickling protocal back to highest which was causing issues
      with variant dir tests. This will cause issues if reading sconsigns
      pickled with the previous lower protocol.
    - Updated swig to setup default paths for windows
    - Updated gettext tools to setup default paths for windows with Cygwin/MinGW setups
    - Add common location for default paths for cygwin and mingw in Platform modules
    - Updated YACC tool to work on windows with Cygwin/MinGW setups
    - Set the pickling protocal back to highest which was causing issues
      with variant dir tests. This will cause issues if reading sconsigns
      pickled with the previous lower protocol.
    - Updated FS.py to handle removal of splitunc function from python 3.7
    - Updated the vc.py to ignore MSVS versions where no compiler could be found

  From Gary Oberbrunner:
    - Fix bug when Installing multiple subdirs outside the source tree
    - fix to_str to handle None without raising exception
    - Fix -jN for python 3.7

  From Jonathon Reinhart:
    - Replace all instances of `int main()` in C code with `int main(void)`.
      Specifically, this fixes the test cases use by Configure.CheckCC() which
      would fail when using -Wstrict-prototypes.

  From Zachary Tessler:
    - Fix calculation of signatures for FunctionActions that contain list (or set,...)
      comprehensions whose expressions involve constant literals. Those constants had
      been ignored in signatures, so changing them did not cause targets to be rebuilt.

  From Paweł Tomulik:
    - In the testing framework, module TestCommon, fixed must_contain(),
      must_not_contain(), and related methods of TestCommon class to work with
      substrings located at zero offset.
    - Added virtualenv support. A new function Virtualenv() determines whether
      SCons runs in a virtualenv. The search PATH may also be extended to
      prefer executables from the current virtualenv over the ones provided by
      base environment. New option --enable-virtualenv provided to import some
      virtualenv-related variables to SCons and extend every env['ENV']['PATH']
      automatically. New option --ignore-virtualenv disables this. Two
      environment variables, SCONS_ENABLE_VIRTUALENV and
      SCONS_IGNORE_VIRTUALENV are supported for the same purpose.

  From Richard West:
    - Add SConstruct.py, Sconstruct.py, sconstruct.py to the search path for the root SConstruct file.
      Allows easier debugging within Visual Studio
    - Change setup.py to change the install directory (via  pip, or setup.py install) from scons-#.#.#
      to scons (Yielding <pythondir>/lib/scons/SCons/ instead of <pythondir>/lib/scons/SCons-#.#.#/).
      This changes SCons to better comply with normal Python installation practices.

  From Mats Wichmann:
    - Recognize new java 9, 10, 11 (as 9.0 and 10.0, 11.0)
    - Updated manpage scons.xml to fix a nested list problem
    - Updated doc terminiology: use prepend instead of append as appropriate
    - XML validity fixes from SConstruct.py change
    - Update wiki links to new github location
    - Update bug links to new github location
    - Make it easier for SConscript() call to fail on missing script.
      It was possible to call SCons.Warnings.warningAsException
      (not documented as a user API) to make all warnings fail. Now
      SConscript can take an optional must_exist flag which if true fails
      if the script does not exist.  Not failing on missing script is
      now considered deprecated, and the first instance will print a
      deprecation message.  It is now also possible to flip the scons
      behavior (which still defaults to warn, not fail) by calling
      SCons.Script.set_missing_sconscript_error, which is also not a
      documented interface at the moment.
    - Convert TestCmd.read to use with statement on open (quiets 17 py3 warnings)
    - Quiet py3 warning in UtilTests.py
    - Fix tests specifying octal constants for py3
    - Fix must_contain tests for py3
    - RPM package generation:
       - Fix supplying a build architecture
       - Disable auto debug package generation on certain rpmbuild versions
       - Adjust some tests to only supply build-id file on certain rpmbuild versions
       - Tests now use a file fixture for the repeated (trivial) main.c program.
       - Document and comment cleanup.
       - Added new Environment Value X_RPM_EXTRADEFS to supply custom settings
         to the specfile without adding specific logic for each one to scons.
    - The test for Python.h needed by swig tests is moved to get_python_platform
      so it does not have to be repeated in every test; picks up one failure
      which did not make the (previously needed) check. Windows version
      of get_python_platform needed some rework in case running in virtualenv.
    - If test opens os.devnull, register with atexit so file opens do not leak.
    - Fix bugs in Win32 process spawn logic to handle OSError exception correctly.
    - Use time.perf_counter instead of time.clock if it exists.
      time.clock deprecated since py3.3, due to remove in 3.8. deprecation
      warnings from py3.7 were failing a bunch of tests on Windows since they
      mess up expected stderr.
    - Prefer Py3's inspect.getfullargspec over deprecated inspect.getargspec.
      Switched to "new" (standard in Py2.7) usage of receiving a namedtuple -
      we were unpacking to a four-tuple, two of the items of which were unused;
      getfullargspec returns a named tuple with seven elements so it is a
      cleaner drop-in replacement using the namedtuple.
    - Updated the test-framework.rst documentation.
    - Remove obsoleted internal implementaiton of OrderedDict.
    - Test for tar packaging fixups
    - Stop using deprecated unittest asserts
    - messages in strip-install-dir test now os-neutral
    - Add xz compression format to packaging choices.
    - Syntax cleanups - trailing blanks, use "is" to compare with None, etc.
      Three uses of variables not defined are changed.
    - Some script changes in trying to find scons engine
    - Update (pep8) configure-cache script, add a --show option.
    - Fix for a couple of "what if tool not found" exceptions in framework.
    - Add Textfile/Substfile to default environment. (issue #3147)
    - sconsign: a couple of python3 fixes; be more tolerant of implicit
      entries which have no signatures; minor PEP8 changes.
    - Fix a couple of type mistakes (list-> string, filter type -> list)
    - Fix a couple of type mistakes in packaging tools: list-> string in msi,
      filter type -> list in ipk

  From Bernhard M. Wiedemann:
    - Update SCons' internal scons build logic to allow overriding build date
      with SOURCE_DATE_EPOCH for SCons itself.
    - Change the datestamps in SCons' docs and embedded in code use ISO 8601 format and UTC

  From Hao Wu
    - Typo in customized decider example in user guide
    - Replace usage of unittest.TestSuite with unittest.main() (fix #3113)

RELEASE 3.0.1 - Mon, 12 Nov 2017 15:31:33 -0700

  From Daniel Moody:
    - Jar can take multiple targets, and will make a duplicate jar from the sources for each target
    - Added some warnings in case the Jar builder makes an implicit target
    - Added Jar method and changed jar build to be more specific. Jar method will take in
      directories or classes as source. Added more tests to JAR to ensure the jar was
      packaged with the correct compiled class files.
    - Added a No result test case to handle bug which seems unrelated to java in the
      swig-dependencies.py test, more info here: http://scons.tigris.org/issues/show_bug.cgi?id=2907
    - Added a travis script to test on ubuntu trusty now that the project is on github
      so that Continuus Integration tests can be run automatically. It tests most case and considers
      no result a pass as well. Improving this script can install more dependincies allowing for more
      tests to be run.

  From Daniel Moody:
    - Updated the Jar Builder tool in Tool/__init__.py so that is doesn't force class files as
      sources, allowing directories to be passed, which was causing test/Java/JAR.py to fail.

  From William Deegan:
    - Fix issue where code in utility routine to_String_for_subst() had code whose result was never
      properly returned.
      (Found by: James Rinkevich https://pairlist4.pair.net/pipermail/scons-users/2017-October/006358.html )
    - Fixed Variables.GenerateHelpText() to now use the sort parameter. Due to incorrect 2to3 fixer changes
      8 years ago it was being used as a boolean parameter.  Now you can specify sort to be a callable, or boolean
      value. (True = normal sort). Manpage also updated.
    - Fixed Tool loading logic from exploding sys.path with many site_scons/site_tools prepended on py3.
    - Added additional output with time to process each SConscript file when using --debug=time.

  From Thomas Berg:
    - Fixed a regression in scons-3.0.0 where "from __future__ import print_function" was imposed
      on the scope where SConstruct is executed, breaking existing builds using PY 2.7.

  From William Deegan:
    - Fix broken subst logic where a string with "$$(abc)" was being treated as "$(abc) and the
      logic for removing the signature escapes was then failing because there was no closing "$)".
      This was introduced by a pull request to allow recursive variable evaluations to yield a string
      such as "$( $( some stuff $) $)".

  From Zachary Tessler:
    - Fix incorrect warning for repeated identical builder calls that use overrides


RELEASE 3.0.0 - Mon, 18 Sep 2017 08:32:04 -0700

NOTE: This is a major release.  You should expect that some targets may rebuild when upgrading.
Significant changes in some python action signatures. Also switching between PY 2.7 and PY 3.5, 3.6
will cause rebuilds.


  From William Blevins:
    - Updated D language scanner support to latest: 2.071.1. (PR #1924)
      https://dlang.org/spec/module.html accessed 11 August 2016
      - Enhancements:
        - Added support for selective imports: "import A : B, C;" -> A
        - Added support for renamed imports. "import B = A;" -> A
        - Supports valid combinations: "import A, B, CCC = C, DDD = D : EEE = FFF;" -> A, B, C, D
      - Notes:
        - May find new (previously missed) Dlang dependencies.
        - May cause rebuild after upgrade due to dependency changes.
    - Updated Fortran-related tests to pass under GCC 5/6.
    - Fixed SCons.Tool.Packaging.rpm.package source nondeterminism across builds.

  From William Deegan:
    - Removed deprecated tools CVS, Perforce, BitKeeper, RCS, SCCS, Subversion.
    - Removed deprecated module SCons.Sig
    - Added prioritized list of xsltproc tools to docbook. The order will now be as
      follows: xsltproc, saxon, saxon-xslt, xalan  (with first being highest priority, first
      tool found is used)
    - Fixed MSVSProject example code (http://scons.tigris.org/issues/show_bug.cgi?id=2979)
    - Defined MS SDK 10.0 and Changed VS 2015 to use SDK 10.0
    - Changes to Action Function and Action Class signiture creation.  NOTE: This will cause rebuilds
      for many builds when upgrading to SCons 3.0
    - Fixed Bug #3027 - "Cross Compiling issue: cannot override ranlib"
    - Fixed Bug #3020 - "Download link in user guide wrong. python setup.py install --version-lib broken"
    - Fixed Bug #2486 - Added SetOption('silent',True) - Previously this value was not allowed to be set.
    - Fixed Bug #3040 - Non-unicode character in CHANGES.txt
    - Fixed Bug #2622 - AlwaysBuild + MSVC regression.
    - Fixed Bug #3025 - (Credit to Florian : User flow86 on tigris) - Fix typo JAVACLASSSUFIX should have been
                        JAVACLASSSUFFIX


  From Ibrahim Esmat:
    - Added the capability to build Windows Store Compatible libraries that can be used
      with Universal Windows Platform (UWP) Apps and published to the store

  From Daniel Holth:
    - Add basic support for PyPy (by deleting __slots__ from Node with a
      metaclass on PyPy); wrap most-used open() calls in 'with' statements to
      avoid too many open files.
    - Add __main__.py for `python -m SCons` in case it is on PYTHONPATH.
    - Always use highest available pickle protocol for efficiency.
    - Remove unused command line fallback for the zip tool.

  From Gaurav Juvekar:
    - Fix issue #2832: Expand construction variables in 'chdir' argument of builders. (PR #463)
    - Fix issue #2910: Make --tree=all handle Unicode. (PR #427)
    - Fix issue #2788: Fix typo in documentation example for sconf. (PR #388)

  From Alexey Klimkin:
    - Use memoization to optimize PATH evaluation across all dependencies per
      node. (PR #345)
    - Use set() where it is applicable (PR #344)

  From M. Limber:
    - Fixed msvs.py for Visual Studio Express editions that would report
      "Error  : ValueError: invalid literal for float(): 10.0Exp".

  From Rick Lupton:
    - Update LaTeX scanner to understand \import and related commands

  From Steve Robinson:
    - Add support for Visual Studio 2017.  This support requires vswhere.exe a helper
      tool installed with newer installs of 2017. SCons expects it to be located at
      "C:\Program Files (x86)\Microsoft Visual Studio\Installer\vswhere.exe"
      It can be downloaded separately at
      https://github.com/Microsoft/vswhere

  From Tom Tanner:
    - Allow nested $( ... $) sections

  From Paweł Tomulik:
    - Fixed the issue with LDMODULEVERSIONFLAGS reported by Tim Jenness
      (https://pairlist4.pair.net/pipermail/scons-users/2016-May/004893.html).
      An error was causing "-Wl,Bsymbolic" being added to linker's command-line
      even when there was no specified value in LDMODULEVERSION and thus no
      need for the flags to be specified.
    - Added LoadableModule to the list of global functions (DefaultEnvironment
      builders).

  From Manish Vachharajani:
    - Update debian rules, compat, and control to not use features
      deprecated or obsolete in later versions of debhelpers
    - Update python version to 2.7 in debian/control

  From Richard Viney:
    - Fixed PCHPDBFLAGS causing a deprecation warning on MSVC v8 and later when
      using PCHs and PDBs together.


  From Richard West:
    - Added nested / namespace tool support
    - Added a small fix to the python3 tool loader when loading a tool as a package
    - Added additional documentation to the user manual on using toolpaths with the environment
      This includes the use of sys.path to search for tools installed via pip or package managers
    - Added support for a PyPackageDir function for use with the toolpath

  From Russel Winder:
    - Reordered the default D tools from "dmd, gdc, ldc" to "dmd, ldc, gdc".
    - Add a ProgramAllAtOnce builder to the dmd, ldc, and gdc tools. (PR #448)
    - Remove a file name exception for very old Fedora LDC installation.
    - gdc can now handle building shared objects (tested for version 6.3.0).
    - Remove establishing the SharedLibrary builder in the dmd, ldc, and gdc
      tools, must now include the ar tool to get this builder as is required for
      other compiler tools.
    - Add clang and clang++ tools based on Paweł Tomulik's work.

RELEASE 2.5.1 - Mon, 03 Nov 2016 13:37:42 -0400

  From William Deegan:
    - Add scons-configure-cache.py to packaging. It was omitted

  From Alexey Klimkin:
    - Use memoization to optimize PATH evaluation across all dependencies per
      node. (PR #345)

RELEASE 2.5.0 - Mon, 09 Apr 2016 11:27:42 -0700

  From Dirk Baechle:
    - Removed a lot of compatibility methods and workarounds
      for Python versions < 2.7, in order to prepare the work
      towards a combined 2.7/3.x version. (PR #284)
      Also fixed the default arguments for the print_tree and
      render_tree methods. (PR #284, too)

  From William Blevins:
    - Added support for cross-language dependency scanning;
      SCons now respects scanner keys for implicit dependencies.
      - Notes for SCons users with heterogeneous systems.
        - May find new (previously missed) dependencies.
        - May cause rebuild after upgrade due to dependency changes.
        - May find new dependency errors (EG. cycles).
          - Discovered in some of the SCons QT tests.
    - Resolved missing cross-language dependencies for
      SWIG bindings (fixes #2264).
    - Corrected typo in User Guide for Scanner keyword. (PR #2959)
    - Install builder interacts with scanner found in SCANNERS differently.
      - Previous: Install builder recursively scanned implicit dependencies
        for scanners from SCANNER, but not for built-in (default) scanners.
      - Current: Install builder will not scan for implicit dependencies via
        either scanner source. This optimizes some Install builder behavior
        and brings orthogonality to Install builder scanning behavior.

  From William Deegan:
    - Add better messaging when two environments have
      different actions for the same target (Bug #2024)
    - Fix issue only with MSVC and Always build where targets
      marked AlwaysBuild wouldn't make it into CHANGED_SOURCES
      and thus yield an empty compile command line. (Bug #2622)
    - Fix posix platform escaping logic to properly handle paths
      with parens in them "()".  (Bug #2225)

  From Jakub Pola:
    - Intel Compiler 2016 (Linux/Mac) update for tool directories.

  From Adarsh Sanjeev:
    - Fix for issue #2494: Added string support for Chmod function.

  From Tom Tanner:
    - change cache to use 2 character subdirectories, rather than one character,
      so as not to give huge directories for large caches, a situation which
      causes issues for NFS.
      For existing caches, you will need to run the scons-configure-cache.py
      script to update them to the new format. You will get a warning every time
      you build until you co this.
    - Fix a bunch of unit tests on windows

RELEASE 2.4.1 - Mon, 07 Nov 2015 10:37:21 -0700

  From Arfrever Frehtes Taifersar Arahesis:
    - Fix for Bug # 2791 - Setup.py fails unnecessarily under Jython.

  From Dirk Baechle:
    - Fixed license of SVG titlepage files in the context of Debian
      packaging, such that they allow for commercial use too (#2985).

  From William Blevins:
    - InstallVersionedLib now available in the DefaultEnvironment context.
    - Improves orthogonality of use cases between different Install functions.

  From Carnë Draug:
    - Added new configure check, CheckProg, to check for
      existence of a program.

  From Andrew Featherstone:
    - Fix for issue #2840 - Fix for two environments specifying same target with different
      actions not throwing hard error. Instead SCons was incorrectly issuing a warning
      and continuing.

  From Hiroaki Itoh :
    - Add support `Microsoft Visual C++ Compiler for Python 2.7'
      Compiler can be obtained at: https://www.microsoft.com/en-us/download/details.aspx?id=44266

  From Florian Miedniak:
    - Fixed tigris issue #3011: Glob() excludes didn't work when used with VariantDir(duplicate=0)

  From William Roberts:
    - Fix bug 2831 and allow Help() text to be appended to AddOption() help.

  From Paweł Tomulik:
    - Reimplemented versioning for shared libraries, with the following effects
    - Fixed tigris issues #3001, #3006.
    - Fixed several other issues not reported to tigris, including:
      issues with versioned libraries in subdirectories with tricky names,
      issues with versioned libraries and variant directories,
      issue with soname not being injected to library when using D linkers,
    - Switched to direct symlinks instead of daisy-chained ones -- soname and
      development symlinks point directly to the versioned shared library now),
      for rationale see:
      https://www.debian.org/doc/debian-policy/ch-sharedlibs.html
      https://fedoraproject.org/wiki/Packaging:Guidelines#Devel_Packages
      https://bitbucket.org/scons/scons/pull-requests/247/new-versioned-libraries-gnulink-cyglink/diff#comment-10063929
    - New construction variables to allow override default behavior: SONAME,
      SHLIBVERSIONFLAGS, _SHLIBVERSIONFLAGS, SHLIBNOVERSIONSYMLINKS,
      LDMODULEVERSION, LDMODULEVERSIONFLAGS, _LDMODULEVERSIONFLAGS,
      LDMODULENOVERSIONSYMLINKS.
    - Changed logic used to configure the versioning machinery from
      platform-centric to linker-oriented.
    - The SHLIBVERSION/LDMODULEVERSION variables are no longer validated by
      SCons (more freedom to users).
    - InstallVersionedLib() doesn't use SHLIBVERSION anymore.
    - Enchanced docs for the library versioning stuff.
    - New tests for versioned libraries.
    - Library versioning is currently implemented for the following linker
      tools: 'cyglink', 'gnulink', 'sunlink'.
    - Fix to swig tool - pick-up 'swig', 'swig3.0' and 'swig2.0' (in order).
    - Fix to swig tool - respect env['SWIG'] provided by user.



RELEASE 2.4.0 - Mon, 21 Sep 2015 08:56:00 -0700

  From Dirk Baechle:
    - Switched several core classes to use "slots", to
      reduce the overall memory consumption in large
      projects (fixes #2180, #2178, #2198)
    - Memoizer counting uses decorators now, instead of
      the old metaclasses approach.

  From Andrew Featherstone
    - Fixed typo in SWIGPATH description

RELEASE 2.3.6 - Mon, 31 Jul 2015 14:35:03 -0700

  From Rob Smith:
    - Added support for Visual Studio 2015

RELEASE 2.3.5 - Mon, 17 Jun 2015 21:07:32 -0700

  From Stephen Pollard:
    - Documentation fixes for libraries.xml and
      builders-writing.xml (#2989 and #2990)

  From William Deegan:
    - Extended docs for InstallVersionedLib/SharedLibrary,
      and added SKIP_WIN_PACKAGES argument to build script
      bootstrap.py (PR #230, #3002).

  From William Blevins:
    - Fixed symlink support (PR #227, #2395).
    - Updated debug-count test case (PR #229).

  From Alexey Klimkin:
    - Fixed incomplete LIBS flattening and substitution in
      Program scanner(PR #205, #2954).

  From Dirk Baechle:
    - Added new method rentry_exists_on_disk to Node.FS (PR #193).

  From Russel Winder:
    - Fixed several D tests under the different OS.
    - Add support for f08 file extensions for Fortran 2008 code.

  From Anatoly Techtonik:
    - Show --config choices if no argument is specified (PR #202).
    - Fixed build crash when XML toolchain isn't installed, and
      activated compression for ZIP archives.

  From Alexandre Feblot:
    - Fix for VersionedSharedLibrary under 'sunos' platform.
    - Fixed dll link with precompiled headers on MSVC 2012
    - Added an 'exclude' parameter to Glob()

  From Laurent Marchelli:
    - Support for multiple cmdargs (one per variant) in VS project files.
    - Various improvements for TempFileMunge class.
    - Added an implementation for Visual Studio users files (PR #209).

  From Dan Pidcock:
    - Added support for the 'PlatformToolset' tag in VS project files (#2978).

  From James McCoy:
    - Added support for '-isystem' to ParseFlags.

RELEASE 2.3.4 - Mon, 27 Sep 2014 12:50:35 -0400

  From Bernhard Walle and Dirk Baechle:
    - Fixed the interactive mode, in connection with
      Configure contexts (#2971).

  From Anatoly Techtonik:
    - Fix EnsureSConsVersion warning when running packaged version

  From Russel Winder:
    - Fix D tools for building shared libraries

RELEASE 2.3.3 - Sun, 24 Aug 2014 21:08:33 -0400

  From Roland Stark:
    - Fixed false line length calculation in the TempFileMunge class (#2970).

  From Gary Oberbrunner:
    - Improve SWIG detection

  From Russel Winder:
    - Fix regression on Windows in D language update

  From Neal Becker and Stefan Zimmermann:
    - Python 3 port and compatibility

  From Anatoly Techtonik:
    - Do not fail on EnsureSConsVersion when running from checkout

  From Kendrick Boyd and Rob Managan:
    - Fixed the newglossary action to work with VariantDir (LaTeX).

  From Manuel Francisco Naranjo:
    - Added a default for the BUILDERS environment variable,
      to prevent not defined exception on a Clone().

  From Andrew Featherstone:
    - Added description of CheckTypeSize method (#1991).
    - Fixed handling of CPPDEFINE var in Append()
      for several list-dict combinations (#2900).

  From William Blevins:
    - Added test for Java derived-source dependency tree generation.
    - Added Copy Action symlink soft-copy support (#2395).
    - Various contributions to the documentation (UserGuide).

RELEASE 2.3.2

  From Dirk Baechle:
    - Update XML doc editor configuration
    - Fix: Allow varlist to be specified as list of strings for Actions (#2754)

  From veon on bitbucket:
    - Fixed handling of nested ifs in CPP scanner PreProcessor class.

  From Shane Gannon:
    - Support for Visual Studio 2013 (12.0)

  From Michael Haubenwallner:
    - Respect user's CC/CXX values; don't always overwrite in generate()
    - Delegate linker Tool.exists() to CC/CXX Tool.exists().

  From Rob Managan:
    - Updated the TeX builder to support use of the -synctex=1
      option and the files it creates.
    - Updated the TeX builder to correctly clean auxiliary files when
      the biblatex package is used.

  From Gary Oberbrunner:
    - get default RPM architecture more robustly when building RPMs

  From Amir Szekely:
    - Fixed NoClean() for multi-target builders (#2353).

  From Paweł Tomulik:
    - Fix SConf tests that write output

  From Russel Winder:
    - Revamp of the D language support. Tools for DMD, GDC and LDC provided
      and integrated with the C and C++ linking. NOTE: This is only tested
      with D v2. Support for D v1 is now deprecated.

  From Anatoly Techtonik:
    - Several improvements for running scons.py from source:
      * engine files form source directory take priority over all other
        importable versions
      * message about scons.py running from source is removed to fix tests
        that were failing because of this extra line in the output
      * error message when SCons import fails now lists lookup paths
    - Remove support for QMTest harness from runtest.py
    - Remove RPM and m4 from default tools on Windows
    - BitKeeper, CVS, Perforce, RCS, SCCS are deprecated from default
      tools and will be removed in future SCons versions to speed up
      SCons initialization (it will still be possible to use these tools
      explicitly)

  From Sye van der Veen:
    - Support for Visual Studio 12.0Exp, and fixes for earlier MSVS
      versions.


RELEASE 2.3.1

  From Andrew Featherstone:
    - Added support for EPUB output format to the DocBook tool.

  From Tom Tanner:
    - Stop leaking file handles to subprocesses by switching to using subprocess
      always.
    - Allow multiple options to be specified with --debug=a,b,c
    - Add support for a readonly cache (--cache-readonly)
    - Always print stats if requested
    - Generally try harder to print out a message on build errors
    - Adds a switch to warn on missing targets
    - Add Pseudo command to mark targets which should not exist after
      they are built.

  From Bogdan Tenea:
    - Check for 8.3 filenames on cygwin as well as win32 to make variant_dir work properly.

  From Alexandre Feblot:
    - Make sure SharedLibrary depends on all dependent libs (by depending on SHLINKCOM)

  From Stefan Sperling:
    - Fixed the setup of linker flags for a versioned SharedLibrary
      under OpenBSD (#2916).

  From Antonio Cavallo:
    - Improve error if Visual Studio bat file not found.

  From Manuel Francisco Naranjo:
    - Allow Subst.Literal string objects to be compared with each other,
      so they work better in AddUnique() and Remove().

  From David Rothenberger:
    - Added cyglink linker that uses Cygwin naming conventions for
      shared libraries and automatically generates import libraries.

  From Dirk Baechle:
    - Update bootstrap.py so it can be used from any dir, to run
      SCons from a source (non-installed) dir.
    - Count statistics of instances are now collected only when
      the --debug=count command-line option is used (#2922).
    - Added release_target_info() to File nodes, which helps to
      reduce memory consumption in clean builds and update runs
      of large projects.
    - Fixed the handling of long options in the command-line
      parsing (#2929).
    - Fixed misspelled variable in intelc.py (#2928).

  From Gary Oberbrunner:
    - Test harness: fail_test() can now print a message to help debugging.

  From Anatoly Techtonik:
    - Require rpmbuild when building SCons package.
    - Print full stack on certain errors, for debugging.
    - Improve documentation for Textfile builder.

  From William Deegan:
    - VS2012 & VS2010 Resolve initialization issues by adding path to reg.exe
      in shell used to run batch files.
    - MSVC Support fixed defaulting TARGET_ARCH to HOST_ARCH. It should be
      None if not explicitly set.
    - MSVC Fixed issue where if more than one Architectures compilers are
      detected, it would take the last one found, and not the first.

  From Philipp Kraus:
    - Added optional ZIPROOT to Zip tool.

  From Dirk Baechle:
    - Replaced old SGML-based documentation toolchain with a more modern
      approach, that also requires less external dependencies (programs and
      Python packages). Added a customized Docbook XSD for strict validation of
      all input XML files.

  From Luca Falavigna:
    - Fixed spelling errors in MAN pages (#2897).

  From Michael McDougall:
    - Fixed description of ignore_case for EnumVariable in the
      MAN page (#2774).

RELEASE 2.3.0 - Mon, 02 Mar 2013 13:22:29 -0400

  From Anatoly Techtonik:
    - Added ability to run scripts/scons.py directly from source checkout
    - Hide deprecated --debug={dtree,stree,tree} from --help output
    - Error messages from option parser now include hints about valid choices
    - Cleaned up some Python 1.5 and pre-2.3 code, so don't expect SCons
      to run on anything less than Python 2.4 anymore
    - Several fixes for runtest.py:
      * exit with an error if no tests were found
      * removed --noqmtest option - this behavior is by default
      * replaced `-o FILE --xml` combination with `--xml FILE`
      * changed `-o, --output FILE` option to capture stdout/stderr output
        from runtest.py
    - Remove os_spawnv_fix.diff patch required to enable parallel builds
      support prior to Python 2.2

  From Juan Lang:
    - Fix WiX Tool to use .wixobj rather than .wxiobj for compiler output
    - Support building with WiX releases after 2.0

  From Alexey Klimkin:
    - Fix nested LIBPATH expansion by flattening sequences in subst_path.

  From eyan on Bitbucket:
    - Print target name with command execution time with --debug=time

  From Thomas Berg and Evgeny Podjachev:
    - Fix subprocess spawning on Windows.  Work around a Windows
      bug that can crash python occasionally when using -jN. (#2449)

  From Dirk Baechle:
    - Updated test framework to support dir and file fixtures and
      added ability to test external (out-of-tree) tools (#2862).
      See doc in QMTest/test-framework.rst.
    - Fixed several errors in the test suite (Java paths, MSVS version
      detection, Tool import), additionally
      * provided MinGW command-line support for the CXX, AS and
        Fortran tests,
      * refactored the detection of the gcc version and the according
        Fortran startup library,
      * provided a new module rpmutils.py, wrapping the RPM naming rules
        for target files and further hardware-dependent info (compatibility,
        compiler flags, ...),
      * added new test methods must_exist_one_of() and
        must_not_exist_any_of() and
      * removed Aegis support from runtest.py. (#2872)

  From Gary Oberbrunner:
    - Add -jN support to runtest.py to run tests in parallel
    - Add MSVC10 and MSVC11 support to get_output low-level bat script runner.
    - Fix MSVS solution generation for VS11, and fixed tests.

  From Rob Managan:
    - Updated the TeX builder to support the \newglossary command
      in LaTeX's glossaries package and the files it creates.
    - Improve support for new versions of biblatex in the TeX builder
      so biber is called automatically if biblatex requires it.
    - Add SHLIBVERSION as an option that tells SharedLibrary to build
      a versioned shared library and create the required symlinks.
      Add builder InstallVersionedLib to create the required symlinks
      installing a versioned shared library.

RELEASE 2.2.0 - Mon, 05 Aug 2012 15:37:48 +0000

  From dubcanada on Bitbucket:
    - Fix 32-bit Visual Express C++ on 64-bit Windows (generate 32-bit code)

  From Paweł Tomulik:
    - Added gettext toolset
    - Fixed FindSourceFiles to find final sources (leaf nodes).

  From Greg Ward:
    - Allow Node objects in Java path (#2825)

  From Joshua Hughes:
    - Make Windows not redefine builtin file as un-inheritable (#2857)
    - Fix WINDOWS_INSERT_DEF on MinGW (Windows) (#2856)

  From smallbub on Bitbucket:
    - Fix LINKCOMSTR, SHLINKCOMSTR, and LDMODULECOMSTR on Windows (#2833).

  From Mortoray:
    - Make -s (silent mode) be silent about entering subdirs (#2976).
    - Fix cloning of builders when cloning environment (#2821).

  From Gary Oberbrunner:
    - Show valid Visual Studio architectures in error message
       when user passes invalid arch.

  From Alexey Petruchik:
    - Support for Microsoft Visual Studio 11 (both using it
      and generating MSVS11 solution files).

  From Alexey Klimkin:
    - Fixed the Taskmaster, curing spurious build failures in
      multi-threaded runs (#2720).

  From Dirk Baechle:
    - Improved documentation of command-line variables (#2809).
    - Fixed scons-doc.py to properly convert main XML files (#2812).

  From Rob Managan:
    - Updated the TeX builder to support LaTeX's multibib package.
    - Updated the TeX builder to support LaTeX's biblatex package.
    - Added support for using biber instead of bibtex by setting
      env['BIBTEX'] = 'biber'

  From Arve Knudsen:
    - Test for FORTRANPPFILESUFFIXES (#2129).


RELEASE 2.1.0 - Mon, 09 Sep 2011 20:54:57 -0700

  From Anton Lazarev:
    - Fix Windows resource compiler scanner to accept DOS line endings.

  From Matthias:
    - Update MSVS documents to remove note indicating that only one
      project is currently supported per solution file.

  From Grzegorz Bizoń:
    - Fix long compile lines in batch mode by using TEMPFILE
    - Fix MSVC_BATCH=False (was treating it as true)

  From Justin Gullingsrud:
    - support -std=c++0x and related CXXFLAGS in pkgconfig (ParseFlags)

  From Vincent Beffara:
    - Support -dylib_file in pkgconfig (ParseFlags)

  From Gary Oberbrunner and Sohail Somani:
    - new construction variable WINDOWS_EMBED_MANIFEST to automatically
      embed manifests in Windows EXEs and DLLs.

  From Gary Oberbrunner:
    - Fix Visual Studio project generation when CPPPATH contains Dir nodes
    - Ensure Visual Studio project is regenerated when CPPPATH or CPPDEFINES change
    - Fix unicode error when using non-ASCII filenames with Copy or Install
    - Put RPATH in LINKCOM rather than LINKFLAGS so resetting
      LINKFLAGS doesn't kill RPATH
    - Fix precompiled headers on Windows when variant dir name has spaces.
    - Adding None to an Action no longer fails (just returns original action)
    - New --debug=prepare option to show each target as it's being
      prepared, whether or not anything needs to be done for it.
    - New debug option --debug=duplicate to print a line for each
      unlink/relink (or copy) of a variant file from its source file.
    - Improve error message for EnumVariables to show legal values.
    - Fix Intel compiler to sort versions >9 correctly (esp. on Linux)
    - Fix Install() when the source and target are directories and the
      target directory exists.

  From David Garcia Garzon:
    - Fix Delete to be able to delete broken symlinks and dir
      symlinks.

  From Imran Fanaswala and Robert Lehr:
    - Handle .output file generated by bison/yacc properly. Cleaning it
      when necessary.

  From Antoine Dechaume:
    - Handle SWIG file where there is whitespace after the module name
      properly. Previously the generated files would include
      the whitespace.

  From Dmitry R.:
    - Handle Environment in case __semi_deepcopy is None

  From Benoit Belley:

    - Much improved support for Windows UNC paths (\\SERVERNAME).

  From Jean-Baptiste Lab:

    - Fix problems with appending CPPDEFINES that contain
      dictionaries, and related issues with Parse/MergeFlags and
      CPPDEFINES.

  From Allen Weeks:

    - Fix for an issue with implicit-cache with multiple targets
      when dependencies are removed on disk.

  From Evgeny Podjachev and Alexey Petruchick:

    - Support generation of Microsoft Visual Studio 2008 (9.0)
      and 2010 (10.0) project and solution files.

  From Ken Deeter:

    - Fix a problem when FS Entries which are actually Dirs have builders.

  From Luca Falavigna:

    - Support Fortran 03

  From Gary Oberbrunner:

    - Print the path to the SCons package in scons --version

  From Jean-Franï¿½ois Colson:

    - Improve Microsoft Visual Studio Solution generation, and fix
      various errors in the generated solutions especially when using
      MSVS_SCC_PROVIDER, and when generating multiple projects.  The
      construction variable MSVS_SCC_PROJECT_BASE_PATH, which never
      worked properly, is removed.  Users can use the new variable
      MSVS_SCC_CONNECTION_ROOT instead if desired.

  From Anatoly Techtonik:

    - Use subprocess in bootstrap.py instead of os.execve to avoid
      losing output control on Windows (http://bugs.python.org/issue9148)

    - Revert patch for adding SCons to App Paths, because standard cmd
      shell doesn't search there. This is confusing, because `scons` can
      be executed from explorer, but fail to start from console.

    - Fix broken installation with easy_install on Windows (issue #2051)
      SCons traditionally installed in a way that allowed to run multiple
      versions side by side. This custom logic was incompatible with
      easy_install way of doing things.

    - Use epydoc module for generating API docs in HTML if command line
      utility is not found in PATH. Actual for Windows.

  From Alexander Goomenyuk:

    - Add .sx to assembly source scanner list so .sx files
      get their header file dependencies detected.

  From Arve Knudsen:

    - Set module metadata when loading site_scons/site_init.py
      so it is treated as a proper module; __doc__, __file__ and
      __name__ now refer to the site_init.py file.

  From Russel Winder:

    - Users Guide updates explaining that Tools can be packages as
      well as python modules.

  From Gary Oberbrunner:

    - New systemwide and per-user site_scons dirs.

  From Dirk Baechle:

    - XML fixes in User's Guide.
    - Fixed the detection of 'jar' and 'rmic' during
      the initialization of the respective Tools (#2730).
    - Improved docs for custom Decider functions and
      custom Scanner objects (#2711, #2713).
    - Corrected SWIG module names for generated *.i files (#2707).

  From Joe Zuntz:

    - Fixed a case-sensitivity problem with Fortran modules.

  From Bauke Conijn:

    - Added Users Guide example for auto-generated source code

  From Steven Knight:

    - Fix explicit dependencies (Depends()) on Nodes that don't have
      attached Builders.

    - Fix use of the global Alias() function with command actions.

  From Matt Hughes:

    - Fix the ability to append to default $*FLAGS values (which are
      implemented as CLVar instances) in a copied construction environment
      without affecting the original construction environment's value.

  From Rob Managan:

    - Updated the TeX command strings to include a /D on Windows in
      case the new directory is on a different drive letter.

    - Fixed the LaTeX scanner so dependencies are found in commands that
      are broken across lines with a comment or have embedded spaces.

    - The TeX builders should now work with tex files that are generated
      by another program. Thanks to Hans-Martin von Gaudecker for
      isolating the cause of this bug.

    - Added support for INDEXSTYLE environment variable so makeindex can
      find style files.

    - Added support for the bibunits package so we call bibtex on all
      the bu*.aux files.

    - Add support of finding path information on OSX for TeX applications
      MacPorts and Fink paths need to be added by the user

  From Russel Winder:

    - Add support for DMD version 2 (the phobos2 library).

  From William Deegan:

    - Add initial support for VS/VC 2010 (express and non-express versions)
    - Remove warning for not finding MS VC/VS install.
      "scons: warning: No version of Visual Studio compiler found
        - C/C++ compilers most likely not set correctly"
    - Add support for Linux 3.0


RELEASE 2.0.1 - Mon, 15 Aug 2010 15:46:32 -0700

  From Dirk Baechle:

    - Fix XML in documentation.

  From Joe Zuntz:

    - Fixed a case-sensitivity problem with Fortran modules.

  From Bauke Conijn:

    - Added Users Guide example for auto-generated source code

  From Steven Knight:

    - Fix explicit dependencies (Depends()) on Nodes that don't have
      attached Builders.

  From Matt Hughes:

    - Fix the ability to append to default $*FLAGS values (which are
      implemented as CLVar instances) in a copied construction environment
      without affecting the original construction environment's value.

  From Rob Managan:

    - Updated the TeX command strings to include a /D on Windows in
      case the new directory is on a different drive letter.

    - Fixed the LaTeX scanner so dependencies are found in commands that
      are broken across lines with a comment or have embedded spaces.


RELEASE 2.0.0.final.0 - Mon, 14 Jun 2010 22:01:37 -0700

  From Dirk Baechle:

    - Fix XML in documentation.

  From Steven Knight:

    - Provide forward compatibility for the 'profile' module.

    - Provide forward compatibility for the 'pickle' module.

    - Provide forward compatibility for the 'io' module.

    - Provide forward compatibility for the 'queue' module.

    - Provide forward compatibility for the 'collections' module.

    - Provide forward compatibility for the 'builtins' module.

    - Provide forward compatibility for 'sys.intern()'.

    - Convert to os.walk() from of os.path.walk().

    - Remove compatibility logic no longer needed.

    - Add a '-3' option to runtest to print 3.x incompatibility warnings.

    - Convert old-style classes into new-style classes.

    - Fix "Ignoring corrupt sconsign entry" warnings when building
      in a tree with a pre-2.0 .sconsign file.

    - Fix propagation from environment of VS*COMNTOOLS to resolve issues
      initializing MSVC/MSVS/SDK issues.

    - Handle detecting Visual C++ on Python versions with upper-case
      platform architectures like 'AMD64'.

  From W. Trevor King:

    - Revisions to README.

  From Greg Noel:

    - Apply numerous Python fixers to update code to more modern idioms.
      Find where fixers should be applied to code in test strings and
      apply the fixers there, too.

    - Write a fixer to convert string functions to string methods.

    - Modify the 'dict' fixer to be less conservative.

    - Modify the 'apply' fixer to handle more cases.

    - Create a modified 'types' fixer that converts types to 2.x
      equivalents rather than 3.x equivalents.

    - Write a 'division' fixer to highlight uses of the old-style
      division operator.  Correct usage where needed.

    - Add forward compatibility for the new 'memoryview' function
      (which replaces the 'buffer' function).

    - Add forward compatibility for the 'winreg' module.

    - Remove no-longer-needed 'platform' module.

    - Run tests with the '-3' option to Python 2.6 and clear up
      various reported incompatibilities.

    - Comb out code paths specialized to Pythons older than 2.4.

    - Update deprecation warnings; most now become mandatory.

    - Start deprecation cycle for BuildDir() and build_dir.

    - Start deprecation cycle for SourceCode() and related factories

    - Fixed a problem with is_Dict() not identifying some objects derived
      from UserDict.

  From Jim Randall:

    - Document the AllowSubstExceptions() function in the User's Guide.

  From William Deegan:

    - Migrate MSVC/MSVS/SDK improvements from 1.3 branch.


RELEASE 1.3.0 - Tue, 23 Mar 2010 21:44:19 -0400

  From Steven Knight:

    - Update man page and documentation.

  From William Deegan (plus minor patch from Gary Oberbrunner):

    - Support Visual Studio 8.0 Express

RELEASE 1.2.0.d20100306 - Sat, 06 Mar 2010 16:18:33 -0800

  From Luca Falavigna:

    - Fix typos in the man page.

  From Gottfried Ganssauge:

    - Support execution when SCons is installed via easy_install.

  From Steven Knight:

    - Make the messages for Configure checks of compilers consistent.

    - Issue an error message if a BUILDERS entry is not a Builder
      object or a callable wrapper.

  From Rob Managan:

    - Update tex builder to handle the case where a \input{foo}
      command tries to work with a directory named foo instead of the
      file foo.tex. The builder now ignores a directory and continues
      searching to find the correct file. Thanks to Lennart Sauerbeck
      for the test case and initial patch

      Also allow the \include of files in subdirectories when variantDir
      is used with duplicate=0. Previously latex would crash since
      the directory in which the .aux file is written was not created.
      Thanks to Stefan Hepp for finding this and part of the solution.

  From James Teh:
    - Patches to fix some issues using MS SDK V7.0

  From William Deegan:
    - Lots of testing and minor patches to handle mixed MS VC and SDK
      installations, as well as having only the SDK installed.


RELEASE 1.2.0.d20100117 - Sun, 17 Jan 2010 14:26:59 -0800

  From Jim Randall:
    - Fixed temp filename race condition on Windows with long cmd lines.

  From David Cournapeau:
    - Fixed tryRun when sconf directory is in a variant dir.
    - Do not add -fPIC for ifort tool on non-posix platforms (darwin and
      windows).
    - Fix bug 2294 (spurious CheckCC failures).
    - Fix SCons bootstrap process on windows 64 (wrong wininst name)

  From William Deegan:
    - Final merge from vs_revamp branch to main

    - Added definition and usage of HOST_OS, HOST_ARCH, TARGET_OS,
      TARGET_ARCH, currently only defined/used by Visual Studio
      Compilers. This will be rolled out to other platforms/tools
      in the future.

    - Add check for python >= 3.0.0 and exit gracefully.
      For 1.3 python >= 1.5.2 and < 3.0.0 are supported

    - Fix bug 1944 - Handle non-existent .i file in swig emitter, previously
      it would crash with an IOError exception. Now it will try to make an
      educated guess on the module name based on the filename.

  From Lukas Erlinghagen:

    - Have AddOption() remove variables from the list of
      seen-but-unknown variables (which are reported later).

    - An option name and aliases can now be specified as a tuple.

  From Hartmut Goebel:

    - Textfile builder.

  From Jared Grubb:

    - use "is/is not" in comparisons with None instead of "==" or "!=".

  From Jim Hunziker:

    - Avoid adding -gphobos to a command line multiple times
      when initializing use of the DMD compiler.

  From Jason Kenney:

    - Sugguested HOST/TARGET OS/ARCH separation.

  From Steven Knight:

    - Fix the -n option when used with VariantDir(duplicate=1)
      and the variant directory doesn't already exist.

    - Fix scanning of Unicode files for both UTF-16 endian flavors.

    - Fix a TypeError on #include of file names with Unicode characters.

    - Fix an exception if a null command-line argument is passed in.

    - Evaluate Requires() prerequisites before a Node's direct children
      (sources and dependencies).

  From Greg Noel:

    - Remove redundant __metaclass__ initializations in Environment.py.

    - Correct the documentation of text returned by sconf.Result().

    - Document that filenames with '.' as the first character are
      ignored by Glob() by default (matching UNIX glob semantics).

    - Fix SWIG testing infrastructure to work on Mac OS X.

    - Restructure a test that occasionally hung so that the test would
      detect when it was stuck and fail instead.

    - Substfile builder.

  From Gary Oberbrunner:

    - When reporting a target that SCons doesn't know how to make,
      specify whether it's a File, Dir, etc.

  From Ben Webb:

    - Fix use of $SWIGOUTDIR when generating Python wrappers.

    - Add $SWIGDIRECTORSUFFIX and $SWIGVERSION construction variables.

  From Rob Managan:

    - Add -recorder flag to Latex commands and updated internals to
      use the output to find files TeX creates. This allows the MiKTeX
      installations to find the created files

    - Notify user of Latex errors that would get buried in the
      Latex output

    - Remove LATEXSUFFIXES from environments that don't initialize Tex.

    - Add support for the glossaries package for glossaries and acronyms

    - Fix problem that pdftex, latex, and pdflatex tools by themselves did
      not create the actions for bibtex, makeindex,... by creating them
      and other environment settings in one routine called by all four
      tex tools.

    - Fix problem with filenames of sideeffects when the user changes
      the name of the output file from the latex default

    - Add scanning of files included in Latex by means of \lstinputlisting{}
      Patch from Stefan Hepp.

    - Change command line for epstopdf to use --outfile= instead of -o
      since this works on all platforms.
      Patch from Stefan Hepp.

    - Change scanner to properly search for included file from the
      directory of the main file instead of the file it is included from.
      Also update the emitter to add the .aux file associated with
      \include{filename} commands. This makes sure the required directories
      if any are created for variantdir cases.
      Half of the patch from Stefan Hepp.

RELEASE 1.2.0.d20090223 - Mon, 23 Feb 2009 08:41:06 -0800

  From Stanislav Baranov:

    - Make suffix-matching for scanners case-insensitive on Windows.

  From David Cournapeau:

    - Change the way SCons finds versions of Visual C/C++ and Visual
      Studio to find and use the Microsoft v*vars.bat files.

  From Robert P. J. Day:

    - User's Guide updates.

  From Dan Eaton:

    - Fix generation of Visual Studio 8 project files on x64 platforms.

  From Allan Erskine:

    - Set IncludeSearchPath and PreprocessorDefinitions in generated
      Visual Studio 8 project files, to help IntelliSense work.

  From Mateusz Gruca:

    - Fix deletion of broken symlinks by the --clean option.

  From Steven Knight:

    - Fix the error message when use of a non-existent drive on Windows
      is detected.

    - Add sources for files whose targets don't exist in $CHANGED_SOURCES.

    - Detect implicit dependencies on commands even when the command is
      quoted.

    - Fix interaction of $CHANGED_SOURCES with the --config=force option.

    - Fix finding #include files when the string contains escaped
      backslashes like "C:\\some\\include.h".

    - Pass $CCFLAGS to Visual C/C++ precompiled header compilation.

    - Remove unnecessary nested $( $) around $_LIBDIRFLAGS on link lines
      for the Microsoft linker, the OS/2 ilink linker and the Phar Lap
      linkloc linker.

    - Spell the Windows environment variables consistently "SystemDrive"
      and "SystemRoot" instead of "SYSTEMDRIVE" and "SYSTEMROOT".



RELEASE 1.2.0.d20090113 - Tue, 13 Jan 2009 02:50:30 -0800

  From Stanislav Baranov, Ted Johnson and Steven Knight:

    - Add support for batch compilation of Visual Studio C/C++ source
      files, controlled by a new $MSVC_BATCH construction variable.

  From Steven Knight:

    - Print the message, "scons: Build interrupted." on error output,
      not standard output.

    - Add a --warn=future-deprecated option for advance warnings about
      deprecated features that still have warnings hidden by default.

    - Fix use of $SOURCE and $SOURCES attributes when there are no
      sources specified in the Builder call.

    - Add support for new $CHANGED_SOURCES, $CHANGED_TARGETS,
      $UNCHANGED_SOURCES and $UNCHANGED_TARGETS variables.

    - Add general support for batch builds through new batch_key= and
      targets= keywords to Action object creation.

  From Arve Knudsen:

    - Make linker tools differentiate properly between SharedLibrary
      and LoadableModule.

    - Document TestCommon.shobj_prefix variable.

    - Support $SWIGOUTDIR values with spaces.

  From Rob Managan:

    - Don't automatically try to build .pdf graphics files for
      .eps files in \includegraphics{} calls in TeX/LaTeX files
      when building with the PDF builder (and thus using pdflatex).

  From Gary Oberbrunner:

    - Allow AppendENVPath() and PrependENVPath() to interpret '#'
      for paths relative to the top-level SConstruct directory.

    - Use the Borland ilink -e option to specify the output file name.

    - Document that the msvc Tool module uses $PCH, $PCHSTOP and $PDB.

    - Allow WINDOWS_INSERT_DEF=0 to disable --output-def when linking
      under MinGW.

  From Zia Sobhani:

    - Fix typos in the User's Guide.

  From Greg Spencer:

    - Support implicit dependency scanning of files encoded in utf-8
      and utf-16.

  From Roberto de Vecchi:

    - Remove $CCFLAGS from the the default definitions of $CXXFLAGS for
      Visual C/C++ and MIPSpro C++ on SGI so, they match other tools
      and avoid flag duplication on C++ command lines.

  From Ben Webb:

    - Handle quoted module names in SWIG source files.

    - Emit *_wrap.h when SWIG generates header file for directors

  From Matthew Wesley:

    - Copy file attributes so we identify, and can link a shared library
      from, shared object files in a Repository.



RELEASE 1.2.0 - Sat, 20 Dec 2008 22:47:29 -0800

  From Steven Knight:

    - Don't fail if can't import a _subprocess module on Windows.

    - Add warnings for use of the deprecated Options object.



RELEASE 1.1.0.d20081207 - Sun, 07 Dec 2008 19:17:23 -0800

  From Benoit Belley:

    - Improve the robustness of GetBuildFailures() by refactoring
      SCons exception handling (especially BuildError exceptions).

    - Have the --taskmastertrace= option print information about
      individual Task methods, not just the Taskmaster control flow.

    - Eliminate some spurious dependency cycles by being more aggressive
      about pruning pending children from the Taskmaster walk.

    - Suppress mistaken reports of a dependency cycle when a child
      left on the pending list is a single Node in EXECUTED state.

  From David Cournapeau:

    - Fix $FORTRANMODDIRPREFIX for the ifort (Intel Fortran) tool.

  From Brad Fitzpatrick:

    - Don't pre-generate an exception message (which will likely be
      ignored anyway) when an EntryProxy re-raises an AttributeError.

  From Jared Grubb:

    - Clean up coding style and white space in Node/FS.py.

    - Fix a typo in the documentation for $_CPPDEFFLAGS.

    - Issue 2401: Fix usage of comparisons with None.

  From Ludwig Hï¿½hne:

    - Handle Java inner classes declared within a method.

  From Steven Knight:

    - Fix label placement by the "scons-time.py func" subcommand
      when a profile value was close to (or equal to) 0.0.

    - Fix env.Append() and env.Prepend()'s ability to add a string to
      list-like variables like $CCFLAGS under Python 2.6.

    - Other Python2.6 portability:  don't use "as" (a Python 2.6 keyword).
      Don't use the deprecated Exception.message attribute.

    - Support using the -f option to search for a different top-level
      file name when walking up with the -D, -U or -u options.

    - Fix use of VariantDir when the -n option is used and doesn't,
      therefore, actually create the variant directory.

    - Fix a stack trace from the --debug=includes option when passed a
      static or shared library as an argument.

    - Speed up the internal find_file() function (used for searching
      CPPPATH, LIBPATH, etc.).

    - Add support for using the Python "in" keyword on construction
      environments (for example, if "CPPPATH" in env: ...).

    - Fix use of Glob() when a repository or source directory contains
      an in-memory Node without a corresponding on-disk file or directory.

    - Add a warning about future reservation of $CHANGED_SOURCES,
      $CHANGED_TARGETS, $UNCHANGED_SOURCES and $UNCHANGED_TARGETS.

    - Enable by default the existing warnings about setting the resource
      $SOURCE, $SOURCES, $TARGET and $TARGETS variable.

  From Rob Managan:

    - Scan for TeX files in the paths specified in the $TEXINPUTS
      construction variable and the $TEXINPUTS environment variable.

    - Configure the PDF() and PostScript() Builders as single_source so
      they know each source file generates a separate target file.

    - Add $EPSTOPDF, $EPSTOPDFFLAGS and $EPSTOPDFCOM

    - Add .tex as a valid extension for the PDF() builder.

    - Add regular expressions to find \input, \include and
      \includegraphics.

    - Support generating a .pdf file from a .eps source.

    - Recursive scan included input TeX files.

    - Handle requiring searched-for TeX input graphics files to have
      extensions (to avoid trying to build a .eps from itself, e.g.).

  From Greg Noel:

    - Make the Action() function handle positional parameters consistently.

    - Clarify use of Configure.CheckType().

    - Make the File.{Dir,Entry,File}() methods create their entries
      relative to the calling File's directory, not the SConscript
      directory.

    - Use the Python os.devnull variable to discard error output when
      looking for the $CC or $CXX version.

    - Mention LoadableModule() in the SharedLibrary() documentation.

  From Gary Oberbrunner:

    - Update the User's Guide to clarify use of the site_scons/
      directory and the site_init.py module.

    - Make env.AppendUnique() and env.PrependUnique remove duplicates
      within a passed-in list being added, too.

  From Randall Spangler:

    - Fix Glob() so an on-disk file or directory beginning with '#'
      doesn't throw an exception.



RELEASE 1.1.0 - Thu, 09 Oct 2008 08:33:47 -0700

  From Chris AtLee

    - Use the specified environment when checking for the GCC compiler
      version.

  From Ian P. Cardenas:

    - Fix Glob() polluting LIBPATH by returning copy of list

  From David Cournapeau:

    - Add CheckCC, CheckCXX, CheckSHCC and CheckSHCXX tests to
      configuration contexts.

    - Have the --profile= argument use the much faster cProfile module
      (if it's available in the running Python version).

    - Reorder MSVC compilation arguments so the /Fo is first.

  From Bill Deegan:

    - Add scanning Windows resource (.rc) files for implicit dependencies.

  From John Gozde:

    - When scanning for a #include file, don't use a directory that
      has the same name as the file.

  From Ralf W. Grosse-Kunstleve

    - Suppress error output when checking for the GCC compiler version.

  From Jared Grubb:

    - Fix VariantDir duplication of #included files in subdirectories.

  From Ludwig Hï¿½hne:

    - Reduce memory usage when a directory is used as a dependency of
      another Node (such as an Alias) by returning a concatenation
      of the children's signatures + names, not the children's contents,
      as the directory contents.

    - Raise AttributeError, not KeyError, when a Builder can't be found.

    - Invalidate cached Node information (such as the contenst returned
      by the get_contents() method) when calling actions with Execute().

    - Avoid object reference cycles from frame objects.

    - Reduce memory usage from Null Executor objects.

    - Compute MD5 checksums of large files without reading the entire
      file contents into memory.  Add a new --md5-chunksize option to
      control the size of each chunk read into memory.

  From Steven Knight:

    - Fix the ability of the add_src_builder() method to add a new
      source builder to any other builder.

    - Avoid an infinite loop on non-Windows systems trying to find the
      SCons library directory if the Python library directory does not
      begin with the string "python".

    - Search for the SCons library directory in "scons-local" (with
      no version number) after "scons-local-{VERSION}".

  From Rob Managan:

    - Fix the user's ability to interrupt the TeX build chain.

    - Fix the TeX builder's allowing the user to specify the target name,
      instead of always using its default output name based on the source.

    - Iterate building TeX output files until all warning are gone
      and the auxiliary files stop changing, or until we reach the
      (configurable) maximum number of retries.

    - Add TeX scanner support for:  glossaries, nomenclatures, lists of
      figures, lists of tables, hyperref and beamer.

    - Use the $BIBINPUTS, $BSTINPUTS, $TEXINPUTS and $TEXPICTS construction
      variables as search paths for the relevant types of input file.

    - Fix building TeX with VariantDir(duplicate=0) in effect.

    - Fix the LaTeX scanner to search for graphics on the TEXINPUTS path.

    - Have the PDFLaTeX scanner search for .gif files as well.

  From Greg Noel:

    - Fix typos and format bugs in the man page.

    - Add a first draft of a wrapper module for Python's subprocess
      module.

    - Refactor use of the SCons.compat module so other modules don't
      have to import it individually.

    - Add .sx as a suffix for assembly language files that use the
      C preprocessor.

  From Gary Oberbrunner:

    - Make Glob() sort the returned list of Files or Nodes
      to prevent spurious rebuilds.

    - Add a delete_existing keyword argument to the AppendENVPath()
      and PrependENVPath() Environment methods.

    - Add ability to use "$SOURCE" when specifying a target to a builder

  From Damyan Pepper:

    - Add a test case to verify that SConsignFile() files can be
      created in previously non-existent subdirectories.

  From Jim Randall:

    - Make the subdirectory in which the SConsignFile() file will
      live, if the subdirectory doesn't already exist.

  From Ali Tofigh:

    - Add a test to verify duplication of files in VariantDir subdirectories.



RELEASE 1.0.1 - Sat, 06 Sep 2008 07:29:34 -0700

  From Greg Noel:

    - Add a FindFile() section to the User's Guide.

    - Fix the FindFile() documentation in the man page.

    - Fix formatting errors in the Package() description in the man page.

    - Escape parentheses that appear within variable names when spawning
      command lines using os.system().



RELEASE 1.0.0 - XXX

  From Jared Grubb:

    - Clear the Node state when turning a generic Entry into a Dir.

  From Ludwig Hï¿½hne:

    - Fix sporadic output-order failures in test/GetBuildFailures/parallel.py.

    - Document the ParseDepends() function in the User's Guide.

  From khomenko:

    - Create a separate description and long_description for RPM packages.

  From Steven Knight:

    - Document the GetLaunchDir() function in the User's Guide.

    - Have the env.Execute() method print an error message if the
      executed command fails.

    - Add a script for creating a standard SCons development system on
      Ubuntu Hardy.  Rewrite subsidiary scripts for install Python and
      SCons versions in Python (from shell).

  From Greg Noel:

    - Handle yacc/bison on newer Mac OS X versions creating file.hpp,
      not file.cpp.h.

    - In RPCGEN tests, ignore stderr messages from older versions of
      rpcgen on some versions of Mac OS X.

    - Fix typos in man page descriptions of Tag() and Package(), and in
      the scons-time man page.

    - Fix documentation of SConf.CheckLibWithHeader and other SConf methods.

    - Update documentation of SConscript(variant_dir) usage.

    - Fix SWIG tests for (some versions of) Mac OS X.

  From Jonas Olsson:

    - Print the warning about -j on Windows being potentially unreliable if
      the pywin32 extensions are unavailable or lack file handle operations.

  From Jim Randall:

    - Fix the env.WhereIs() method to expand construction variables.

  From Rogier Schouten:

    - Enable building of shared libraries with the Bordand ilink32 linker.



RELEASE 1.0.0 - Sat, 09 Aug 2008 12:19:44 -0700

  From Luca Falavigna:

    - Fix SCons man page indentation under Debian's man page macros.

  From Steven Knight:

    - Clarify the man page description of the SConscript(src_dir) argument.

    - User's Guide updates:

       -  Document the BUILD_TARGETS, COMMAND_LINE_TARGETS and
          DEFAULT_TARGETS variables.

       -  Document the AddOption(), GetOption() and SetOption() functions.

       -  Document the Requires() function; convert to the Variables
          object, its UnknownOptions() method, and its associated
          BoolVariable(), EnumVariable(), ListVariable(), PackageVariable()
          and PathVariable() functions.

       -  Document the Progress() function.

       -  Reorganize the chapter and sections describing the different
          types of environments and how they interact.  Document the
          SetDefault() method.  Document the PrependENVPath() and
          AppendENVPath() functions.

       -  Reorganize the command-line arguments chapter.  Document the
          ARGLIST variable.

       -  Collect some miscellaneous sections into a chapter about
          configuring build output.

    - Man page updates:

       -  Document suggested use of the Visual C/C++ /FC option to fix
          the ability to double-click on file names in compilation error
          messages.

       -  Document the need to use Clean() for any SideEffect() files that
          must be explicitly removed when their targets are removed.

       -  Explicitly document use of Node lists as input to Dependency().

  From Greg Noel:

    - Document MergeFlags(), ParseConfig(), ParseFlags() and SideEffect()
      in the User's Guide.

  From Gary Oberbrunner:

    - Document use of the GetBuildFailures() function in the User's Guide.

  From Adam Simpkins:

    - Add man page text clarifying the behavior of AddPreAction() and
      AddPostAction() when called with multiple targets.

  From Alexey Zezukin:

    - Fix incorrectly swapped man page descriptions of the --warn= options
      for duplicate-environment and missing-sconscript.



RELEASE 0.98.5 - Sat, 07 Jun 2008 08:20:35 -0700

  From Benoit Belley:

  - Fix the Intel C++ compiler ABI specification for EMT64 processors.

  From David Cournapeau:

  - Issue a (suppressable) warning, not an error, when trying to link
    C++ and Fortran object files into the same executable.

  From Steven Knight:

  - Update the scons.bat file so that it returns the real exit status
    from SCons, even though it uses setlocal + endlocal.

  - Fix the --interactive post-build messages so it doesn't get stuck
    mistakenly reporting failures after any individual build fails.

  - Fix calling File() as a File object method in some circumstances.

  - Fix setup.py installation on Mac OS X so SCons gets installed
    under /usr/lcoal by default, not in the Mac OS X Python framework.



RELEASE 0.98.4 - Sat, 17 May 2008 22:14:46 -0700

  From Benoit Belley:

  - Fix calculation of signatures for Python function actions with
    closures in Python versions before 2.5.

  From David Cournapeau:

  - Fix the initialization of $SHF77FLAGS so it includes $F77FLAGS.

  From Jonas Olsson:

  - Fix a syntax error in the Intel C compiler support on Windows.

  From Steven Knight:

  - Change how we represent Python Value Nodes when printing and when
    stored in .sconsign files (to avoid blowing out memory by storing
    huge strings in .sconsign files after multiple runs using Configure
    contexts cause the Value strings to be re-escaped each time).

  - Fix a regression in not executing configuration checks after failure
    of any configuration check that used the same compiler or other tool.

  - Handle multiple destinations in Visual Studio 8 settings for the
    analogues to the INCLUDE, LIBRARY and PATH variables.

  From Greg Noel:

  - Update man page text for VariantDir().



RELEASE 0.98.3 - Tue, 29 Apr 2008 22:40:12 -0700

  From Greg Noel:

  - Fix use of $CXXFLAGS when building C++ shared object files.

  From Steven Knight:

  - Fix a regression when a Builder's source_scanner doesn't select
    a more specific scanner for the suffix of a specified source file.

  - Fix the Options object backwards compatibility so people can still
    "import SCons.Options.{Bool,Enum,List,Package,Path}Option" submodules.

  - Fix searching for implicit dependencies when an Entry Node shows up
    in the search path list.

  From Stefano:

  - Fix expansion of $FORTRANMODDIR in the default Fortran command line(s)
    when it's set to something like ${TARGET.dir}.



RELEASE 0.98.2 - Sun, 20 Apr 2008 23:38:56 -0700

  From Steven Knight:

  - Fix a bug in Fortran suffix computation that would cause SCons to
    run out of memory on Windows systems.

  - Fix being able to specify --interactive mode command lines with
    \ (backslash) path name separators on Windows.

  From Gary Oberbrunner:

  - Document Glob() in the User's Guide.



RELEASE 0.98.1 - Fri, 18 Apr 2008 19:11:58 -0700

  From Benoit Belley:

  - Speed up the SCons.Util.to_string*() functions.

  - Optimize various Node intialization and calculations.

  - Optimize Executor scanning code.

  - Optimize Taskmaster execution, including dependency-cycle checking.

  - Fix the --debug=stree option so it prints its tree once, not twice.

  From Johan Boulï¿½:

  - Fix the ability to use LoadableModule() under MinGW.

  From David Cournapeau:

  - Various missing Fortran-related construction variables have been added.

  - SCons now uses the program specified in the $FORTRAN construction
    variable to link Fortran object files.

  - Fortran compilers on Linux (Intel, g77 and gfortran) now add the -fPIC
    option by default when compilling shared objects.

  - New 'sunf77', 'sunf90' and 'sunf95' Tool modules have been added to
    support Sun Fortran compilers.  On Solaris, the Sun Fortran compilers
    are used in preference to other compilers by default.

  - Fortran support now uses gfortran in preference to g77.

  - Fortran file suffixes are now configurable through the
    $F77FILESUFFIXES, $F90FILESUFFIXES, $F95FILESUFFIXES and
    $FORTRANFILESUFFIXES variables.

  From Steven Knight:

  - Make the -d, -e, -w and --no-print-directory options "Ignored for
    compatibility."  (We're not going to implement them.)

  - Fix a serious inefficiency in how SCons checks for whether any source
    files are missing when a Builder call creates many targets from many
    input source files.

  - In Java projects, make the target .class files depend only on the
    specific source .java files where the individual classes are defined.

  - Don't store duplicate source file entries  in the .sconsign file so
    we don't endlessly rebuild the target(s) for no reason.

  - Add a Variables object as the first step towards deprecating the
    Options object name.  Similarly, add BoolVariable(), EnumVariable(),
    ListVariable(), PackageVariable() and PathVariable() functions
    as first steps towards replacing BoolOption(), EnumOption(),
    ListOption(), PackageOption() and PathOption().

  - Change the options= keyword argument to the Environment() function
    to variables=, to avoid confusion with SCons command-line options.
    Continue supporting the options= keyword for backwards compatibility.

  - When $SWIGFLAGS contains the -python flag, expect the generated .py
    file to be in the same (sub)directory as the target.

  - When compiling C++ files, allow $CCFLAGS settings to show up on the
    command line even when $CXXFLAGS has been redefined.

  - Fix --interactive with -u/-U/-D when a VariantDir() is used.

  From Anatoly Techtonik:

  - Have the scons.bat file add the script execution directory to its
    local %PATH% on Windows, so the Python executable can be found.

  From Mike Wake:

  - Fix passing variable names as a list to the Return() function.

  From Matthew Wesley:

  - Add support for the GDC 'D' language compiler.



RELEASE 0.98 - Sun, 30 Mar 2008 23:33:05 -0700

  From Benoit Belley:

  - Fix the --keep-going flag so it builds all possible targets even when
    a later top-level target depends on a child that failed its build.

  - Fix being able to use $PDB and $WINDWOWS_INSERT_MANIFEST together.

  - Don't crash if un-installing the Intel C compiler leaves left-over,
    dangling entries in the Windows registry.

  - Improve support for non-standard library prefixes and suffixes by
    stripping all prefixes/suffixes from file name string as appropriate.

  - Reduce the default stack size for -j worker threads to 256 Kbytes.
    Provide user control over this value by adding --stack-size and
    --warn=stack-size options, and a SetOption('stack_size') function.

  - Fix a crash on Linux systems when trying to use the Intel C compiler
    and no /opt/intel_cc_* directories are found.

  - Improve using Python functions as actions by incorporating into
    a FunctionAction's signature:
      - literal values referenced by the byte code.
      - values of default arguments
      - code of nested functions
      - values of variables captured by closures
      - names of referenced global variables and functions

  - Fix the closing message when --clean and --keep-going are both
    used and no errors occur.

  - Add support for the Intel C compiler on Mac OS X.

  - Speed up reading SConscript files by about 20% (for some
    configurations) by:  1) optimizing the SCons.Util.is_*() and
    SCons.Util.flatten() functions; 2) avoiding unnecessary os.stat()
    calls by using a File's .suffix attribute directly instead of
    stringifying it.

  From JÃ©rÃ´me Berger:

  - Have the D language scanner search for .di files as well as .d files.

  - Add a find_include_names() method to the Scanner.Classic class to
    abstract out how included names can be generated by subclasses.

  - Allow the D language scanner to detect multiple modules imported by
    a single statement.

  From Konstantin Bozhikov:

  - Support expansion of construction variables that contain or refer
    to lists of other variables or Nodes within expansions like $CPPPATH.

  - Change variable substitution (the env.subst() method) so that an
    input sequence (list or tuple) is preserved as a list in the output.

  From David Cournapeau:

  - Add a CheckDeclaration() call to configure contexts.

  - Improve the CheckTypeSize() code.

  - Add a Define() call to configure contexts, to add arbitrary #define
    lines to a generated configure header file.

  - Add a "gfortran" Tool module for the GNU F95/F2003 compiler.

  - Avoid use of -rpath with the Mac OS X linker.

  - Add comment lines to the generated config.h file to describe what
    the various #define/#undef lines are doing.

  From Steven Knight:

  - Support the ability to subclass the new-style "str" class as input
    to Builders.

  - Improve the performance of our type-checking by using isinstance()
    with new-style classes.

  - Fix #include (and other $*PATH variables searches) of files with
    absolute path names.  Don't die if they don't exist (due to being
    #ifdef'ed out or the like).

  - Fix --interactive mode when Default(None) is used.

  - Fix --debug=memoizer to work around a bug in base Python 2.2 metaclass
    initialization (by just not allowing Memoization in Python versions
    that have the bug).

  - Have the "scons-time time" subcommand handle empty log files, and
    log files that contain no results specified by the --which option.

  - Fix the max Y of vertical bars drawn by "scons-time --fmt=gnuplot".

  - On Mac OS X, account for the fact that the header file generated
    from a C++ file will be named (e.g.) file.cpp.h, not file.hpp.

  - Fix floating-point numbers confusing the Java parser about
    generated .class file names in some configurations.

  - Document (nearly) all the values you can now fetch with GetOption().

  - Fix use of file names containing strings of multiple spaces when
    using ActionFactory instances like the Copy() or Move() function.

  - Fix a 0.97 regression when using a variable expansion (like
    $OBJSUFFIX) in a source file name to a builder with attached source
    builders that match suffix (like Program()+Object()).

  - Have the Java parser recognize generics (surrounded by angle brackets)
    so they don't interfere with identifying anonymous inner classes.

  - Avoid an infinite loop when trying to use saved copies of the
    env.Install() or env.InstallAs() after replacing the method
    attributes.

  - Improve the performance of setting construction variables.

  - When cloning a construction environment, avoid over-writing an
    attribute for an added method if the user explicitly replaced it.

  - Add a warning about deprecated support for Python 1.5, 2.0 and 2.1.

  - Fix being able to SetOption('warn', ...) in SConscript files.

  - Add a warning about env.Copy() being deprecated.

  - Add warnings about the --debug={dtree,stree,tree} options
    being deprecated.

  - Add VariantDir() as the first step towards deprecating BuildDir().
    Add the keyword argument "variant_dir" as the replacement for
    "build_dir".

  - Add warnings about the {Target,Source}Signatures() methods and
    functions being deprecated.

  From Rob Managan:

  - Enhance TeX and LaTeX support to work with BuildDir(duplicate=0).

  - Re-run LaTeX when it issues a package warning that it must be re-run.

  From Leanid Nazdrynau:

  - Have the Copy() action factory preserve file modes and times
    when copying individual files.

  From Jan Nijtmans:

  - If $JARCHDIR isn't set explicitly, use the .java_classdir attribute
    that was set when the Java() Builder built the .class files.

  From Greg Noel:

  - Document the Dir(), File() and Entry() methods of Dir and File Nodes.

  - Add the parse_flags option when creating Environments

  From Gary Oberbrunner:

  - Make File(), Dir() and Entry() return a list of Nodes when passed
    a list of names, instead of trying to make a string from the name
    list and making a Node from that string.

  - Fix the ability to build an Alias in --interactive mode.

  - Fix the ability to hash the contents of actions for nested Python
    functions on Python versions where the inability to pickle them
    returns a TypeError (instead of the documented PicklingError).

  From Jonas Olsson:

  - Fix use of the Intel C compiler when the top compiler directory,
    but not the compiler version, is specified.

  - Handle Intel C compiler network license files (port@system).

  From Jim Randall:

  - Fix how Python Value Nodes are printed in --debug=explain output.

  From Adam Simpkins:

  - Add a --interactive option that starts a session for building (or
    cleaning) targets without re-reading the SConscript files every time.

  - Fix use of readline command-line editing in --interactive mode.

  - Have the --interactive mode "build" command with no arguments
    build the specified Default() targets.

  - Fix the Chmod(), Delete(), Mkdir() and Touch() Action factories to
    take a list (of Nodes or strings) as arguments.

  From Vaclav Smilauer:

  - Fix saving and restoring an Options value of 'all' on Python
    versions where all() is a builtin function.

  From Daniel Svensson:

  - Code correction in SCons.Util.is_List().

  From Ben Webb:

  - Support the SWIG %module statement with following modifiers in
    parenthese (e.g., '%module(directors="1")').



RELEASE 0.97.0d20071212 - Wed, 12 Dec 2007 09:29:32 -0600

  From Benoit Belley:

  - Fix occasional spurious rebuilds and inefficiency when using
    --implicit-cache and Builders that produce multiple targets.

  - Allow SCons to not have to know about the builders of generated
    files when BuildDir(duplicate=0) is used, potentially allowing some
    SConscript files to be ignored for smaller builds.

  From David Cournapeau:

  - Add a CheckTypeSize() call to configure contexts.

  From Ken Deeter:

  - Make the "contents" of Alias Nodes a concatenation of the children's
    content signatures (MD5 checksums), not a concatenation of the
    children's contents, to avoid using large amounts of memory during
    signature calculation.

  From Malte Helmert:

  - Fix a lot of typos in the man page and User's Guide.

  From Geoffrey Irving:

  - Speed up conversion of paths in .sconsign files to File or Dir Nodes.

  From Steven Knight:

  - Add an Options.UnknownOptions() method that returns any settings
    (from the command line, or whatever dictionary was passed in)
    that aren't known to the Options object.

  - Add a Glob() function.

  - When removing targets with the -c option, use the absolute path (to
    avoid problems interpreting BuildDir() when the top-level directory
    is the source directory).

  - Fix problems with Install() and InstallAs() when called through a
    clone (of a clone, ...) of a cloned construction environment.

  - When executing a file containing Options() settings, add the file's
    directory to sys.path (so modules can be imported from there) and
    explicity set __name__ to the name of the file so the statement's
    in the file can deduce the location if they need to.

  - Fix an O(n^2) performance problem when adding sources to a target
    through calls to a multi Builder (including Aliases).

  - Redefine the $WINDOWSPROGMANIFESTSUFFIX and
    $WINDOWSSHLIBMANIFESTSUFFIX variables so they pick up changes to
    the underlying $SHLIBSUFFIX and $PROGSUFFIX variables.

  - Add a GetBuildFailures() function that can be called from functions
    registered with the Python atexit module to print summary information
    about any failures encountered while building.

  - Return a NodeList object, not a Python list, when a single_source
    Builder like Object() is called with more than one file.

  - When searching for implicit dependency files in the directories
    in a $*PATH list, don't create Dir Nodes for directories that
    don't actually exist on-disk.

  - Add a Requires() function to allow the specification of order-only
    prerequisites, which will be updated before specified "downstream"
    targets but which don't actually cause the target to be rebuilt.

  - Restore the FS.{Dir,File,Entry}.rel_path() method.

  - Make the default behavior of {Source,Target}Signatures('timestamp')
    be equivalent to 'timestamp-match', not 'timestamp-newer'.

  - Fix use of CacheDir with Decider('timestamp-newer') by updating
    the modification time when copying files from the cache.

  - Fix random issues with parallel (-j) builds on Windows when Python
    holds open file handles (especially for SCons temporary files,
    or targets built by Python function actions) across process creation.

  From Maxim Kartashev:

  - Fix test scripts when run on Solaris.

  From Gary Oberbrunner:

  - Fix Glob() when a pattern is in an explicitly-named subdirectory.

  From Philipp Scholl:

  - Fix setting up targets if multiple Package builders are specified
    at once.



RELEASE 0.97.0d20070918 - Tue, 18 Sep 2007 10:51:27 -0500

  From Steven Knight:

  - Fix the wix Tool module to handle null entries in $PATH variables.

  - Move the documentation of Install() and InstallAs() from the list
    of functions to the list of Builders (now that they're implemented
    as such).

  - Allow env.CacheDir() to be set per construction environment.  The
    global CacheDir() function now sets an overridable global default.

  - Add an env.Decider() method and a Node.Decider() method that allow
    flexible specification of an arbitrary function to decide if a given
    dependency has changed since the last time a target was built.

  - Don't execute Configure actions (while reading SConscript files)
    when cleaning (-c) or getting help (-h or -H).

  - Add to each target an implicit dependency on the external command(s)
    used to build the target, as found by searching env['ENV']['PATH']
    for the first argument on each executed command line.

  - Add support for a $IMPLICIT_COMMAND_DEPENDENCIES construction
    variabe that can be used to disable the automatic implicit
    dependency on executed commands.

  - Add an "ensure_suffix" keyword to Builder() definitions that, when
    true, will add the configured suffix to the targets even if it looks
    like they already have a different suffix.

  - Add a Progress() function that allows for calling a function or string
    (or list of strings) to display progress while walking the DAG.

  - Allow ParseConfig(), MergeFlags() and ParseFlags() to handle output
    from a *config command with quoted path names that contain spaces.

  - Make the Return() function stop processing the SConscript file and
    return immediately.  Add a "stop=" keyword argument that can be set
    to False to preserve the old behavior.

  - Fix use of exitstatfunc on an Action.

  - Introduce all man page function examples with "Example:" or "Examples:".

  - When a file gets added to a directory, make sure the directory gets
    re-scanned for the new implicit dependency.

  - Fix handling a file that's specified multiple times in a target
    list so that it doesn't cause dependent Nodes to "disappear" from
    the dependency graph walk.

  From Carsten Koch:

  - Avoid race conditions with same-named files and directory creation
    when pushing copies of files to CacheDir().

  From Tzvetan Mikov:

  - Handle $ in Java class names.

  From Gary Oberbrunner:

  - Add support for the Intel C compiler on Windows64.

  - On SGI IRIX, have $SHCXX use $CXX by default (like other platforms).

  From Sohail Somani:

  - When Cloning a construction environment, set any variables before
    applying tools (so the tool module can access the configured settings)
    and re-set them after (so they end up matching what the user set).

  From Matthias Troffaes:

  - Make sure extra auxiliary files generated by some LaTeX packages
    and not ending in .aux also get deleted by scons -c.

  From Greg Ward:

  - Add a $JAVABOOTCLASSPATH variable for directories to be passed to the
    javac -bootclasspath option.

  From Christoph Wiedemann:

  - Add implicit dependencies on the commands used to build a target.




RELEASE 0.97.0d20070809 - Fri, 10 Aug 2007 10:51:27 -0500

  From Lars Albertsson:

  - Don't error if a #include line happens to match a directory
    somewhere on a path (like $CPPPATH, $FORTRANPATH, etc.).

  From Mark Bertoglio:

  - Fix listing multiple projects in Visual Studio 7.[01] solution files,
    including generating individual project GUIDs instead of re-using
    the solution GUID.

  From Jean Brouwers:

  - Add /opt/SUNWspro/bin to the default execution PATH on Solaris.

  From Allan Erskine:

  - Only expect the Microsoft IDL compiler to emit *_p.c and *_data.c
    files if the /proxy and /dlldata switches are used (respectively).

  From Steven Knight:

  - Have --debug=explain report if a target is being rebuilt because
    AlwaysBuild() is specified (instead of "unknown reasons").

  - Support {Get,Set}Option('help') to make it easier for SConscript
    files to tell if a help option (-h, --help, etc.) has been specified.

  - Support {Get,Set}Option('random') so random-dependency interaction
    with CacheDir() is controllable from SConscript files.

  - Add a new AddOption() function to support user-defined command-
    line flags (like --prefix=, --force, etc.).

  - Replace modified Optik version with new optparse compatibility module
    for command line processing in Scripts/SConsOptions.py

  - Push and retrieve built symlinks to/from a CacheDir() as actual
    symlinks, not by copying the file contents.

  - Fix how the Action module handles stringifying the shared library
    generator in the Tool/mingw.py module.

  - When generating a config.h file, print "#define HAVE_{FEATURE} 1"
    instad of just "#define HAVE_{FEATURE}", for more compatibility
    with Autoconf-style projects.

  - Fix expansion of $TARGET, $TARGETS, $SOURCE and $SOURCES keywords in
    Visual C/C++ PDB file names.

  - Fix locating Visual C/C++ PDB files in build directories.

  - Support an env.AddMethod() method and an AddMethod() global function
    for adding a new method, respectively, to a construction environment
    or an arbitrary object (such as a class).

  - Fix the --debug=time option when the -j option is specified and all
    files are up to date.

  - Add a $SWIGOUTDIR variable to allow setting the swig -outdir option,
    and use it to identify files created by the swig -java option.

  - Add a $SWIGPATH variable that specifies the path to be searched
    for included SWIG files, Also add related $SWIGINCPREFIX and
    $SWIGINCSUFFIX variables that specify the prefix and suffix to
    be be added to each $SWIGPATH directory when expanded on the SWIG
    command line.

  - More efficient copying of construction environments (mostly borrowed
    from copy.deepcopy() in the standard Python library).

  - When printing --tree=prune output, don't print [brackets] around
    source files, only do so for built targets with children.

  - Fix interpretation of Builder source arguments when the Builder has
    a src_suffix *and* a source_builder and the argument has no suffix.

  - Fix use of expansions like ${TARGET.dir} or ${SOURCE.dir} in the
    following construction variables:  $FORTRANMODDIR, $JARCHDIR,
    $JARFLAGS, $LEXFLAGS, $SWIGFLAGS, $SWIGOUTDIR and $YACCFLAGS.

  - Fix dependencies on Java files generated by SWIG so they can be
    detected and built in one pass.

  - Fix SWIG when used with a BuildDir().

  From Leanid Nazdrynau:

  - When applying Tool modules after a construction environment has
    already been created, don't overwrite existing $CFILESUFFIX and
    $CXXFILESUFFIX value.

  - Support passing the Java() builder a list of explicit .java files
    (not only a list of directories to be scanned for .java files).

  - Support passing .java files to the Jar() and JavaH() builders, which
    then use the builder underlying the Java() builder to turn them into
    .class files.  (That is, the Jar()-Java() chain of builders become
    multi-step, like the Program()-Object()-CFile() builders.)

  - Support passing SWIG .i files to the Java builders (Java(),
    Jar(), JavaH()), to cause intermediate .java files to be created
    automatically.

  - Add $JAVACLASSPATH and $JAVASOURCEPATH variables, that get added to
    the javac "-classpath" and "-sourcepath" options.  (Note that SCons
    does *not* currently search these paths for implicit dependencies.)

  - Commonize initialization of Java-related builders.

  From Jan Nijtmans:

  - Find Java anonymous classes when the next token after the name is
    an open parenthesis.

  From Gary Oberbrunner:

  - Fix a code example in the man page.

  From Tilo Prutz:

  - Add support for the file names that Java 1.5 (and 1.6) generates for
    nested anonymous inner classes, which are different from Java 1.4.

  From Adam Simpkins:

  - Allow worker threads to terminate gracefully when all jobs are
    finished.

  From Sohail Somani:

  - Add LaTeX scanner support for finding dependencies specified with
    the \usepackage{} directive.



RELEASE 0.97 - Thu, 17 May 2007 08:59:41 -0500

  From Steven Knight:

  - Fix a bug that would make parallel builds stop in their tracks if
    Nodes that depended on lists that contained some Nodes built together
    caused the reference count to drop below 0 if the Nodes were visited
    and commands finished in the wrong order.

  - Make sure the DirEntryScanner doesn't choke if it's handed something
    that's not a directory (Node.FS.Dir) Node.



RELEASE 0.96.96 - Thu, 12 Apr 2007 12:36:25 -0500

  NOTE:  This is (Yet) a(nother) pre-release of 0.97 for testing purposes.

  From Joe Bloggs:

  - Man page fix:  remove cut-and-paste sentence in NoCache() description.

  From Dmitry Grigorenko and Gary Oberbrunner:

  - Use the Intel C++ compiler, not $CC, to link C++ source.

  From Helmut Grohne:

  - Fix the man page example of propagating a user's external environment.

  From Steven Knight:

  - Back out (most of) the Windows registry installer patch, which
    seems to not work on some versions of Windows.

  - Don't treat Java ".class" attributes as defining an inner class.

  - Fix detecting an erroneous Java anonymous class when the first
    non-skipped token after a "new" keyword is a closing brace.

  - Fix a regression when a CPPDEFINES list contains a tuple, the second
    item of which (the option value) is a construction variable expansion
    (e.g. $VALUE) and the value of the variable isn't a string.

  - Improve the error message if an IOError (like trying to read a
    directory as a file) occurs while deciding if a node is up-to-date.

  - Fix "maximum recursion" / "unhashable type" errors in $CPPPATH
    PathList expansion if a subsidiary expansion yields a stringable,
    non-Node object.

  - Generate API documentation from the docstrings (using epydoc).

  - Fix use of --debug=presub with Actions for out-of-the-box Builders.

  - Fix handling nested lists within $CPPPATH, $LIBPATH, etc.

  - Fix a "builders_used" AttributeError that real-world Qt initialization
    triggered in the refactored suffix handling for Builders.

  - Make the reported --debug=time timings meaningful when used with -j.
    Better documentation of what the times mean.

  - User Guide updates: --random, AlwaysBuild(), --tree=,
    --debug=findlibs, --debug=presub, --debug=stacktrace,
    --taskmastertrace.

  - Document (in both man page and User's Guide) that --implicit-cache
    ignores changes in $CPPPATH, $LIBPATH, etc.

  From Jean-Baptiste Lab:

  - Remove hard-coded dependency on Python 2.2 from Debian packaging files.

  From Jeff Mahovsky:

  - Handle spaces in the build target name in Visual Studio project files.

  From Rob Managan:

  - Re-run LaTeX after BibTeX has been re-run in response to a changed
    .bib file.

  From Joel B. Mohler:

  - Make additional TeX auxiliary files (.toc, .idx and .bbl files)
    Precious so their removal doesn't affect whether the necessary
    sections are included in output PDF or PostScript files.

  From Gary Oberbrunner:

  - Fix the ability to import modules in the site_scons directory from
    a subdirectory.

  From Adam Simpkins:

  - Make sure parallel (-j) builds all targets even if they show up
    multiple times in the child list (as a source and a dependency).

  From Matthias Troffaes:

  - Don't re-run TeX if the triggering strings (\makeindex, \bibliography
    \tableofcontents) are commented out.

  From Richard Viney:

  - Fix use of custom include and lib paths with Visual Studio 8.

  - Select the default .NET Framework SDK Dir based on the version of
    Visual Studio being used.



RELEASE 0.96.95 - Mon, 12 Feb 2007 20:25:16 -0600

  From Anatoly Techtonik:

  - Add the scons.org URL and a package description to the setup.py
    arguments.

  - Have the Windows installer add a registry entry for scons.bat in the
    "App Paths" key, so scons.bat can be executed without adding the
    directory to the %PATH%.  (Python itself works this way.)

  From Anonymous:

  - Fix looking for default paths in Visual Studio 8.0 (and later).

  - Add -lm to the list of default D libraries for linking.

  From Matt Doar:

  - Provide a more complete write-your-own-Scanner example in the man page.

  From Ralf W. Grosse-Kunstleve:

  - Contributed upstream Python change to our copied subprocess.py module
    for more efficient standard input processing.

  From Steven Knight:

  - Fix the Node.FS.Base.rel_path() method when the two nodes are on
    different drive letters.  (This caused an infinite loop when
    trying to write .sconsign files.)

  - Fully support Scanners that use a dictionary to map file suffixes
    to other scanners.

  - Support delayed evaluation of the $SPAWN variable to allow selection
    of a function via ${} string expansions.

  - Add --srcdir as a synonym for -Y/--repository.

  - Document limitations of #include "file.h" with Repository().

  - Fix use of a toolpath under the source directory of a BuildDir().

  - Fix env.Install() with a file name portion that begins with '#'.

  - Fix ParseConfig()'s handling of multiple options in a string that's
    replaced a *FLAGS construction variable.

  - Have the C++ tools initialize common C compilation variables ($CCFLAGS,
    $SHCCFLAGS and $_CCCOMCOM) even if the 'cc' Tool isn't loaded.

  From Leanid Nazdrynau:

  - Fix detection of Java anonymous classes if a newline precedes the
    opening brace.

  From Gary Oberbrunner:

  - Document use of ${} to execute arbitrary Python code.

  - Add support for:
    1) automatically adding a site_scons subdirectory (in the top-level
       SConstruct directory) to sys.path (PYTHONPATH);
    2) automatically importing site_scons/site_init.py;
    3) automatically adding site_scons/site_tools to the toolpath.

  From John Pye:

  - Change ParseConfig() to preserve white space in arguments passed in
    as a list.

  From a smith:

  - Fix adding explicitly-named Java inner class files (and any
    other file names that may contain a '$') to Jar files.

  From David Vitek:

  - Add a NoCache() function to mark targets as unsuitable for propagating
    to (or retrieving from) a CacheDir().

  From Ben Webb:

  - If the swig -noproxy option is used, it won't generate a .py file,
    so don't emit it as a target that we expect to be built.



RELEASE 0.96.94 - Sun, 07 Jan 2007 18:36:20 -0600

  NOTE:  This is a pre-release of 0.97 for testing purposes.

  From Anonymous:

  - Allow arbitrary white space after a SWIG %module declaration.

  From Paul:

  - When compiling resources under MinGW, make sure there's a space
    between the --include-dir option and its argument.

  From Jay Kint:

  - Alleviate long command line issues on Windows by executing command
    lines directly via os.spawnv() if the command line doesn't need
    shell interpretation (has no pipes, redirection, etc.).

  From Walter Franzini:

  - Exclude additional Debian packaging files from the copyright check.

  From Fawad Halim:

  - Handle the conflict between the impending Python 2.6 'as' keyword
    and our Tool/as.py module name.

  From Steven Knight:

  - Speed up the Node.FS.Dir.rel_path() method used to generate path names
    that get put into the .sconsign* file(s).

  - Optimize Node.FS.Base.get_suffix() by computing the suffix once, up
    front, when we set the Node's name.  (Duh...)

  - Reduce the Memoizer's responsibilities to simply counting hits and
    misses when the --debug=memoizer option is used, not to actually
    handling the key calculation and memoization itself.  This speeds
    up some configurations significantly, and should cause no functional
    differences.

  - Add a new scons-time script with subcommands for generating
    consistent timing output from SCons configurations, extracting
    various information from those timings, and displaying them in
    different formats.

  - Reduce some unnecessary stat() calls from on-disk entry type checks.

  - Fix SideEffect() when used with -j, which was badly broken in 0.96.93.

  - Propagate TypeError exceptions when evaluating construction variable
    expansions up the stack, so users can see what's going on.

  - When disambiguating a Node.FS.Entry into a Dir or File, don't look
    in the on-disk source directory until we've confirmed there's no
    on-disk entry locally and there *is* one in the srcdir.  This avoids
    creating a phantom Node that can interfere with dependencies on
    directory contents.

  - Add an AllowSubstExceptions() function that gives the SConscript
    files control over what exceptions cause a string to expand to ''
    vs. terminating processing with an error.

  - Allow the f90.py and f95.py Tool modules to compile earlier source
    source files of earlier Fortran version.

  - Fix storing signatures of files retrieved from CacheDir() so they're
    correctly identified as up-to-date next invocation.

  - Make sure lists of computed source suffixes cached by Builder objects
    don't persist across changes to the list of source Builders (so the
    addition of suffixes like .ui by the qt.py Tool module take effect).

  - Enhance the bootstrap.py script to allow it to be used to execute
    SCons more easily from a checked-out source tree.

  From Ben Leslie:

  - Fix post-Memoizer value caching misspellings in Node.FS._doLookup().

  From Rob Managan, Dmitry Mikhin and Joel B. Mohler:

  - Handle TeX/LaTeX files in subdirectories by changing directory
    before invoking TeX/LaTeX.

  - Scan LaTeX files for \bibliography lines.

  - Support multiple file names in a "\bibliography{file1,file2}" string.

  - Handle TeX warnings about undefined citations.

  - Support re-running LaTeX if necessary due to a Table of Contents.

  From Dmitry Mikhin:

  - Return LaTeX if "Rerun to get citations correct" shows up on the next
    line after the "Warning:" string.

  From Gary Oberbrunner:

  - Add #include lines to fix portability issues in two tests.

  - Eliminate some unnecessary os.path.normpath() calls.

  - Add a $CFLAGS variable for C-specific options, leaving $CCFLAGS
    for options common to C and C++.

  From Tom Parker:

  - Have the error message print the missing file that Qt can't find.

  From John Pye:

  - Fix env.MergeFlags() appending to construction variable value of None.

  From Steve Robbins:

  - Fix the "sconsign" script when the .sconsign.dblite file is explicitly
    specified on the command line (and not intuited from the old way of
    calling it with just ".sconsign").

  From Jose Pablo Ezequiel "Pupeno" Fernandez Silva:

  - Give the 'lex' tool knowledge of the additional target files produced
    by the flex "--header-file=" and "--tables-file=" options.

  - Give the 'yacc' tool knowledge of the additional target files produced
    by the bison "-g", "--defines=" and "--graph=" options.

  - Generate intermediate files with Objective C file suffixes (.m) when
    the lex and yacc source files have appropriate suffixes (.lm and .ym).

  From Sohail Somain:

  - Have the mslink.py Tool only look for a 'link' executable on Windows
    systems.

  From Vaclav Smilauer:

  - Add support for a "srcdir" keyword argument when calling a Builder,
    which will add a srcdir prefix to all non-relative string sources.

  From Jonathan Ultis:

  - Allow Options converters to take the construction environment as
    an optional argument.



RELEASE 0.96.93 - Mon, 06 Nov 2006 00:44:11 -0600

  NOTE:  This is a pre-release of 0.97 for testing purposes.

  From Anonymous:

  - Allow Python Value Nodes to be Builder targets.

  From Matthias:

  - Only filter Visual Studio common filename prefixes on complete
    directory names.

  From Chad Austin:

  - Fix the build of the SCons documentation on systems that don't
    have "python" in the $PATH.

  From Ken Boortz:

  - Enhance ParseConfig() to recognize options that begin with '+'.

  From John Calcote, Elliot Murphy:

  - Document ways to override the CCPDBFLAGS variable to use the
    Microsoft linker's /Zi option instead of the default /Z7.

  From Christopher Drexler:

  - Make SCons aware bibtex must be called if any \include files
    cause creation of a bibliography.

  - Make SCons aware that "\bilbiography" in TeX source files means
    that related .bbl and .blg bibliography files will be created.
    (NOTE:  This still needs to search for the string in \include files.)

  From David Gruener:

  - Fix inconsistent handling of Action strfunction arguments.

  - Preserve white space in display Action strfunction strings.

  From James Y. Knight and Gerard Patel:

  - Support creation of shared object files from assembly language.

  From Steven Knight:

  - Speed up the Taskmaster significantly by avoiding unnecessary
    re-scans of Nodes to find out if there's work to be done, having it
    track the currently-executed top-level target directly and not
    through its presence on the target list, and eliminating some other
    minor list(s), method(s) and manipulation.

  - Fix the expansion of $TARGET and $SOURCE in the expansion of
    $INSTALLSTR displayed for non-environment calls to InstallAs().

  - Fix the ability to have an Alias() call refer to a directory
    name that's not identified as a directory until later.

  - Enhance runtest.py with an option to use QMTest as the harness.
    This will become the default behavior as we add more functionality
    to the QMTest side.

  - Let linking on mingw use the default function that chooses $CC (gcc)
    or $CXX (g++) depending on whether there are any C++ source files.

  - Work around a bug in early versions of the Python 2.4 profile module
    that caused the --profile= option to fail.

  - Only call Options validators and converters once when initializing a
    construction environment.

  - Fix the ability of env.Append() and env.Prepend(), in all known Python
    versions, to handle different input value types when the construction
    variable being updated is a dictionary.

  - Add a --cache-debug option for information about what files it's
    looking for in a CacheDir().

  - Document the difference in construction variable expansion between
    {Action,Builder}() and env.{Action,Builder}().

  - Change the name of env.Copy() to env.Clone(), keeping the old name
    around for backwards compatibility (with the intention of eventually
    phasing it out to avoid confusion with the Copy() Action factory).

  From Arve Knudsen:

  - Support cleaning and scanning SWIG-generated files.

  From Carsten Koch:

  - Allow selection of Visual Studio version by setting $MSVS_VERSION
    after construction environment initialization.

  From Jean-Baptiste Lab:

  - Try using zipimport if we can't import Tool or Platform modules
    using the normal "imp" module.  This allows SCons to be packaged
    using py2exe's all-in-one-zip-file approach.

  From Ben Liblit:

  - Do not re-scan files if the scanner returns no implicit dependencies.

  From Sanjoy Mahajan:

  - Change use of $SOURCES to $SOURCE in all TeX-related Tool modules.

  From Joel B. Mohler:

  - Make SCons aware that "\makeindex" in TeX source files means that
    related .ilg, .ind and .idx index files will be created.
    (NOTE:  This still needs to search for the string in \include files.)

  - Prevent scanning the TeX .aux file for additional files from
    trying to remove it twice when the -c option is used.

  From Leanid Nazdrynau:

  - Give the MSVC RES (resource) Builder a src_builder list and a .rc
    src_suffix so other builders can generate .rc files.

  From Matthew A. Nicholson:

  - Enhance Install() and InstallAs() to handle directory trees as sources.

  From Jan Nijtmans:

  - Don't use the -fPIC flag when using gcc on Windows (e.g. MinGW).

  From Greg Noel:

  - Add an env.ParseFlags() method that provides separate logic for
    parsing GNU tool chain flags into a dictionary.

  - Add an env.MergeFlags() method to apply an arbitrary dictionary
    of flags to a construction environment's variables.

  From Gary Oberbrunner:

  - Fix parsing tripartite Intel C compiler version numbers on Linux.

  - Extend the ParseConfig() function to recognize -arch and
    -isysroot options.

  - Have the error message list the known suffixes when a Builder call
    can't build a source file with an unknown suffix.

  From Karol Pietrzak:

  - Avoid recursive calls to main() in the program snippet used by the
    SConf subsystem to test linking against libraries.  This changes the
    default behavior of CheckLib() and CheckLibWithHeader() to print
    "Checking for C library foo..." instead of "Checking for main()
    in C library foo...".

  From John Pye:

  - Throw an exception if a command called by ParseConfig() or
    ParseFlags() returns an error.

  From Stefan Seefeld:

  - Initial infrastructure for running SCons tests under QMTest.

  From Sohail Somani:

  - Fix tests that fail due to gcc warnings.

  From Dobes Vandermeer:

  - In stack traces, print the full paths of SConscript files.

  From Atul Varma:

  - Fix detection of Visual C++ Express Edition.

  From Dobes Vandermeer:

  - Let the src_dir option to the SConscript() function affect all the
    the source file paths, instead of treating all source files paths
    as relative to the SConscript directory itself.

  From Nicolas Vigier:

  - Fix finding Fortran modules in build directories.

  - Fix use of BuildDir() when the source file in the source directory
    is a symlink with a relative path.

  From Edward Wang:

  - Fix the Memoizer when the SCons Python modules are executed from
    .pyo files at different locations from where they were compiled.

  From Johan Zander:

  - Fix missing os.path.join() when constructing the $FRAMEWORKSDKDIR/bin.



RELEASE 0.96.92 - Mon, 10 Apr 2006 21:08:22 -0400

  NOTE:  This was a pre-release of 0.97 for testing purposes.

  From Anonymous:

  - Fix the intelc.py Tool module to not throw an exception if the
    only installed version is something other than ia32.

  - Set $CCVERSION when using gcc.

  From Matthias:

  - Support generating project and solution files for Microsoft
    Visual Studio version 8.

  - Support generating more than one project file for a Microsoft
    Visual Studio solution file.

  - Add support for a support "runfile" parameter to Microsoft
    Visual Studio project file creation.

  - Put the project GUID, not the solution GUID, in the right spot
    in the solution file.

  From Erling Andersen:

  - Fix interpretation of Node.FS objects wrapped in Proxy instances,
    allowing expansion of things like ${File(TARGET)} in command lines.

  From Stanislav Baranov:

  - Add a separate MSVSSolution() Builder, with support for the
    following new construction variables: $MSVSBUILDCOM, $MSVSCLEANCOM,
    $MSVSENCODING, $MSVSREBUILDCOM, $MSVSSCONS, $MSVSSCONSCOM,
    $MSVSSCONSFLAGS, $MSVSSCONSCRIPT and $MSVSSOLUTIONCOM.

  From Ralph W. Grosse-Kunstleve and Patrick Mezard:

  - Remove unneceesary (and incorrect) SCons.Util strings on some function
    calls in SCons.Util.

  From Bob Halley:

  - Fix C/C++ compiler selection on AIX to not always use the external $CC
    environment variable.

  From August HÃ¶randl:

  - Add a scanner for \include and \import files, with support for
    searching a directory list in $TEXINPUTS (imported from the external
    environment).

  - Support $MAKEINDEX, $MAKEINDEXCOM, $MAKEINDEXCOMSTR and
    $MAKEINDEXFLAGS for generating indices from .idx files.

  From Steven Johnson:

  - Add a NoClean() Environment method and function to override removal
    of targets during a -c clean, including documentation and tests.

  From Steven Knight:

  - Check for whether files exist on disk by listing the directory
    contents, not calling os.path.exists() file by file.  This is
    somewhat more efficient in general, and may be significantly
    more efficient on Windows.

  - Minor speedups in the internal is_Dict(), is_List() and is_String()
    functions.

  - Fix a signature refactoring bug that caused Qt header files to
    get re-generated every time.

  - Don't fail when writing signatures if the .sconsign.dblite file is
    owned by a different user (e.g. root) from a previous run.

  - When deleting variables from stacked OverrideEnvironments, don't
    throw a KeyError if we were able to delte the variable from any
    Environment in the stack.

  - Get rid of the last indentation tabs in the SCons source files and
    add -tt to the Python invocations in the packaging build and the
    tests so they don't creep back in.

  - In Visual Studio project files, put quotes around the -C directory
    so everything works even if the path has spaces in it.

  - The Intel Fortran compiler uses -object:$TARGET, not "-o $TARGET",
    when building object files on Windows.  Have the the ifort Tool
    modify the default command lines appropriately.

  - Document the --debug=explain option in the man page.  (How did we
    miss this?)

  - Add a $LATEXRETRIES variable to allow configuration of the number of
    times LaTex can be re-called to try to resolve undefined references.

  - Change the order of the arguments to Configure.Checklib() to match
    the documentation.

  - Handle signature calculation properly when the Python function used
    for a FunctionAction is an object method.

  - On Windows, assume that absolute path names without a drive letter
    refer to the drive on which the SConstruct file lives.

  - Add /usr/ccs/bin to the end of the the default external execution
    PATH on Solaris.

  - Add $PKGCHK and $PKGINFO variables for use on Solaris when searching
    for the SunPRO C++ compiler.  Make the default value for $PKGCHK
    be /usr/sbin/pgkchk (since /usr/sbin isn't usually on the external
    execution $PATH).

  - Fix a man page example of overriding variables when calling
    SharedLibrary() to also set the $LIBSUFFIXES variable.

  - Add a --taskmastertrace=FILE option to give some insight on how
    the taskmaster decides what Node to build next.

  - Changed the names of the old $WIN32DEFPREFIX, $WIN32DEFSUFFIX,
    $WIN32DLLPREFIX and $WIN32IMPLIBPREFIX construction variables to
    new $WINDOWSDEFPREFIX, $WINDOWSDEFSUFFIX, $WINDOWSDLLPREFIX and
    $WINDOWSIMPLIBPREFIX construction variables.  The old names are now
    deprecated, but preserved for backwards compatibility.

  - Fix (?) a runtest.py hang on Windows when the --xml option is used.

  - Change the message when an error occurs trying to interact with the
    file system to report the target(s) in square brackets (as before) and
    the actual file or directory that encountered the error afterwards.

  From Chen Lee:

  - Add x64 support for Microsoft Visual Studio 8.

  From Baptiste Lepilleur:

  - Support the --debug=memory option on Windows when the Python version
    has the win32process and win32api modules.

  - Add support for Visual Studio 2005 Pro.

  - Fix portability issues in various tests: test/Case.py,
    Test/Java/{JAR,JARCHDIR,JARFLAGS,JAVAC,JAVACFLAGS,JAVAH,RMIC}.py,
    test/MSVS/vs-{6.0,7.0,7.1,8.0}-exec.py,
    test/Repository/{Java,JavaH,RMIC}.py,
    test/QT/{generated-ui,installed,up-to-date,warnings}.py,
    test/ZIP/ZIP.py.

  - Ignore pkgchk errors on Solaris when searching for the C++ compiler.

  - Speed up the SCons/EnvironmentTests.py unit tests.

  - Add a --verbose= option to runtest.py to print executed commands
    and their output at various levels.

  From Christian Maaser:

  - Add support for Visual Studio Express Editions.

  - Add support for Visual Studio 8 *.manifest files, includng
    new $WINDOWS_INSERT_MANIFEST, $WINDOWSPROGMANIFESTSUFFIX,
    $WINDOWSPROGMANIFESTPREFIX, $WINDOWSPROGMANIFESTSUFFIX,
    $WINDOWSSHLIBMANIFESTPREFIX and $WINDOWSSHLIBMANIFESTSUFFIX
    construction variables.

  From Adam MacBeth:

  - Fix detection of additional Java inner classes following use of a
    "new" keyword inside an inner class.

  From Sanjoy Mahajan:

  - Correct TeX-related command lines to just $SOURCE, not $SOURCES

  From Patrick Mezard:

  - Execute build commands for a command-line target if any of the
    files built along with the target is out of date or non-existent,
    not just if the command-line target itself is out of date.

  - Fix the -n option when used with -c to print all of the targets
    that will be removed for a multi-target Builder call.

  - If there's no file in the source directory, make sure there isn't
    one in the build directory, too, to avoid dangling files left
    over from previous runs when a source file is removed.

  - Allow AppendUnique() and PrependUnique() to append strings (and
    other atomic objects) to lists.

  From Joel B. Mohler:

  - Extend latex.py, pdflatex.py, pdftex.py and tex.py so that building
    from both TeX and LaTeX files uses the same logic to call $BIBTEX
    when it's necessary, to call $MAKEINDEX when it's necessary, and to
    call $TEX or $LATEX multiple times to handle undefined references.

  - Add an emitter to the various TeX builders so that the generated
    .aux and .log files also get deleted by the -c option.

  From Leanid Nazdrynau:

  - Fix the Qt UIC scanner to work with generated .ui files (by using
    the FindFile() function instead of checking by-hand for the file).

  From Jan Nieuwenhuizen:

  - Fix a problem with interpreting quoted argument lists on command lines.

  From Greg Noel:

  - Add /sw/bin to the default execution PATH on Mac OS X.

  From Kian Win Ong:

  - When building a .jar file and there is a $JARCHDIR, put the -C
    in front of each .class file on the command line.

  - Recognize the Java 1.5 enum keyword.

  From Asfand Yar Qazi:

  - Add /opt/bin to the default execution PATH on all POSIX platforms
    (between /usr/local/bin and /bin).

  From Jon Rafkind:

  - Fix the use of Configure() contexts from nested subsidiary
    SConscript files.

  From Christoph Schulz:

  - Add support for $CONFIGUREDIR and $CONFIGURELOG variables to control
    the directory and logs for configuration tests.

  - Add support for a $INSTALLSTR variable.

  - Add support for $RANLIBCOM and $RANLIBCOMSTR variables (which fixes
    a bug when setting $ARCOMSTR).

  From Amir Szekely:

  - Add use of $CPPDEFINES to $RCCOM (resource file compilation) on MinGW.

  From Erick Tryzelaar:

  - Fix the error message when trying to report that a given option is
    not gettable/settable from an SConscript file.

  From Dobes Vandermeer:

  - Add support for SCC and other settings in Microsoft Visual
    Studio project and solution files:  $MSVS_PROJECT_BASE_PATH,
    $MSVS_PROJECT_GUID, $MSVS_SCC_AUX_PATH, $MSVS_SCC_LOCAL_PATH,
    $MSVS_SCC_PROJECT_NAME, $MSVS_SCC_PROVIDER,

  - Add support for using a $SCONS_HOME variable (imported from the
    external environment, or settable internally) to put a shortened
    SCons execution line in the Visual Studio project file.

  From David J. Van Maren:

  - Only filter common prefixes from source files names in Visual Studio
    project files if the prefix is a complete (sub)directory name.

  From Thad Ward:

  - If $MSVSVERSIONS is already set, don't overwrite it with
    information from the registry.



RELEASE 0.96.91 - Thu, 08 Sep 2005 07:18:23 -0400

  NOTE:  This was a pre-release of 0.97 for testing purposes.

  From Chad Austin:

  - Have the environment store the toolpath and re-use it to find Tools
    modules during later Copy() or Tool() calls (unless overridden).

  - Normalize the directory path names in SConsignFile() database
    files so the same signature file can interoperate on Windows and
    non-Windows systems.

  - Make --debug=stacktrace print a stacktrace when a UserError is thrown.

  - Remove an old, erroneous cut-and-paste comment in Scanner/Dir.py.

  From Stanislav Baranov:

  - Make it possible to support with custom Alias (sub-)classes.

  - Allow Builders to take empty source lists when called.

  - Allow access to both TARGET and SOURCE in $*PATH expansions.

  - Allow SConscript files to modify BUILD_TARGETS.

  From Timothee Besset:

  - Add support for Objective C/C++ .m and .mm file suffixes (for
    Mac OS X).

  From Charles Crain

  - Fix the PharLap linkloc.py module to use target+source arguments
    when calling env.subst().

  From Bjorn Eriksson:

  - Fix an incorrect Command() keyword argument in the man page.

  - Add a $TEMPFILEPREFIX variable to control the prefix or flag used
    to pass a long-command-line-execution tempfile to a command.

  From Steven Knight:

  - Enhanced the SCons setup.py script to install man pages on
    UNIX/Linux systems.

  - Add support for an Options.FormatOptionHelpText() method that can
    be overridden to customize the format of Options help text.

  - Add a global name for the Entry class (which had already been
    documented).

  - Fix re-scanning of generated source files for implicit dependencies
    when the -j option is used.

  - Fix a dependency problem that caused $LIBS scans to not be added
    to all of the targets in a multiple-target builder call, which
    could cause out-of-order builds when the -j option is used.

  - Store the paths of source files and dependencies in the .sconsign*
    file(s) relative to the target's directory, not relative to the
    top-level SConstruct directory.  This starts to make it possible to
    subdivide the dependency tree arbitrarily by putting an SConstruct
    file in every directory and using content signatures.

  - Add support for $YACCHFILESUFFIX and $YACCHXXFILESUFFIX variables
    that accomodate parser generators that write header files to a
    different suffix than the hard-coded .hpp when the -d option is used.

  - The default behavior is now to store signature information in a
    single .sconsign.dblite file in the top-level SConstruct directory.
    The old behavior of a separate .sconsign file in each directory can
    be specified by calling SConsignFile(None).

  - Remove line number byte codes within the signature calculation
    of Python function actions, so that changing the location of an
    otherwise unmodified Python function doesn't cause rebuilds.

  - Fix AddPreAction() and AddPostAction() when an action has more than
    one target file:  attach the actions to the Executor, not the Node.

  - Allow the source directory of a BuildDir / build_dir to be outside
    of the top-level SConstruct directory tree.

  - Add a --debug=nomemoizer option that disables the Memoizer for clearer
    looks at the counts and profiles of the underlying function calls,
    not the Memoizer wrappers.

  - Print various --debug= stats even if we exit early (e.g. using -h).

  - Really only use the cached content signature value if the file
    is older than --max-drift, not just if --max-drift is set.

  - Remove support for conversion from old (pre 0.96) .sconsign formats.

  - Add support for a --diskcheck option to enable or disable various
    on-disk checks:  that File and Dir nodes match on-disk entries;
    whether an RCS file exists for a missing source file; whether an
    SCCS file exists for a missing source file.

  - Add a --raw argument to the sconsign script, so it can print a
    raw representation of each entry's NodeInfo dictionary.

  - Add the 'f90' and 'f95' tools to the list of Fortran compilers
    searched for by default.

  - Add the +Z option by default when compiling shared objects on
    HP-UX.

  From Chen Lee:

  - Handle Visual Studio project and solution files in Unicode.

  From Sanjoy Mahajan:

  - Fix a bad use of Copy() in an example in the man page, and a
    bad regular expression example in the man page and User's Guide.

  From Shannon Mann:

  - Have the Visual Studio project file(s) echo "Starting SCons" before
    executing SCons, mainly to work around a quote-stripping bug in
    (some versions of?) the Windows cmd command executor.

  From Georg Mischler:

  - Remove the space after the -o option when invoking the Borland
    BCC compiler; some versions apparently require that the file name
    argument be concatenated with the option.

  From Leanid Nazdrynau:

  - Fix the Java parser's handling of backslashes in strings.

  From Greg Noel:

  - Add construction variables to support frameworks on Mac OS X:
    $FRAMEWORKS, $FRAMEWORKPREFIX, $FRAMEWORKPATH, $FRAMEWORKPATHPREFIX.

  - Re-order link lines so the -o option always comes right after the
    command name.

  From Gary Oberbrunner:

  - Add support for Intel C++ beta 9.0 (both 32 and 64 bit versions).

  - Document the new $FRAMEWORK* variables for Mac OS X.

  From Karol Pietrzak:

  - Add $RPATH (-R) support to the Sun linker Tool (sunlink).

  - Add a description of env.subst() to the man page.

  From Chris Prince:

  - Look in the right directory, not always the local directory, for a
    same-named file or directory conflict on disk.

  - On Windows, preserve the external environment's %SYSTEMDRIVE%
    variable, too.

  From Craig Scott:

  - Have the Fortran module emitter look for Fortan modules to be created
    relative to $FORTRANMODDIR, not the top-level directory.

  - When saving Options to a file, run default values through the
    converter before comparing them with the set values.  This correctly
    suppresses Boolean Option values from getting written to the saved
    file when they're one of the many synonyms for a default True or
    False value.

  - Fix the Fortran Scanner's ability to handle a module being used
    in the same file in which it is defined.

  From Steve-o:

  - Add the -KPIC option by default when compiling shared objects on
    Solaris.

  - Change the default suffix for Solaris objects to .o, to conform to
    Sun WorkShop's expectations.  Change the profix to so_ so they can
    still be differentiated from static objects in the same directory.

  From Amir Szekely:

  - When calling the resource compiler on MinGW, add --include-dir and
    the source directory so it finds the source file.

  - Update EnsureSConsVersion() to support revision numbers.

  From Greg Ward:

  - Fix a misplaced line in the man page.



RELEASE 0.96.90 - Tue, 15 Feb 2005 21:21:12 +0000

  NOTE:  This was a pre-release of 0.97 for testing purposes.

  From Anonymous:

  - Fix Java parsing to avoid erroneously identifying a new array
    of class instances as an anonymous inner class.

  - Fix a typo in the man page description of PathIsDirCreate.

  From Chad Austin:

  - Allow Help() to be called multiple times, appending to the help
    text each call.

  - Allow Tools found on a toolpath to import Python modules from
    their local directory.

  From Steve Christensen:

  - Handle exceptions from Python functions as build actions.

  - Add a set of canned PathOption validators:  PathExists (the default),
    PathIsFile, PathIsDir and PathIsDirCreate.

  From Matthew Doar:

  - Add support for .lex and .yacc file suffixes for Lex and Yacc files.

  From Eric Frias:

  - Huge performance improvement:  wrap the tuples representing an
    include path in an object, so that the time it takes to hash the
    path doesn't grow porportionally to the length of the path.

  From Gottfried Ganssauge:

  - Fix SCons on SuSE/AMD-64 Linux by having the wrapper script also
    check for the build engine in the parent directory of the Python
    library directory (/usr/lib64 instead of /usr/lib).

  From Stephen Kennedy:

  - Speed up writing the .sconsign file at the end of a run by only
    calling sync() once at the end, not after every entry.

  From Steven Knight:

  - When compiling with Microsoft Visual Studio, don't include the ATL and
    MFC directories in the default INCLUDE and LIB environment variables.

  - Remove the following deprecated features:  the ParseConfig()
    global function (deprecated in 0.93); the misspelled "validater"
    keyword to the Options.Add() method (deprecated in 0.91); the
    SetBuildSignatureType(), SetContentSignatureType(), SetJobs() and
    GetJobs() global functions (deprecated in 0.14).

  - Fix problems with corrupting the .sconsign.dblite file when
    interrupting builds by writing to a temporary file and renaming,
    not writing the file directly.

  - Fix a 0.96 regression where when running with -k, targets built from
    walking dependencies later on the command line would not realize
    that a dependency had failed an earlier build attempt, and would
    try to rebuild the dependent targets.

  - Change the final messages when using -k and errors occur from
    "{building,cleaning} terminated because of errors" to "done
    {building,cleaning} targets (errors occurred during {build,clean})."

  - Allow Configure.CheckFunc() to take an optional header argument
    (already supported by Conftest.py) to specify text at the top of
    the compiled test file.

  - Fix the --debug=explain output when a Python function action changed
    so it prints a meaningful string, not the binary representation of
    the function contents.

  - Allow a ListOption's default value(s) to be a Python list of specified
    values, not just a string containing a comma-separated list of names.

  - Add a ParseDepends() function that will parse up a list of explicit
    dependencies from a "make depend" style file.

  - Support the ability to change directory when executing an Action
    through "chdir" keyword arguments to Action and Builder creation
    and calls.

  - Fix handling of Action ojects (and other callables that don't match
    our calling arguments) in construction variable expansions.

  - On Win32, install scons.bat in the Python directory when installing
    from setup.py.  (The bdist_wininst installer was already doing this.)

  - Fix env.SConscript() when called with a list of SConscipt files.
    (The SConscript() global function already worked properly.)

  - Add a missing newline to the end of the --debug=explain "unknown
    reasons" message.

  - Enhance ParseConfig() to work properly for spaces in between the -I,
    -L and -l options and their arguments.

  - Packaging build fix:  Rebuild the files that are use to report the
    --version of SCons whenever the development version number changes.

  - Fix the ability to specify a target_factory of Dir() to a Builder,
    which the default create-a-directory Builder was interfering with.

  - Mark a directory as built if it's created as part of the preparation
    for another target, to avoid trying to build it again when it comes
    up in the target list.

  - Allow a function with the right calling signature to be put directly
    in an Environment's BUILDERS dictionary, making for easier creation
    and use of wrappers (pseudo-Builders) that call other Builders.

  - On Python 2.x, wrap lists of Nodes returned by Builders in a UserList
    object that adds a method that makes str() object return a string
    with all of the Nodes expanded to their path names.  (Builders under
    Python 1.5.2 still return lists to avoid TypeErrors when trying
    to extend() list, so Python 1.5.2 doesn't get pretty-printing of Node
    lists, but everything should still function.)

  - Allow Aliases to have actions that will be executed whenever
    any of the expanded Alias targets are out of date.

  - Fix expansion of env.Command() overrides within target and
    source file names.

  - Support easier customization of what's displayed by various default
    actions by adding lots of new construction variables: $ARCOMSTR,
    $ASCOMSTR, $ASPPCOMSTR, $BIBTEXCOMSTR, $BITKEEPERCOMSTR, $CCCOMSTR,
    $CVSCOMSTR, $CXXCOMSTR, $DCOMSTR, $DVIPDFCOMSTR, $F77COMSTR,
    $F90COMSTR, $F95COMSTR, $FORTRANCOMSTR, $GSCOMSTR, $JARCOMSTR,
    $JAVACCOMSTR, $JAVAHCOMSTR, $LATEXCOMSTR, $LEXCOMSTR, $LINKCOMSTR,
    $M4COMSTR, $MIDLCOMSTR, $P4COMSTR, $PCHCOMSTR, $PDFLATEXCOMSTR,
    $PDFTEXCOMSTR, $PSCOMSTR, $QT_MOCFROMCXXCOMSTR, $QT_MOCFROMHCOMSTR,
    $QT_UICCOMSTR, $RCCOMSTR, $REGSVRCOMSTR, $RCS_COCOMSTR, $RMICCOMSTR,
    $SCCSCOMSTR, $SHCCCOMSTR, $SHCXXCOMSTR, $SHF77COMSTR, $SHF90COMSTR,
    $SHF95COMSTR, $SHFORTRANCOMSTR, $SHLINKCOMSTR, $SWIGCOMSTR,
    $TARCOMSTR, $TEXCOMSTR, $YACCCOMSTR and $ZIPCOMSTR.

  - Add an optional "map" keyword argument to ListOption() that takes a
    dictionary to map user-specified values to legal values from the list
    (like EnumOption() already doee).

  - Add specific exceptions to try:-except: blocks without any listed,
    so that they won't catch and mask keyboard interrupts.

  - Make --debug={tree,dtree,stree} print something even when there's
    a build failure.

  - Fix how Scanners sort the found dependencies so that it doesn't
    matter whether the dependency file is in a Repository or not.
    This may cause recompilations upon upgrade to this version.

  - Make AlwaysBuild() work with Alias and Python value Nodes (making
    it much simpler to support aliases like "clean" that just invoke
    an arbitrary action).

  - Have env.ParseConfig() use AppendUnique() by default to suppress
    duplicate entries from multiple calls.  Add a "unique" keyword
    argument to allow the old behavior to be specified.

  - Allow the library modules imported by an SConscript file to get at
    all of the normally-available global functions and variables by saying
    "from SCons.Script import *".

  - Add a --debug=memoizer option to print Memoizer hit/mass statistics.

  - Allow more than one --debug= option to be set at a time.

  - Change --debug=count to report object counts before and after
    reading SConscript files and before and after building targets.

  - Change --debug=memory output to line up the numbers and to better
    match (more or less) the headers on the --debug=count columns.

  - Speed things up when there are lists of targets and/or sources by
    getting rid of some N^2 walks of the lists involved.

  - Cache evaluation of LazyActions so we don't create a new object
    for each invocation.

  - When scanning, don't create Nodes for include files that don't
    actually exist on disk.

  - Make supported global variables CScanner, DScanner, ProgramScanner and
    SourceFileScanner.  Make SourceFileScanner.add_scanner() a supported
    part of the public interface.  Keep the old SCons.Defaults.*Scan names
    around for a while longer since some people were already using them.

  - By default, don't scan directories for on-disk files.  Add a
    DirScanner global scanner that can be used in Builders or Command()
    calls that want source directory trees scanned for on-disk changes.
    Have the Tar() and Zip() Builders use the new DirScanner to preserve
    the behavior of rebuilding a .tar or .zip file if any file or
    directory under a source tree changes.  Add Command() support for
    a source_scanner keyword argument to Command() that can be set to
    DirScanner to get this behavior.

  - Documentation changes:  Explain that $CXXFLAGS contains $CCFLAGS
    by default.  Fix a bad target_factory example in the man page.
    Add appendices to the User's Guide to cover the available Tools,
    Builders and construction variables.  Comment out the build of
    the old Python 10 paper, which doesn't build on all systems and
    is old enough at this point that it probably isn't worth the
    effort to make it do so.

  From Wayne Lee:

  - Avoid "maximum recursion limit" errors when removing $(-$) pairs
    from long command lines.

  From Clive Levinson:

  - Make ParseConfig() recognize and add -mno-cygwin to $LINKFLAGS and
    $CCFLAGS, and -mwindows to $LINKFLAGS.

  From Michael McCracken:

  - Add a new "applelink" tool to handle the things like Frameworks and
    bundles that Apple has added to gcc for linking.

  - Use more appropriate default search lists of linkers, compilers and
    and other tools for the 'darwin' platform.

  - Add a LoadableModule Builder that builds a bundle on Mac OS X (Darwin)
    and a shared library on other systems.

  - Improve SWIG tests for use on Mac OS X (Darwin).

  From Elliot Murphy:

  - Enhance the tests to guarantee persistence of ListOption
    values in saved options files.

  - Supply the help text when -h is used with the -u, -U or -D options.

  From Christian Neeb:

  - Fix the Java parser's handling of string definitions to avoid ignoring
    subsequent code.

  From Han-Wen Nienhuys:

  - Optimize variable expansion by:  using the re.sub() method (when
    possible); not using "eval" for variables for which we can fetch the
    value directory; avoiding slowing substitution logic when there's no
    '$' in the string.

  From Gary Oberbrunner:

  - Add an Environment.Dump() method to print the contents of a
    construction environment.

  - Allow $LIBS (and similar variables) to contain explicit File Nodes.

  - Change ParseConfig to add the found library names directly to the
    $LIBS variable, instead of returning them.

  - Add ParseConfig() support for the -framework GNU linker option.

  - Add a PRINT_CMD_LINE_FUNC construction variable to allow people
    to filter (or log) command-line output.

  - Print an internal Python stack trace in response to an otherwise
    unexplained error when --debug=stacktrace is specified.

  - Add a --debug=findlibs option to print what's happening when
    the scanner is searching for libraries.

  - Allow Tool specifications to be passed a dictionary of keyword
    arguments.

  - Support an Options default value of None, in which case the variable
    will not be added to the construction environment unless it's set
    explicitly by the user or from an Options file.

  - Avoid copying __builtin__ values into a construction environment's
    dictionary when evaluating construction variables.

  - Add a new cross-platform intelc.py Tool that can detect and
    configure the Intel C++ v8 compiler on both Windows, where it's
    named icl, and Linux, where it's named icc.  It also checks that
    the directory specified in the Windows registry exists, and sets a
    new $INTEL_C_COMPILER_VERSION construction variable to identify the
    version being used.  (Niall Douglas contributed an early prototype
    of parts of this module.)

  - Fix the private Conftest._Have() function so it doesn't change
    non-alphanumeric characters to underscores.

  - Supply a better error message when a construction variable expansion
    has an unknown attribute.

  - Documentation changes:  Update the man page to describe use of
    filenames or Nodes in $LIBS.

  From Chris Pawling:

  - Have the linkloc tool use $MSVS_VERSION to select the Microsoft
    Visual Studio version to use.

  From Kevin Quick:

  - Fix the Builder name returned from ListBuilders and other instances
    of subclasses of the BuilderBase class.

  - Add Builders and construction variables to support rpcgen:
    RPCGenClient(), RPCGenHeader(), RPCGenService(), RPCGenXDR(),
    $RPCGEN, $RPCGENFLAGS, $RPCGENCLIENTFLAGS, $RPCGENHEADERFLAGS,
    $RPCGENSERVICEFLAGS, $RPCGENXDRFLAGS.

  - Update the man page to document that prefix and suffix Builder
    keyword arguments can be strings, callables or dictionaries.

  - Provide more info in the error message when a user tries to build
    a target multiple ways.

  - Fix Delete() when a file doesn't exist and must_exist=1.  (We were
    unintentionally dependent on a bug in versions of the Python shutil.py
    module prior to Python 2.3, which would generate an exception for
    a nonexistent file even when ignore_errors was set.)

  - Only replace a Node's builder with a non-null source builder.

  - Fix a stack trace when a suffix selection dictionary is passed
    an empty source file list.

  - Allow optional names to be attached to Builders, for default
    Builders that don't get attached to construction environments.

  - Fix problems with Parallel Task Exception handling.

  - Build targets in an associated BuildDir even if there are targets
    or subdirectories locally in the source directory.

  - If a FunctionAction has a callable class as its underlying Python
    function, use its strfunction() method (if any) to display the
    action.

  - Fix handling when BuildDir() exists but is unwriteable.  Add
    "Stop." to those error messages for consistency.

  - Catch incidents of bad builder creation (without an action) and
    supply meaningful error messages.

  - Fix handling of src_suffix values that aren't extensions (don't
    begin with a '.').

  - Don't retrieve files from a CacheDir, but report what would happen,
    when the -n option is used.

  - Use the source_scanner from the target Node, not the source node
    itself.

  - Internal Scanners fixes:  Make sure Scanners are only passed Nodes.
    Fix how a Scanner.Selector called its base class initialization.
    Make comparisons of Scanner objects more robust.  Add a name to
    an internal default ObjSourceScanner.

  - Add a deprecated warning for use of the old "scanner" keyword argument
    to Builder creation.

  - Improve the --debug=explain message when the build action changes.

  - Test enhancements in SourceCode.py, option-n.py, midl.py.  Better
    Command() and Scanner test coverage.  Improved test infrastructure
    for -c output.

  - Refactor the interface between Action and Executor objects to treat
    Actions atomically.

  - The --debug=presub option will now report the pre-substitution
    each action seprately, instead of reporting the entire list before
    executing the actions one by one.

  - The --debug=explain option explaining a changed action will now
    (more correctly) show pre-substitution action strings, instead of
    the commands with substituted file names.

  - A Node (file) will now be rebuilt if its PreAction or PostAction
    actions change.

  - Python Function actions now have their calling signature (target,
    source, env) reported correctly when displayed.

  - Fix BuildDir()/build_dir handling when the build_dir is underneath
    the source directory and trying to use entries from the build_dir
    as sources for other targets in the build-dir.

  - Fix hard-coding of JDK path names in various Java tests.

  - Handle Python stack traces consistently (stop at the SConscript stack
    frame, by default) even if the Python source code isn't available.

  - Improve the performance of the --debug={tree,dtree} options.

  - Add --debug=objects logging of creation of OverrideWarner,
    EnvironmentCopy and EnvironmentOverride objects.

  - Fix command-line expansion of Python Value Nodes.

  - Internal cleanups:  Remove an unnecessary scan argument.  Associate
    Scanners only with Builders, not nodes.  Apply overrides once when
    a Builder is called, not in multiple places.  Cache results from the
    Node.FS.get_suffix() and Node.get_build_env() methods.  Use the Python
    md5 modules' hexdigest() method, if there is one.  Have Taskmaster
    call get_stat() once for each Node and re-use the value instead of
    calling it each time it needs the value.  Have Node.depends_on()
    re-use the list from the children() method instead of calling it
    multiple times.

  - Use the correct scanner if the same source file is used for targets in
    two different environments with the same path but different scanners.

  - Collect logic for caching values in memory in a Memoizer class,
    which cleans up a lot of special-case code in various methods and
    caches additional values to speed up most configurations.

  - Add a PathAccept validator to the list of new canned PathOption
    validators.

  From Jeff Squyres:

  - Documentation changes:  Use $CPPDEFINES instead of $CCFLAGS in man
    page examples.

  From Levi Stephen:

  - Allow $JARCHDIR to be expanded to other construction variables.

  From Christoph Wiedemann:

  - Add an Environment.SetDefault() method that only sets values if
    they aren't already set.

  - Have the qt.py Tool not override variables already set by the user.

  - Add separate $QT_BINPATH, $QT_CPPPATH and $QT_LIBPATH variables
    so these can be set individually, instead of being hard-wired
    relative to $QTDIR.

  - The %TEMP% and %TMP% external environment variables are now propagated
    automatically to the command execution environment on Windows systems.

  - A new --config= command-line option allows explicit control of
    of when the Configure() tests are run:  --config=force forces all
    checks to be run, --config=cache uses all previously cached values,
    --config=auto (the default) runs tests only when dependency analysis
    determines it's necessary.

  - The Configure() subsystem can now write a config.h file with values
    like HAVE_STDIO_H, HAVE_LIBM, etc.

  - The Configure() subsystem now executes its checks silently when the
    -Q option is specified.

  - The Configure() subsystem now reports if a test result is being
    taken from cache, and prints the standard output and error output
    of tests even when cached.

  - Configure() test results are now reported as "yes" or "no" instead of
    "ok" or "failed."

  - Fixed traceback printing when calling the env.Configure() method
    instead of the Configure() global function.

  - The Configure() subsystem now caches build failures in a .sconsign
    file in the subdirectory, not a .cache file.  This may cause
    tests to be re-executed the first time after you install 0.97.

  - Additional significant internal cleanups in the Configure() subsystem
    and its tests.

  - Have the Qt Builder make uic-generated files dependent on the .ui.h
    file, if one exists.

  - Add a test to make sure that SCons source code does not contain
    try:-except: blocks that catch all errors, which potentially catch
    and mask keyboard interrupts.

  - Fix us of TargetSignatures('content') with the SConf subsystem.

  From Russell Yanofsky:

  - Add support for the Metrowerks Codewarrior compiler and linker
    (mwcc and mwld).



RELEASE 0.96.1 - Mon, 23 Aug 2004 12:55:50 +0000

  From Craig Bachelor:

  - Handle white space in the executable Python path name within in MSVS
    project files by quoting the path.

  - Correct the format of a GUID string in a solution (.dsw) file so
    MSVS can correctly "build enable" a project.

  From Steven Knight:

  - Add a must_exist flag to Delete() to let the user control whether
    it's an error if the specified entry doesn't exist.  The default
    behavior is now to silently do nothing if it doesn't exist.

  - Package up the new Platform/darwin.py, mistakenly left out of 0.96.

  - Make the scons.bat REM statements into @REM so they aren't printed.

  - Make the SCons packaging SConscript files platform independent.

  From Anthony Roach:

  - Fix scanning of pre-compiled header (.pch) files for #includes,
    broken in 0.96.



RELEASE 0.96 - Wed, 18 Aug 2004 13:36:40 +0000

  From Chad Austin:

  - Make the CacheDir() directory if it doesn't already exist.

  - Allow construction variable substitutions in $LIBS specifications.

  - Allow the emitter argument to a Builder() to be or expand to a list
    of emitter functions, which will be called in sequence.

  - Suppress null values in construction variables like $LIBS that use
    the internal _concat() function.

  - Remove .dll files from the construction variables searched for
    libraries that can be fed to Win32 compilers.

  From Chad Austin and Christoph Wiedemann:

  - Add support for a $RPATH variable to supply a list of directories
    to search for shared libraries when linking a program.  Used by
    the GNU and IRIX linkers (gnulink and sgilink).

  From Charles Crain:

  - Restore the ability to do construction variable substitutions in all
    kinds of *PATH variables, even when the substitution returns a Node
    or other object.

  From Tom Epperly:

  - Allow the Java() Builder to take more than one source directory.

  From Ralf W. Grosse-Kunstleve:

  - Have SConsignFile() use, by default, a custom "dblite.py" that we can
    control and guarantee to work on all Python versions (or nearly so).

  From Jonathan Gurley:

  - Add support for the newer "ifort" versions of the Intel Fortran
    Compiler for Linux.

  From Bob Halley:

  - Make the new *FLAGS variable type work with copied Environments.

  From Chris Hoeppler:

  - Initialize the name of a Scanner.Classic scanner correctly.

  From James Juhasz:

  - Add support for the .dylib shared library suffix and the -dynamiclib
    linker option on Mac OS X.

  From Steven Knight:

  - Add an Execute() method for executing actions directly.

  - Support passing environment override keyword arguments to Command().

  - Fix use of $MSVS_IGNORE_IDE_PATHS, which was broken when we added
    support for $MSVS_USE_MFC_DIRS last release.

  - Make env.Append() and env.Prepend() act like the underlying Python
    behavior when the variable being appended to is a UserList object.

  - Fix a regression that prevented the Command() global function in
    0.95 from working with command-line strings as actions.

  - Fix checking out a file from a source code management system when
    the env.SourceCode() method was called with an individual file name
    or node, not a directory name or node.

  - Enhance the Task.make_ready() method to create a list of the
    out-of-date Nodes for the task for use by the wrapping interface.

  - Allow Scanners to pull the list of suffixes from the construction
    environment when the "skeys" keyword argument is a string containing
    a construction variable to be expanded.

  - Support new $CPPSUFFIXES, $DSUFFIXES $FORTRANSUFFIXES, and
    $IDLSUFFIXES.  construction variables that contain the default list
    of suffixes to be scanned by a given type of scanner, allowing these
    suffix lists to be easily added to or overridden.

  - Speed up Node creation when calling a Builder by comparing whether two
    Environments are the same object, not if their underlying dictionaries
    are equivalent.

  - Add a --debug=explain option that reports the reason(s) why SCons
    thinks it must rebuild something.

  - Add support for functions that return platform-independent Actions
    to Chmod(), Copy(), Delete(), Mkdir(), Move() and Touch() files
    and/or directories.  Like any other Actions, the returned Action
    object may be executed directly using the Execute() global function
    or env.Execute() environment method, or may be used as a Builder
    action or in an env.Command() action list.

  - Add support for the strfunction argument to all types of Actions:
    CommandAction, ListAction, and CommandGeneratorAction.

  - Speed up turning file system Nodes into strings by caching the
    values after we're finished reading the SConscript files.

  - Have ParseConfig() recognize and supporting adding the -Wa, -Wl,
    and -Wp, flags to ASFLAGS, LINKFLAGS and CPPFLAGS, respectively.

  - Change the .sconsign format and the checks for whether a Node is
    up-to-date to make dependency checks more efficient and correct.

  - Add wrapper Actions to SCons.Defaults for $ASCOM, $ASPPCOM, $LINKCOM,
    $SHLINKCOM, $ARCOM, $LEXCOM and $YACCCOM.  This makes it possible
    to replace the default print behavior with a custom strfunction()
    for each of these.

  - When a Node has been built, don't walk the whole tree back to delete
    the parents's implicit dependencies, let returning up the normal
    Taskmaster descent take care of it for us.

  - Add documented support for separate target_scanner and source_scanner
    arguments to Builder creation, which allows different scanners to
    be applied to source files

  - Don't re-install or (re-generate) .h files when a subsidiary #included
    .h file changes.  This eliminates incorrect circular dependencies
    with .h files generated from other source files.

  - Slim down the internal Sig.Calculator class by eliminating methods
    whose functionality is now covered by Node methods.

  - Document use of the target_factory and source_factory keyword
    arguments when creating Builder objects.  Enhance Dir Nodes so that
    they can be created with user-specified Builder objects.

  - Don't blow up with stack trace when the external $PATH environment
    variable isn't set.

  - Make Builder calls return lists all the time, even if there's only
    one target.  This keeps things consistent and easier to program to
    across platforms.

  - Add a Flatten() function to make it easier to deal with the Builders
    all returning lists of targets, not individual targets.

  - Performance optimizations in Node.FS.__doLookup().

  - Man page fixes:  formatting typos, misspellings, bad example.

  - User's Guide fixes: Fix the signatures of the various example
    *Options() calls.  Triple-quote properly a multi-line Split example.

  - User's Guide additions:  Chapter describing File and Directory
    Nodes.  Section describing declarative nature of SCons functions in
    SConscript files.  Better organization and clarification of points
    raised by Robert P. J. Day.  Chapter describing SConf (Autoconf-like)
    functionality.  Chapter describing how to install Python and
    SCons.  Chapter describing Java builds.

  From Chris Murray:

  - Add a .win32 attribute to force file names to expand with
    Windows backslash path separators.

  - Fix escaping file names on command lines when the expansion is
    concatenated with another string.

  - Add support for Fortran 90 and Fortran 95.  This adds $FORTRAN*
    variables that specify a default compiler, command-line, flags,
    etc. for all Fortran versions, plus separate $F90* and $F95*
    variables for when different compilers/flags/etc. must be specified
    for different Fortran versions.

  - Have individual tools that create libraries override the default
    $LIBPREFIX and $LIBSUFFIX values set by the platform.  This makes
    it easier to use Microsoft Visual Studio tools on a CygWin platform.

  From Gary Oberbrunner:

  - Add a --debug=presub option to print actions prior to substitution.

  - Add a warning upon use of the override keywords "targets" and
    "sources" when calling Builders.  These are usually mistakes which
    are otherwise silently (and confusingly) turned into construction
    variable overrides.

  - Try to find the ICL license file path name in the external environment
    and the registry before resorting to the hard-coded path name.

  - Add support for fetching command-line keyword=value arguments in
    order from an ARGLIST list.

  - Avoid stack traces when trying to read dangling symlinks.

  - Treat file "extensions" that only contain digits as part of the
    file basename.  This supports version numbers as part of shared
    library names, for example.

  - Avoid problems when there are null entries (None or '') in tool
    lists or CPPPATH.

  - Add an example and explanation of how to use "tools = ['default', ..."
    when creating a construction environment.

  - Add a section describing File and Directory Nodes and some of their
    attributes and methods.

  - Have ParseConfig() add a returned -pthread flag to both $CCFLAGS
    and $LINKFLAGS.

  - Fix some test portability issues on Mac OS X (darwin).

  From Simon Perkins:

  - Fix a bug introduced in building shared libraries under MinGW.

  From Kevin Quick:

  - Handling SCons exceptions according to Pythonic standards.

  - Fix test/chained-build.py on systems that execute within one second.

  - Fix tests on systems where 'ar' warns about archive creation.

  From Anthony Roach:

  - Fix use of the --implicit-cache option with timestamp signatures.

  - If Visual Studio is installed, assume the C/C++ compiler, the linker
    and the MIDL compiler that comes with it are available, too.

  - Better error messages when evaluating a construction variable
    expansion yields a Python syntax error.

  - Change the generation of PDB files when using Visual Studio from
    compile time to link time.

  From sam th:

  - Allow SConf.CheckLib() to search a list of libraries, like the
    Autoconf AC_SEARCH_LIBS macro.

  - Allow the env.WhereIs() method to take a "reject" argument to
    let it weed out specific path names.

  From Christoph Wiedemann:

  - Add new Moc() and Uic() Builders for more explicit control over
    Qt builds, plus new construction variables to control them:
    $QT_AUTOSCAN, $QT_DEBUG, $QT_MOCCXXPREFIX, $QT_MOCCXXSUFFIX,
    $QT_MOCHPREFIX, $QT_MOCHSUFFIX, $QT_UICDECLPREFIX, $QT_UICDECLSUFFIX,
    $QT_UICIMPLPREFIX, $QT_UICIMPLSUFFIX and $QT_UISUFFIX.

  - Add a new single_source keyword argument for Builders that enforces
    a single source file on calls to the Builder.



RELEASE 0.95 - Mon, 08 Mar 2004 06:43:20 -0600

  From Chad Austin:

  - Replace print statements with calls to sys.stdout.write() so output
    lines stay together when -j is used.

  - Add portability fixes for a number of tests.

  - Accomodate the fact that Cygwin's os.path.normcase() lies about
    the underlying system being case-sensitive.

  - Fix an incorrect _concat() call in the $RCINCFLAGS definition for
    the mingw Tool.

  - Fix a problem with the msvc tool with Python versions prior to 2.3.

  - Add support for a "toolpath" Tool() and Environment keyword that
    allows Tool modules to be found in specified local directories.

  - Work around Cygwin Python's silly fiction that it's using a
    case-sensitive file system.

  - More robust handling of data in VCComponents.dat.

  - If the "env" command is available, spawn commands with the more
    general "env -" instead of "env -i".

  From Kerim Borchaev:

  - Fix a typo in a msvc.py's registry lookup:  "VCComponents.dat", not
    "VSComponents.dat".

  From Chris Burghart:

  - Fix the ability to save/restore a PackageOption to a file.

  From Steve Christensen:

  - Update the MSVS .NET and MSVC 6.0/7.0 path detection.

  From David M. Cooke:

  - Make the Fortran scanner case-insensitive for the INCLUDE string.

  From Charles Crain:

  - If no version of MSVC is detected but the tool is specified,
    use the MSVC 6.0 paths by default.

  - Ignore any "6.1" version of MSVC found in the registry; this is a
    phony version number (created by later service packs?) and would
    throw off the logic if the user had any non-default paths configure.

  - Correctly detect if the user has independently configured the MSVC
    "include," "lib" or "path" in the registry and use the appropriate
    values.  Previously, SCons would only use the values if all three
    were set in the registry.

  - Make sure side-effect nodes are prepare()d before building their
    corresponding target.

  - Preserve the ability to call BuildDir() multiple times with the
    same target and source directory arguments.

  From Andy Friesen:

  - Add support for the Digital Mars "D" programming language.

  From Scott Lystig Fritchie:

  - Fix the ability to use a custom _concat() function in the
    construction environment when calling _stripixes().

  - Make the message about ignoring a missing SConscript file into a
    suppressable Warning, not a hard-coded sys.stderr.write().

  - If a builder can be called multiple times for a target (because
    the sources and overrides are identical, or it's a builder with the
    "multi" flag set), allow the builder to be called through multiple
    environments so long as the builders have the same signature for
    the environments in questions (that is, they're the same action).

  From Bob Halley:

  - When multiple targets are built by a single action, retrieve all
    of them from cache, not just the first target, and exec the build
    command if any of the targets isn't present in the cache.

  From Zephaniah Hull:

  - Fix command-line ARGUMENTS with multiple = in them.

  From Steven Knight:

  - Fix EnsureSConsVersion() so it checks against the SCons version,
    not the Python version, on Pythons with sys.version_info.

  - Don't swallow the AttributeError when someone uses an expansion like
    $TARGET.bak, so we can supply a more informative error message.

  - Fix an odd double-quote escape sequence in the man page.

  - Fix looking up a naked drive letter as a directory (Dir('C:')).

  - Support using File nodes in the LIBS construction variable.

  - Allow the LIBS construction variable to be a single string or File
    node, not a list, when only one library is needed.

  - Fix typos in the man page:  JAVACHDIR => JARCHDIR; add "for_signature"
    to the __call__() example in the "Variable Substitution" section.

  - Correct error message spellings of "non-existant" to "non-existent."

  - When scanning for libraries to link with, don't append $LIBPREFIXES
    or $LIBSUFFIXES values to the $LIBS values if they're already present.

  - Add a ZIPCOMPRESSION construction variable to control whether the
    internal Python action for the Zip Builder compresses the file or
    not.  The default value is zipfile.ZIP_DEFLATED, which generates
    a compressed file.

  - Refactor construction variable expansion to support recursive
    expansion of variables (e.g. CCFLAGS = "$CCFLAGS -g") without going
    into an infinite loop.  Support this in all construction variable
    overrides, as well as when copying Environments.

  - Fix calling Configure() from more than one subsidiary SConscript file.

  - Fix the env.Action() method so it returns the correct type of
    Action for its argument(s).

  - Fix specifying .class files as input to JavaH with the .class suffix
    when they weren't generated using the Java Builder.

  - Make the check for whether all of the objects going into a
    SharedLibrary() are shared work even if the object was built in a
    previous run.

  - Supply meaningful error messages, not stack traces, if we try to add
    a non-Node as a source, dependency, or ignored dependency of a Node.

  - Generate MSVS Project files that re-invoke SCons properly regardless
    of whether the file was built via scons.bat or scons.py.
    (Thanks to Niall Douglas for contributing code and testing.)

  - Fix TestCmd.py, runtest.py and specific tests to accomodate being
    run from directories whose paths include white space.

  - Provide a more useful error message if a construction variable
    expansion contains a syntax error during evaluation.

  - Fix transparent checkout of implicit dependency files from SCCS
    and RCS.

  - Added new --debug=count, --debug=memory and --debug=objects options.
    --debug=count and --debug=objects only print anything when run
    under Python 2.1 or later.

  - Deprecate the "overrides" keyword argument to Builder() creation
    in favor of using keyword argument values directly (like we do
    for builder execution and the like).

  - Always use the Builder overrides in substitutions, not just if
    there isn't a target-specific environment.

  - Add new "rsrcpath" and "rsrcdir" and attributes to $TARGET/$SOURCE,
    so Builder command lines can find things in Repository source
    directories when using BuildDir.

  - Fix the M4 Builder so that it chdirs to the Repository directory
    when the input file is in the source directory of a BuildDir.

  - Save memory at build time by allowing Nodes to delete their build
    environments after they've been built.

  - Add AppendUnique() and PrependUnique() Environment methods, which
    add values to construction variables like Append() and Prepend()
    do, but suppress any duplicate elements in the list.

  - Allow the 'qt' tool to still be used successfully from a copied
    Environment.  The include and library directories previously ended up
    having the same string re-appended to the end, yielding an incorrect
    path name.

  - Supply a more descriptive error message when the source for a target
    can't be found.

  - Initialize all *FLAGS variables with objects do the right thing with
    appending flags as strings or lists.

  - Make things like ${TARGET.dir} work in *PATH construction variables.

  - Allow a $MSVS_USE_MFC_DIRS construction variable to control whether
    ATL and MFC directories are included in the default INCLUDE and
    LIB paths.

  - Document the dbm_module argument to the SConsignFile() function.

  From Vincent Risi:

  - Add support for the bcc32, ilink32 and tlib Borland tools.

  From Anthony Roach:

  - Supply an error message if the user tries to configure a BuildDir
    for a directory that already has one.

  - Remove documentation of the still-unimplemented -e option.

  - Add -H help text listing the legal --debug values.

  - Don't choke if a construction variable is a non-string value.

  - Build Type Libraries in the target directory, not the source
    directory.

  - Add an appendix to the User's Guide showing how to accomplish
    various common tasks in Python.

  From Greg Spencer:

  - Add support for Microsoft Visual Studio 2003 (version 7.1).

  - Evaluate $MSVSPROJECTSUFFIX and $MSVSSOLUTIONSUFFIX when the Builder
    is invoked, not when the tool is initialized.

  From Christoph Wiedemann:

  - When compiling Qt, make sure the moc_*.cc files are compiled using
    the flags from the environment used to specify the target, not
    the environment that first has the Qt Builders attached.



RELEASE 0.94 - Fri, 07 Nov 2003 05:29:48 -0600

  From Hartmut Goebel:

  - Add several new types of canned functions to help create options:
    BoolOption(), EnumOption(), ListOption(), PackageOption(),
    PathOption().

  From Steven Knight:

  - Fix use of CPPDEFINES with C++ source files.

  - Fix env.Append() when the operand is an object with a __cmp__()
    method (like a Scanner instance).

  - Fix subclassing the Environment and Scanner classes.

  - Add BUILD_TARGETS, COMMAND_LINE_TARGETS and DEFAULT_TARGETS variables.

  From Steve Leblanc:

  - SGI fixes:  Fix C++ compilation, add a separate Tool/sgic++.py module.

  From Gary Oberbrunner:

  - Fix how the man page un-indents after examples in some browsers.

  From Vincent Risi:

  - Fix the C and C++ tool specifications for AIX.



RELEASE 0.93 - Thu, 23 Oct 2003 07:26:55 -0500

  From J.T. Conklin:

  - On POSIX, execute commands with the more modern os.spawnvpe()
    function, if it's available.

  - Scan .S, .spp and .SPP files for C preprocessor dependencies.

  - Refactor the Job.Parallel() class to use a thread pool without a
    condition variable.  This improves parallel build performance and
    handles keyboard interrupts properly when -j is used.

  From Charles Crain:

  - Add support for a JARCHDIR variable to control changing to a
    directory using the jar -C option.

  - Add support for detecting Java manifest files when using jar,
    and specifying them using the jar m flag.

  - Fix some Python 2.2 specific things in various tool modules.

  - Support directories as build sources, so that a rebuild of a target
    can be triggered if anything underneath the directory changes.

  - Have the scons.bat and scons.py files look for the SCons modules
    in site-packages as well.

  From Christian Engel:

  - Support more flexible inclusion of separate C and C++ compilers.

  - Use package management tools on AIX and Solaris to find where
    the comilers are installed, and what version they are.

  - Add support for CCVERSION and CXXVERSION variables for a number
    of C and C++ compilers.

  From Sergey Fogel:

  - Add test cases for the new capabilities to run bibtex and to rerun
    latex as needed.

  From Ralf W. Grosse-Kunstleve:

  - Accomodate anydbm modules that don't have a sync() method.

  - Allow SConsignFile() to take an argument specifying the DBM
    module to be used.

  From Stephen Kennedy:

  - Add support for a configurable global .sconsign.dbm file which
    can be used to avoid cluttering each directory with an individual
    .sconsign file.

  From John Johnson:

  - Fix (re-)scanning of dependencies in generated or installed
    header files.

  From Steven Knight:

  - The -Q option suppressed too many messages; fix it so that it only
    suppresses the Reading/Building messages.

  - Support #include when there's no space before the opening quote
    or angle bracket.

  - Accomodate alphanumeric version strings in EnsurePythonVersion().

  - Support arbitrary expansion of construction variables within
    file and directory arguments to Builder calls and Environment methods.

  - Add Environment-method versions of the following global functions:
    Action(), AddPostAction(), AddPreAction(), Alias(), Builder(),
    BuildDir(), CacheDir(), Clean(), Configure(), Default(),
    EnsurePythonVersion(), EnsureSConsVersion(), Environment(),
    Exit(), Export(), FindFile(), GetBuildPath(), GetOption(), Help(),
    Import(), Literal(), Local(), Platform(), Repository(), Scanner(),
    SConscriptChdir(), SConsignFile(), SetOption(), SourceSignatures(),
    Split(), TargetSignatures(), Tool(), Value().

  - Add the following global functions that correspond to the same-named
    Environment methods:  AlwaysBuild(), Command(), Depends(), Ignore(),
    Install(), InstallAs(), Precious(), SideEffect() and SourceCode().

  - Add the following global functions that correspond to the default
    Builder methods supported by SCons: CFile(), CXXFile(), DVI(), Jar(),
    Java(), JavaH(), Library(), M4(), MSVSProject(), Object(), PCH(),
    PDF(), PostScript(), Program(), RES(), RMIC(), SharedLibrary(),
    SharedObject(), StaticLibrary(), StaticObject(), Tar(), TypeLibrary()
    and Zip().

  - Rearrange the man page to show construction environment methods and
    global functions in the same list, and to explain the difference.

  - Alphabetize the explanations of the builder methods in the man page.

  - Rename the Environment.Environment class to Enviroment.Base.
    Allow the wrapping interface to extend an Environment by using its own
    subclass of Environment.Base and setting a new Environment.Environment
    variable as the calling entry point.

  - Deprecate the ParseConfig() global function in favor of a same-named
    construction environment method.

  - Allow the Environment.WhereIs() method to take explicit path and
    pathext arguments (like the underlying SCons.Util.WhereIs() function).

  - Remove the long-obsolete {Get,Set}CommandHandler() functions.

  - Enhance env.Append() to suppress null values when appropriate.

  - Fix ParseConfig() so it works regardless of initial construction
    variable values.

    Extend CheckHeader(), CheckCHeader(), CheckCXXHeader() and
    CheckLibWithHeader() to accept a list of header files that will be
    #included in the test.  The last one in the list is assumed to be
    the one being checked for.  (Prototype code contributed by Gerard
    Patel and Niall Douglas).

  - Supply a warning when -j is used and threading isn't built in to
    the current version of Python.

  - First release of the User's Guide (finally, and despite a lot
    of things still missing from it...).

  From Clark McGrew:

  - Generalize the action for .tex files so that it will decide whether
    a file is TeX or LaTeX, check the .aux output to decide if it should
    run bibtex, and check the .log output to re-run LaTeX if needed.

  From Bram Moolenaar:

  - Split the non-SCons-specific functionality from SConf.py to a new,
    re-usable Conftest.py module.

  From Gary Oberbrunner:

  - Allow a directory to be the target or source or dependency of a
    Depends(), Ignore(), Precious() or SideEffect() call.

  From Gerard Patel:

  - Use the %{_mandir} macro when building our RPM package.

  From Marko Rauhamaa:

  - Have the closing message say "...terminated because of errors" if
    there were any.

  From Anthony Roach:

  - On Win32 systems, only use "rm" to delete files if Cygwin is being
    used.   ("rm" doesn't understand Win32-format path names.)

  From Christoph Wiedemann:

  - Fix test/SWIG.py to find the Python include directory in all cases.

  - Fix a bug in detection of Qt installed on the local system.

  - Support returning Python 2.3 BooleanType values from Configure checks.

  - Provide an error message if someone mistakenly tries to call a
    Configure check from within a Builder function.

  - Support calling a Builder when a Configure context is still open.

  - Handle interrupts better by eliminating all try:-except: blocks
    which caught any and all exceptions, including KeyboardInterrupt.

  - Add a --duplicate= option to control how files are duplicated.



RELEASE 0.92 - Wed, 20 Aug 2003 03:45:28 -0500

  From Charles Crain and Gary Oberbrunner:

  - Fix Tool import problems with the Intel and PharLap linkers.

  From Steven Knight

  - Refactor the DictCmdGenerator class to be a Selector subclass.

  - Allow the DefaultEnvironment() function to take arguments and pass
    them to instantiation of the default construction environment.

  - Update the Debian package so it uses Python 2.2 and more closely
    resembles the currently official Debian packaging info.

  From Gerard Patel

  - When the yacc -d flag is used, take the .h file base name from the
    target .c file, not the source (matching what yacc does).



RELEASE 0.91 - Thu, 14 Aug 2003 13:00:44 -0500

  From Chad Austin:

  - Support specifying a list of tools when calling Environment.Copy().

  - Give a Value Nodes a timestamp of the system time when they're
    created, so they'll work when using timestamp-based signatures.

  - Add a DefaultEnvironment() function that only creates a default
    environment on-demand (for fetching source files, e.g.).

  - Portability fix for test/M4.py.

  From Steven Knight:

  - Tighten up the scons -H help output.

  - When the input yacc file ends in .yy and the -d flag is specified,
    recognize that a .hpp file (not a .h file) will be created.

  - Make builder prefixes work correctly when deducing a target
    from a source file name in another directory.

  - Documentation fixes: typo in the man page; explain up-front about
    not propagating the external environment.

  - Use "cvs co -d" instead of "cvs co -p >" when checking out something
    from CVS with a specified module name.  This avoids zero-length
    files when there is a checkout error.

  - Add an "sconsign" script to print the contents of .sconsign files.

  - Speed up maintaining the various lists of Node children by using
    dictionaries to avoid "x in list" searches.

  - Cache the computed list of Node children minus those being Ignored
    so it's only calculated once.

  - Fix use of the --cache-show option when building a Program()
    (or using any other arbitrary action) by making sure all Action
    instances have strfunction() methods.

  - Allow the source of Command() to be a directory.

  - Better error handling of things like raw TypeErrors in SConscripts.

  - When installing using "setup.py install --prefix=", suppress the
    distutils warning message about adding the (incorrect) library
    directory to your search path.

  - Correct the spelling of the "validater" option to "validator."
    Add a DeprecatedWarning when the old spelling is used.

  - Allow a Builder's emitter to be a dictionary that maps source file
    suffixes to emitter functions, using the suffix of the first file
    in the source list to pick the right one.

  - Refactor the creation of the Program, *Object and *Library Builders
    so that they're moved out of SCons.Defaults and created on demand.

  - Don't split SConscript file names on white space.

  - Document the SConscript function's "dirs" and "name" keywords.

  - Remove the internal (and superfluous) SCons.Util.argmunge() function.

  - Add /TP to the default CXXFLAGS for msvc, so it can compile all
    of the suffixes we use as C++ files.

  - Allow the "prefix" and "suffix" attributes of a Builder to be
    callable objects that return generated strings, or dictionaries
    that map a source file suffix to the right prefix/suffix.

  - Support a MAXLINELINELENGTH construction variable on Win32 systems
    to control when a temporary file is used for long command lines.

  - Make how we build .rpm packages not depend on the installation
    locations from the distutils being used.

  - When deducing a target Node, create it directly from the first
    source Node, not by trying to create the right string to pass to
    arg2nodes().

  - Add support for SWIG.

  From Bram Moolenaar:

  - Test portability fixes for FreeBSD.

  From Gary Oberbrunner:

  - Report the target being built in error messages when building
    multiple sources from different extensions, or when the target file
    extension can't be deduced, or when we don't have an action for a
    file suffix.

  - Provide helpful error messages when the arguments to env.Install()
    are incorrect.

  - Fix the value returned by the Node.prevsiginfo() method to conform
    to a previous change when checking whether a node is current.

  - Supply a stack trace if the Taskmaster catches an exception.

  - When using a temporary file for a long link line on Win32 systems,
    (also) print the command line that is being executed through the
    temporary file.

  - Initialize the LIB environment variable when using the Intel
    compiler (icl).

  - Documentation fixes:  better explain the AlwaysBuild() function.

  From Laurent Pelecq:

  - When the -debug=pdb option is specified, use pdb.Pdb().runcall() to
    call pdb directly, don't call Python recursively.

  From Ben Scott:

  - Add support for a platform-independent CPPDEFINES variable.

  From Christoph Wiedemann:

  - Have the g++ Tool actually use g++ in preference to c++.

  - Have the gcc Tool actually use gcc in preference to cc.

  - Add a gnutools.py test of the GNU tool chain.

  - Be smarter about linking: use $CC by default and $CXX only if we're
    linking with any C++ objects.

  - Avoid SCons hanging when a piped command has a lot of output to read.

  - Add QT support for preprocessing .ui files into .c files.



RELEASE 0.90 - Wed, 25 Jun 2003 14:24:52 -0500

  From Chad Austin:

  - Fix the _concat() documentation, and add a test for it.

  - Portability fixes for non-GNU versions of lex and yacc.

  From Matt Balvin:

  - Fix handling of library prefixes when the subdirectory matches
    the prefix.

  From Timothee Bessett:

  - Add an M4 Builder.

  From Charles Crain:

  - Use '.lnk' as the suffix on the temporary file for linking long
    command lines (necessary for the Phar Lap linkloc linker).

  - Save non-string Options values as their actual type.

  - Save Options string values that contain a single quote correctly.

  - Save any Options values that are changed from the default
    Environment values, not just ones changed on the command line or in
    an Options file.

  - Make closing the Options file descriptor exception-safe.

  From Steven Knight:

  - SCons now enforces (with an error) that construction variables
    must have the same form as valid Python identifiers.

  - Fix man page bugs: remove duplicate AddPostAction() description;
    document no_import_lib; mention that CPPFLAGS does not contain
    $_CPPINCFLAGS; mention that F77FLAGS does not contain $_F77INCFLAGS;
    mention that LINKFLAGS and SHLINKFLAGS contains neither $_LIBFLAGS
    nor $_LIBDIRFLAGS.

  - Eliminate a dependency on the distutils.fancy_getopt module by
    copying and pasting its wrap_text() function directly.

  - Make the Script.Options() subclass match the underlying base class
    implementation.

  - When reporting a target is up to date, quote the target like make
    (backquote-quote) instead of with double quotes.

  - Fix handling of ../* targets when using -U, -D or -u.

  From Steve Leblanc:

  - Don't update the .sconsign files when run with -n.

  From Gary Oberbrunner:

  - Add support for the Intel C Compiler (icl.exe).

  From Anthony Roach

  - Fix Import('*').

  From David Snopek

  - Fix use of SConf in paths with white space in them.

  - Add CheckFunc and CheckType functionality to SConf.

  - Fix use of SConf with Builders that return a list of nodes.

  From David Snopek and Christoph Wiedemann

  - Fix use of the SConf subsystem with SConscriptChdir().

  From Greg Spencer

  - Check for the existence of MS Visual Studio on disk before using it,
    to avoid getting fooled by leftover junk in the registry.

  - Add support for MSVC++ .NET.

  - Add support for MS Visual Studio project files (DSP, DSW,
    SLN and VCPROJ files).

  From Christoph Wiedemann

  - SConf now works correctly when the -n and -q options are used.



RELEASE 0.14 - Wed, 21 May 2003 05:16:32 -0500

  From Chad Austin:

  - Use .dll (not .so) for shared libraries on Cygwin; use -fPIC
    when compiling them.

  - Use 'rm' to remove files under Cygwin.

  - Add a PLATFORM variable to construction environments.

  - Remove the "platform" argument from tool specifications.

  - Propogate PYTHONPATH when running the regression tests so distutils
    can be found in non-standard locations.

  - Using MSVC long command-line linking when running Cygwin.

  - Portability fixes for a lot of tests.

  - Add a Value Node class for dependencies on in-core Python values.

  From Allen Bierbaum:

  - Pass an Environment to the Options validator method, and
    add an Options.Save() method.

  From Steve Christensen:

  - Add an optional sort function argument to the GenerateHelpText()
    Options function.

  - Evaluate the "varlist" variables when computing the signature of a
    function action.

  From Charles Crain:

  - Parse the source .java files for class names (including inner class
    names) to figure out the target .class files that will be created.

  - Make Java support work with Repositories and SConscriptChdir(0).

  - Pass Nodes, not strings, to Builder emitter functions.

  - Refactor command-line interpolation and signature calculation
    so we can use real Node attributes.

  From Steven Knight:

  - Add Java support (javac, javah, jar and rmic).

  - Propagate the external SYSTEMROOT environment variable into ENV on
    Win32 systems, so external commands that use sockets will work.

  - Add a .posix attribute to PathList expansions.

  - Check out CVS source files using POSIX path names (forward slashes
    as separators) even on Win32.

  - Add Node.clear() and Node.FS.Entry.clear() methods to wipe out a
    Node's state, allowing it to be re-evaluated by continuous
    integration build interfaces.

  - Change the name of the Set{Build,Content}SignatureType() functions
    to {Target,Source}Signatures().  Deprecate the old names but support
    them for backwards compatibility.

  - Add internal SCons.Node.FS.{Dir,File}.Entry() methods.

  - Interpolate the null string if an out-of-range subscript is used
    for a construction variable.

  - Fix the internal Link function so that it properly links or copies
    files in subsidiary BuildDir directories.

  - Refactor the internal representation of a single execution instance
    of an action to eliminate redundant signature calculations.

  - Eliminate redundant signature calculations for Nodes.

  - Optimize out calling hasattr() before accessing attributes.

  - Say "Cleaning targets" (not "Building...") when the -c option is
    used.

  From Damyan Pepper:

  - Quote the "Entering directory" message like Make.

  From Stefan Reichor:

  - Add support for using Ghostscript to convert Postscript to PDF files.

  From Anthony Roach:

  - Add a standalone "Alias" function (separate from an Environment).

  - Make Export() work for local variables.

  - Support passing a dictionary to Export().

  - Support Import('*') to import everything that's been Export()ed.

  - Fix an undefined exitvalmap on Win32 systems.

  - Support new SetOption() and GetOption() functions for setting
    various command-line options from with an SConscript file.

  - Deprecate the old SetJobs() and GetJobs() functions in favor of
    using the new generic {Set,Get}Option() functions.

  - Fix a number of tests that searched for a Fortran compiler using the
    external PATH instead of what SCons would use.

  - Fix the interaction of SideEffect() and BuildDir() so that (for
    example) PDB files get put correctly in a BuildDir().

  From David Snopek:

  - Contribute the "Autoscons" code for Autoconf-like checking for
    the existence of libraries, header files and the like.

  - Have the Tool() function add the tool name to the $TOOLS
    construction variable.

  From Greg Spencer:

  - Support the C preprocessor #import statement.

  - Allow the SharedLibrary() Builder on Win32 systems to be able to
    register a newly-built dll using regsvr32.

  - Add a Builder for Windows type library (.tlb) files from IDL files.

  - Add an IDL scanner.

  - Refactor the Fortran, C and IDL scanners to share common logic.

  - Add .srcpath and .srcdir attributes to $TARGET and $SOURCE.

  From Christoph Wiedemann:

  - Integrate David Snopek's "Autoscons" code as the new SConf
    configuration subsystem, including caching of values between
    runs (using normal SCons dependency mechanisms), tests, and
    documentation.



RELEASE 0.13 - Mon, 31 Mar 2003 20:22:00 -0600

  From Charles Crain:

  - Fix a bug when BuildDir(duplicate=0) is used and SConscript
    files are called from within other SConscript files.

  - Support (older) versions of Perforce which don't set the Windows
    registry.



RELEASE 0.12 - Thu, 27 Mar 2003 23:52:09 -0600

  From Charles Crain:

  - Added support for the Perforce source code management system.

  - Fix str(Node.FS) so that it returns a path relative to the calling
    SConscript file's directory, not the top-level directory.

  - Added support for a separate src_dir argument to SConscript()
    that allows explicit specification of where the source files
    for an SConscript file can be found.

  - Support more easily re-usable flavors of command generators by
    calling callable variables when strings are expanded.

  From Steven Knight:

  - Added an INSTALL construction variable that can be set to a function
    to control how the Install() and InstallAs() Builders install files.
    The default INSTALL function now copies, not links, files.

  - Remove deprecated features:  the "name" argument to Builder objects,
    and the Environment.Update() method.

  - Add an Environment.SourceCode() method to support fetching files
    from source code systems.  Add factory methods that create Builders
    to support BitKeeper, CVS, RCS, and SCCS.  Add support for fetching
    files from RCS or SCCS transparently (like GNU Make).

  - Make the internal to_String() function more efficient.

  - Make the error message the same as other build errors when there's a
    problem unlinking a target file in preparation for it being built.

  - Make TARGET, TARGETS, SOURCE and SOURCES reserved variable names and
    warn if the user tries to set them in a construction environment.

  - Add support for Tar and Zip files.

  - Better documentation of the different ways to export variables to a
    subsidiary SConscript file.  Fix documentation bugs in a tools
    example, places that still assumed SCons split strings on white
    space, and typos.

  - Support fetching arbitrary files from the TARGETS or SOURCES lists
    (e.g. ${SOURCES[2]}) when calculating the build signature of a
    command.

  - Don't silently swallow exceptions thrown by Scanners (or other
    exceptions while finding a node's dependent children).

  - Push files to CacheDir() before calling the superclass built()
    method (which may clear the build signature as part of clearing
    cached implicit dependencies, if the file has a source scanner).
    (Bug reported by Jeff Petkau.)

  - Raise an internal error if we attempt to push a file to CacheDir()
    with a build signature of None.

  - Add an explicit Exit() function for terminating early.

  - Change the documentation to correctly describe that the -f option
    doesn't change to the directory in which the specified file lives.

  - Support changing directories locally with SConscript directory
    path names relative to any SConstruct file specified with -f.
    This allows you to build in another directory by simply changing
    there and pointing at the SConstruct file in another directory.

  - Change the default SConscriptChdir() behavior to change to the
    SConscript directory while it's being read.

  - Fix an exception thrown when the -U option was used with no
    Default() target specified.

  - Fix -u so that it builds things in corresponding build directories
    when used in a source directory.

  From Lachlan O'Dea:

  - Add SharedObject() support to the masm tool.

  - Fix WhereIs() to return normalized paths.

  From Jeff Petkau:

  - Don't copy a built file to a CacheDir() if it's already there.

  - Avoid partial copies of built files in a CacheDir() by copying
    to a temporary file and renaming.

  From Anthony Roach:

  - Fix incorrect dependency-cycle errors when an Aliased source doesn't
    exist.



RELEASE 0.11 - Tue, 11 Feb 2003 05:24:33 -0600

  From Chad Austin:

  - Add support for IRIX and the SGI MIPSPro tool chain.

  - Support using the MSVC tool chain when running Cygwin Python.

  From Michael Cook:

  - Avoid losing signal bits in the exit status from a command,
    helping terminate builds on interrupt (CTRL+C).

  From Charles Crain:

  - Added new AddPreAction() and AddPostAction() functions that support
    taking additional actions before or after building specific targets.

  - Add support for the PharLap ETS tool chain.

  From Steven Knight:

  - Allow Python function Actions to specify a list of construction
    variables that should be included in the Action's signature.

  - Allow libraries in the LIBS variable to explicitly include the prefix
    and suffix, even when using the GNU linker.
    (Bug reported by Neal Becker.)

  - Use DOS-standard CR-LF line endings in the scons.bat file.
    (Bug reported by Gary Ruben.)

  - Doc changes:  Eliminate description of deprecated "name" keyword
    argument from Builder definition (reported by Gary Ruben).

  - Support using env.Append() on BUILDERS (and other dictionaries).
    (Bug reported by Bj=F6rn Bylander.)

  - Setting the BUILDERS construction variable now properly clears
    the previous Builder attributes from the construction Environment.
    (Bug reported by Bj=F6rn Bylander.)

  - Fix adding a prefix to a file when the target isn't specified.
    (Bug reported by Esa Ilari Vuokko.)

  - Clean up error messages from problems duplicating into read-only
    BuildDir directories or into read-only files.

  - Add a CommandAction.strfunction() method, and add an "env" argument
    to the FunctionAction.strfunction() method, so that all Action
    objects have strfunction() methods, and the functions for building
    and returning a string both take the same arguments.

  - Add support for new CacheDir() functionality to share derived files
    between builds, with related options --cache-disable, --cache-force,
    and --cache-show.

  - Change the default behavior when no targets are specified to build
    everything in the current directory and below (like Make).  This
    can be disabled by specifying Default(None) in an SConscript.

  - Revamp SCons installation to fix a case-sensitive installation
    on Win32 systems, and to add SCons-specific --standard-lib,
    --standalone-lib, and --version-lib options for easier user
    control of where the libraries get installed.

  - Fix the ability to directly import and use Platform and Tool modules
    that have been implicitly imported into an Environment().

  - Add support for allowing an embedding interface to annotate a node
    when it's created.

  - Extend the SConscript() function to accept build_dir and duplicate
    keyword arguments that function like a BuildDir() call.

  From Steve Leblanc:

  - Fix the output of -c -n when directories are involved, so it
    matches -c.

  From Anthony Roach:

  - Use a different shared object suffix (.os) when using gcc so shared
    and static objects can exist side-by-side in the same directory.

  - Allow the same object files on Win32 to be linked into either
    shared or static libraries.

  - Cache implicit cache values when using --implicit-cache.



RELEASE 0.10 - Thu, 16 Jan 2003 04:11:46 -0600

  From Derrick 'dman' Hudson:

  - Support Repositories on other file systems by symlinking or
    copying files when hard linking won't work.

  From Steven Knight:

  - Remove Python bytecode (*.pyc) files from the scons-local packages.

  - Have FunctionActions print a description of what they're doing
    (a representation of the Python call).

  - Fix the Install() method so that, like other actions, it prints
    what would have happened when the -n option is used.

  - Don't create duplicate source files in a BuildDir when the -n
    option is used.

  - Refactor the Scanner interface to eliminate unnecessary Scanner
    calls and make it easier to write efficient scanners.

  - Added a "recursive" flag to Scanner creation that specifies the
    Scanner should be invoked recursively on dependency files returned
    by the scanner.

  - Significant performance improvement from using a more efficient
    check, throughout the code, for whether a Node has a Builder.

  - Fix specifying only the source file to MultiStepBuilders such as
    the Program Builder.  (Bug reported by Dean Bair.)

  - Fix an exception when building from a file with the same basename as
    the subdirectory in which it lives.  (Bug reported by Gerard Patel.)

  - Fix automatic deduction of a target file name when there are
    multiple source files specified; the target is now deduced from just
    the first source file in the list.

  - Documentation fixes: better initial explanation of SConscript files;
    fix a misformatted "table" in the StaticObject explanation.

  From Steven Knight and Steve Leblanc:

  - Fix the -c option so it will remove symlinks.

  From Steve Leblanc:

  - Add a Clean() method to support removing user-specified targets
    when using the -c option.

  - Add a development script for running SCons through PyChecker.

  - Clean up things found by PyChecker (mostly unnecessary imports).

  - Add a script to use HappyDoc to create HTML class documentation.

  From Lachlan O'Dea:

  - Make the Environment.get() method return None by default.

  From Anthony Roach:

  - Add SetJobs() and GetJobs() methods to allow configuration of the
    number of default jobs (still overridden by -j).

  - Convert the .sconsign file format from ASCII to a pickled Python
    data structure.

  - Error message cleanups:  Made consistent the format of error
    messages (now all start with "scons: ***") and warning messages (now
    all start with "scons: warning:").  Caught more cases with the "Do
    not know how to build" error message.

  - Added support for the MinGW tool chain.

  - Added a --debug=includes option.



RELEASE 0.09 - Thu,  5 Dec 2002 04:48:25 -0600

  From Chad Austin:

  - Add a Prepend() method to Environments, to append values to
    the beginning of construction variables.

  From Matt Balvin:

  - Add long command-line support to the "lib" Tool (Microsoft library
    archiver), too.

  From Charles Crain:

  - Allow $$ in a string to be passed through as $.

  - Support file names with odd characters in them.

  - Add support for construction variable substition on scanner
    directories (in CPPPATH, F77PATH, LIBPATH, etc.).

  From Charles Crain and Steven Knight:

  - Add Repository() functionality, including the -Y option.

  From Steven Knight:

  - Fix auto-deduction of target names so that deduced targets end
    up in the same subdirectory as the source.

  - Don't remove source files specified on the command line!

  - Suport the Intel Fortran Compiler (ifl.exe).

  - Supply an error message if there are no command-line or
    Default() targets specified.

  - Fix the ASPPCOM values for the GNU assembler.
    (Bug reported by Brett Polivka.)

  - Fix an exception thrown when a Default() directory was specified
    when using the -U option.

  - Issue a warning when -c can't remove a target.

  - Eliminate unnecessary Scanner calls by checking for the
    existence of a file before scanning it.  (This adds a generic
    hook to check an arbitrary condition before scanning.)

  - Add explicit messages to tell when we're "Reading SConscript files
    ...," "done reading SConscript files," "Building targets," and
    "done building targets."  Add a -Q option to supress these.

  - Add separate $SHOBJPREFIX and $SHOBJSUFFIX construction variables
    (by default, the same as $OBJPREFIX and $OBJSUFFIX).

  - Add Make-like error messages when asked to build a source file,
    and before trying to build a file that doesn't have all its source
    files (including when an invalid drive letter is used on WIN32).

  - Add an scons-local-{version} package (in both .tar.gz and .zip
    flavors) to help people who want to ship SCons as a stand-alone
    build tool in their software packages.

  - Prevent SCons from unlinking files in certain situations when
    the -n option is used.

  - Change the name of Tool/lib.py to Tool/mslib.py.

  From Steven Knight and Anthony Roach:

  - Man page:  document the fact that Builder calls return Node objects.

  From Steve LeBlanc:

  - Refactor option processing to use our own version of Greg Ward's
    Optik module, modified to run under Python 1.5.2.

  - Add a ParseConfig() command to modify an environment based on
    parsing output from a *-config command.

  From Jeff Petkau:

  - Fix interpretation of '#/../foo' on Win32 systems.

  From Anthony Roach:

  - Fixed use of command lines with spaces in their arguments,
    and use of Nodes with spaces in their string representation.

  - Make access and modification times of files in a BuildDir match
    the source file, even when hard linking isn't available.

  - Make -U be case insensitive on Win32 systems.

  - Issue a warning and continue when finding a corrupt .sconsign file.

  - Fix using an alias as a dependency of a target so that if one of the
    alias' dependencies gets rebuilt, the resulting target will, too.

  - Fix differently ordered targets causing unnecessary rebuilds
    on case insensitive systems.

  - Use os.system() to execute external commands whenever the "env"
    utility is available, which is much faster than fork()/exec(),
    and fixes the -j option on several platforms.

  - Fix use of -j with multiple targets.

  - Add an Options() object for friendlier accomodation of command-
    line arguments.

  - Add support for Microsoft VC++ precompiled header (.pch) files,
    debugger (.pdb) files, and resource (.rc) files.

  - Don't compute the $_CPPINCFLAGS, $_F77INCFLAGS, $_LIBFLAGS and
    $_LIBDIRFLAGS variables each time a command is executed, define
    them so they're computed only as needed.  Add a new _concat
    function to the Environment that allows people to define their
    own similar variables.

  - Fix dependency scans when $LIBS is overridden.

  - Add EnsurePythonVersion() and EnsureSConsVersion() functions.

  - Fix the overly-verbose stack trace on ListBuilder build errors.

  - Add a SetContentSignatureType() function, allowing use of file
    timestamps instead of MD5 signatures.

  - Make -U and Default('source') fail gracefully.

  - Allow the File() and Dir() methods to take a path-name string as
    the starting directory, in addition to a Dir object.

  - Allow the command handler to be selected via the SPAWN, SHELL
    and ESCAPE construction variables.

  - Allow construction variables to be overridden when a Builder
    is called.

  From sam th:

  - Dynamically check for the existence of utilities with which to
    initialize Environments by default.



RELEASE 0.08 - Mon, 15 Jul 2002 12:08:51 -0500

  From Charles Crain:

  - Fixed a bug with relative CPPPATH dirs when using BuildDir().
    (Bug reported by Bob Summerwill.)

  - Added a warnings framework and a --warn option to enable or
    disable warnings.

  - Make the C scanner warn users if files referenced by #include
    directives cannot be found and --warn=dependency is specified.

  - The BUILDERS construction variable should now be a dictionary
    that maps builder names to actions.  Existing uses of lists,
    and the Builder name= keyword argument, generate warnings
    about use of deprecated features.

  - Removed the "shared" keyword argument from the Object and
    Library builders.

  - Added separated StaticObject, SharedObject, StaticLibrary and
    SharedLibrary builders.  Made Object and Library synonyms for
    StaticObject and StaticLibrary, respectively.

  - Add LIBS and LIBPATH dependencies for shared libraries.

  - Removed support for the prefix, suffix and src_suffix arguments
    to Builder() to be callable functions.

  - Fix handling file names with multiple dots.

  - Allow a build directory to be outside of the SConstruct tree.

  - Add a FindFile() function that searches for a file node with a
    specified name.

  - Add $CPPFLAGS to the shared-object command lines for g++ and gcc.

  From Charles Crain and Steven Knight:

  - Add a "tools=" keyword argument to Environment instantiation,
    and a separate Tools() method, for more flexible specification
    of tool-specific environment changes.

  From Steven Knight:

  - Add a "platform=" keyword argument to Environment instantiation,
    and a separate Platform() method, for more flexible specification
    of platform-specific environment changes.

  - Updated README instructions and setup.py code to catch an
    installation failure from not having distutils installed.

  - Add descriptions to the -H help text for -D, -u and -U so
    people can tell them apart.

  - Remove the old feature of automatically splitting strings
    of file names on white space.

  - Add a dependency Scanner for native Fortran "include" statements,
    using a new "F77PATH" construction variable.

  - Fix C #include scanning to detect file names with characters like
    '-' in them.

  - Add more specific version / build output to the -v option.

  - Add support for the GNU as, Microsoft masm, and nasm assemblers.

  - Allow the "target" argument to a Builder call to be omitted, in
    which case the target(s) are deduced from the source file(s) and the
    Builder's specified suffix.

  - Add a tar archive builder.

  - Add preliminary support for the OS/2 Platform, including the icc
    and ilink Tools.

  From Jeff Petkau:

  - Fix --implicit-cache if the scanner returns an empty list.

  From Anthony Roach:

  - Add a "multi" keyword argument to Builder creation that specifies
    it's okay to call the builder multiple times for a target.

  - Set a "multi" on Aliases so multiple calls will append to an Alias.

  - Fix emitter functions' use of path names when using BuildDir or
    in subdirectories.

  - Fix --implicit-cache causing redundant rebuilds when the header
    file list changed.

  - Fix --implicit-cache when a file has no implicit dependencies and
    its source is generated.

  - Make the drive letters on Windows always be the same case, so that
    changes in the case of drive letters don't cause a rebuild.

  - Fall back to importing the SCons.TimeStamp module if the SCons.MD5
    module can't be imported.

  - Fix interrupt handling to guarantee that a single interrupt will
    halt SCons both when using -j and not.

  - Fix .sconsign signature storage so that output files of one build
    can be safely used as input files to another build.

  - Added a --debug=time option to print SCons execution times.

  - Print an error message if a file can't be unlinked before being
    built, rather than just silently terminating the build.

  - Add a SideEffect() method that can be used to tell the build
    engine that a given file is created as a side effect of building
    a target.  A file can be specified as a side effect of more than
    one build comand, in which case the commands will not be executed
    simultaneously.

  - Significant performance gains from not using our own version of
    the inefficient stock os.path.splitext() method, caching source
    suffix computation, code cleanup in MultiStepBuilder.__call__(),
    and replicating some logic in scons_subst().

  - Add --implicit-deps-changed and --implicit-deps-unchanged options.

  - Add a GetLaunchDir() function.

  - Add a SetBuildSignatureType() function.

  From Zed Shaw:

  - Add an Append() method to Environments, to append values to
    construction variables.

  - Change the name of Update() to Replace().  Keep Update() as a
    deprecated synonym, at least for now.

  From Terrel Shumway:

  - Use a $PYTHON construction variable, initialized to sys.executable,
    when using Python to build parts of the SCons packages.

  - Use sys.prefix, not sys.exec_prefix, to find pdb.py.



RELEASE 0.07 - Thu,  2 May 2002 13:37:16 -0500

  From Chad Austin:

  - Changes to build SCons packages on IRIX (and other *NIces).

  - Don't create a directory Node when a file already exists there,
    and vice versa.

  - Add 'dirs' and 'names' keyword arguments to SConscript for
    easier specification of subsidiary SConscript files.

  From Charles Crain:

  - Internal cleanup of environment passing to function Actions.

  - Builders can now take arbitrary keyword arguments to create
    attributes to be passed to: command generator functions,
    FunctionAction functions, Builder emitter functions (below),
    and prefix/suffix generator functions (below).

  - Command generator functions can now return ANYTHING that can be
    converted into an Action (a function, a string, a CommandGenerator
    instance, even an ActionBase instance).

  - Actions now call get_contents() with the actual target and source
    nodes used for the build.

  - A new DictCmdGenerator class replaces CompositeBuilder to support
    more flexible Builder behavior internally.

  - Builders can now take an emitter= keyword argument.  An emitter
    is a function that takes target, source, and env argument, then
    return a 2-tuple of (new sources, new targets).  The emitter is
    called when the Builder is __call__'ed, allowing a user to modify
    source and target lists.

  - The prefix, suffix and src_suffix Builder arguments now take a
    callable as well a string.  The callable is passed the Environment
    and any extra Builder keyword arguments and is expected to return
    the appropriate prefix or suffix.

  - CommandActions can now be a string, a list of command + argument
    strings, or a list of commands (strings or lists).

  - Added shared library support.  The Object and Library Builders now
    take a "shared=1" keyword argument to specify that a shared object
    or shared library should be built.  It is an error to try to build
    static objects into a shared library or vice versa.

  - Win32 support for .def files has been added.  Added the Win32-specific
    construction variables $WIN32DEFPREFIX, $WIN32DEFSUFFIX,
    $WIN32DLLPREFIX and $WIN32IMPLIBPREFIX.  When building a .dll,
    the new construction variable $WIN32_INSERT_DEF, controls whether
    the appropriately-named .def file is inserted into the target
    list (if not already present).  A .lib file is always added to
    a Library build if not present in the list of targets.

  - ListBuilder now passes all targets to the action, not just the first.

  - Fix so that -c now deletes generated yacc .h files.

  - Builder actions and emitter functions can now be initialized, through
    construction variables, to things other than strings.

  - Make top-relative '#/dir' lookups work like '#dir'.

  - Fix for relative CPPPATH directories in subsidiary SConscript files
    (broken in 0.06).

  - Add a for_signature argument to command generators, so that
    generators that need to can return distinct values for the
    command signature and for executing the command.

  From Alex Jacques:

  - Create a better scons.bat file from a py2bat.py script on the Python
    mailing list two years ago (modeled after pl2bat.pl).

  From Steven Knight:

  - Fix so that -c -n does *not* remove the targets!

  - Man page:  Add a hierarchical libraries + Program example.

  - Support long MSVC linker command lines through a builder action
    that writes to a temporary file and uses the magic MSVC "link @file"
    argument syntax if the line is longer than 2K characters.

  - Fix F77 command-line options on Win32 (use /Fo instead of -o).

  - Use the same action to build from .c (lower case) and .C (upper
    case) files on case-insensitive systems like Win32.

  - Support building a PDF file directly from a TeX or LaTeX file
    using pdftex or pdflatex.

  - Add a -x option to runtest.py to specify the script being tested.
    A -X option indicates it's an executable, not a script to feed
    to the Python interpreter.

  - Add a Split() function (identical to SCons.Util.argmunge()) for use
    in the next release, when Builders will no longer automatically split
    strings on white space.

  From Steve Leblanc:

  - Add the SConscriptChdir() method.

  From Anthony Roach:

  - Fix --debug=tree when used with directory targets.

  - Significant internal restructuring of Scanners and Taskmaster.

  - Added new --debug=dtree option.

  - Fixes for --profile option.

  - Performance improvement in construction variable substitution.

  - Implemented caching of content signatures, plus added --max-drift
    option to control caching.

  - Implemented caching of dependency signatures, enabled by new
    --implicit-cache option.

  - Added abspath construction variable modifier.

  - Added $SOURCE variable as a synonym for $SOURCES[0].

  - Write out .sconsign files on error or interrupt so intermediate
    build results are saved.

  - Change the -U option to -D.  Make a new -U that builds just the
    targets from the local SConscript file.

  - Fixed use of sys.path so Python modules can be imported from
    the SConscript directory.

  - Fix for using Aliases with the -u, -U and -D options.

  - Fix so that Nodes can be passed to SConscript files.

  From Moshe Zadka:

  - Changes for official Debian packaging.



RELEASE 0.06 - Thu, 28 Mar 2002 01:24:29 -0600

  From Charles Crain:

  - Fix command generators to expand construction variables.

  - Make FunctionAction arguments be Nodes, not strings.

  From Stephen Kennedy:

  - Performance:  Use a dictionary, not a list, for a Node's parents.

  From Steven Knight:

  - Add .zip files to the packages we build.

  - Man page:  document LIBS, fix a typo, document ARGUMENTS.

  - Added RANLIB and RANLIBFLAGS construction variables.  Only use them
    in ARCOM if there's a "ranlib" program on the system.

  - Add a configurable CFILESUFFIX for the Builder of .l and .y files
    into C files.

  - Add a CXXFile Builder that turns .ll and .yy files into .cc files
    (configurable via a CXXFILESUFFIX construction variable).

  - Use the POSIX-standard lex -t flag, not the GNU-specific -o flag.
    (Bug reported by Russell Christensen.)

  - Fixed an exception when CPPPATH or LIBPATH is a null string.
    (Bug reported by Richard Kiss.)

  - Add a --profile=FILE option to make profiling SCons easier.

  - Modify the new DVI builder to create .dvi files from LaTeX (.ltx
    and .latex) files.

  - Add support for Aliases (phony targets).

  - Add a WhereIs() method for searching for path names to executables.

  - Add PDF and PostScript document builders.

  - Add support for compiling Fortran programs from a variety of
    suffixes (a la GNU Make):  .f, .F, .for, .FOR, .fpp and .FPP

  - Support a CPPFLAGS variable on all default commands that use the
    C preprocessor.

  From Steve Leblanc:

  - Add support for the -U option.

  - Allow CPPPATH, LIBPATH and LIBS to be specified as white-space
    separated strings.

  - Add a document builder to create .dvi files from TeX (.tex) files.

  From Anthony Roach:

  - Fix:  Construction variables with values of 0 were incorrectly
    interpolated as ''.

  - Support env['VAR'] to fetch construction variable values.

  - Man page:  document Precious().



RELEASE 0.05 - Thu, 21 Feb 2002 16:50:03 -0600

  From Chad Austin:

  - Set PROGSUFFIX to .exe under Cygwin.

  From Charles Crain:

  - Allow a library to specified as a command-line source file, not just
    in the LIBS construction variable.

  - Compensate for a bug in os.path.normpath() that returns '' for './'
    on WIN32.

  - More performance optimizations:  cache #include lines from files,
    eliminate unnecessary calls.

  - If a prefix or suffix contains white space, treat the resulting
    concatenation as separate arguments.

  - Fix irregularities in the way we fetch DevStudio information from
    the Windows registry, and in our registry error handling.

  From Steven Knight:

  - Flush stdout after print so it intermixes correctly with stderr
    when redirected.

  - Allow Scanners to return a list of strings, and document how to
    write your own Scanners.

  - Look up implicit (scanned) dependencies relative to the directory
    of file being scanned.

  - Make writing .sconsign files more robust by first trying to write
    to a temp file that gets renamed.

  - Create all of the directories for a list of targets before trying
    to build any of the targets.

  - WIN32 portability fixes in tests.

  - Allow the list of variables exported to an SConscript file to be
    a UserList, too.

  - Document the overlooked LIBPATH construction variable.
    (Bug reported by Eicke Godehardt.)

  - Fix so that Ignore() ignores indirect, implicit dependencies
    (included files), not just direct dependencies.

  - Put the man page in the Debian distribution.

  - Run HTML docs through tidy to clean up the HTML (for Konqueror).

  - Add preliminary support for Unicode strings.

  - Efficiency:  don't scan dependencies more than once during the
    walk of a tree.

  - Fix the -c option so it doesn't stop removing targets if one doesn't
    already exist.
    (Bug reported by Paul Connell.)

  - Fix the --debug=pdb option when run on Windows NT.
    (Bug reported by Paul Connell.)

  - Add support for the -q option.

  From Steve Leblanc:

  - Add support for the -u option.

  - Add .cc and .hh file suffixes to the C Scanner.

  From Anthony Roach:

  - Make the scons script return an error code on failures.

  - Add support for using code to generate a command to build a target.



RELEASE 0.04 - Wed, 30 Jan 2002 11:09:42 -0600

  From Charles Crain:

  - Significant performance improvements in the Node.FS and
    Scanner subsystems.

  - Fix signatures of binary files on Win32 systems.

  - Allow LIBS and LIBPATH to be strings, not just arrays.

  - Print a traceback if a Python-function builder throws an exception.

  From Steven Knight:

  - Fix using a directory as a Default(), and allow Default() to
    support white space in file names for strings in arrays.

  - Man page updates:  corrected some mistakes, documented various
    missing Environment methods, alphabetized the construction
    variables and other functions, defined begin and end macros for
    the example sections, regularized white space separation, fixed
    the use of Export() in the Multiple Variants example.

  - Function action fixes:  None is now a successful return value.
    Exceptions are now reported.  Document function actions.

  - Add 'Action' and 'Scanner' to the global keywords so SConscript
    files can use them too.

  - Removed the Wrapper class between Nodes and Walkers.

  - Add examples using Library, LIBS, and LIBPATH.

  - The C Scanner now always returns a sorted list of dependencies
    so order changes don't cause unnecessary rebuilds.

  - Strip $(-$) bracketed text from command lines.  Use this to
    surround $_INCDIRS and $_LIBDIRS so we don't rebuild in response
    to changes to -I or -L options.

  - Add the Ignore() method to ignore dependencies.

  - Provide an error message when a nonexistent target is specified
    on the command line.

  - Remove targets before building them, and add an Environment
    Precious() method to override that.

  - Eliminate redundant calls to the same builder when the target is a
    list of targets:  Add a ListBuilder class that wraps Builders to
    handle lists atomically.  Extend the Task class to support building
    and updating multiple targets in a single Task.  Simplify the
    interface between Task and Taskmaster.

  - Add a --debug=pdb option to re-run SCons under the Python debugger.

  - Only compute a build signature once for each node.

  - Changes to our sys.path[] manipulation to support installation into
    an arbitrary --prefix value.

  From Steve Leblanc:

  - Add var=value command-line arguments.



RELEASE 0.03 - Fri, 11 Jan 2002 01:09:30 -0600

  From Charles Crain:

  - Performance improvements in the Node.FS and Sig.Calculator classes.

  - Add the InstallAs() method.

  - Execute commands through an external interpreter (sh, cmd.exe, or
    command.com) to handle redirection metacharacters.

  - Allow the user to supply a command handler.

  From Steven Knight:

  - Search both /usr/lib and /usr/local/lib for scons directories by
    adding them both to sys.path, with whichever is in sys.prefix first.

  - Fix interpreting strings of multiple white-space separated file names
    as separate file names, allowing prefixes and suffixes to be appended
    to each individually.

  - Refactor to move CompositeBuilder initialization logic from the
    factory wrapper to the __init__() method, and allow a Builder to
    have both an action and a src_builder (or array of them).

  - Refactor BuilderBase.__call__() to separate Node creation/lookup
    from initialization of the Node's builder information.

  - Add a CFile Builder object that supports turning lex (.l) and
    yacc (.y) files into .c files.

  - Document: variable interpretation attributes; how to propogate
    the user's environment variables to executed commands; how to
    build variants in multiple BuildDirs.

  - Collect String, Dict, and List type-checking in common utility
    routines so we can accept User{String,Dict,List}s all over.

  - Put the Action factory and classes into their own module.

  - Use one CPlusPlusAction in the Object Builder's action dictionary,
    instead of letting it create multiple identical instances.

  - Document the Install() and InstallAs() methods.

  From Steve Leblanc:

  - Require that a Builder be given a name argument, supplying a
    useful error message when it isn't.

  From Anthony Roach:

  - Add a "duplicate" keyword argument to BuildDir() that can be set
    to prevent linking/copying source files into build directories.

  - Add a "--debug=tree" option to print an ASCII dependency tree.

  - Fetch the location of the Microsoft Visual C++ compiler(s) from
    the Registry, instead of hard-coding the location.

  - Made Scanner objects take Nodes, not path names.

  - Have the C Scanner cache the #include file names instead of
    (re-)scanning the file each time it's called.

  - Created a separate class for parent "nodes" of file system roots,
    eliminating the need for separate is-parent-null checks everywhere.

  - Removed defined __hash__() and __cmp() methods from FS.Entry, in
    favor of Python's more efficient built-in identity comparisons.



RELEASE 0.02 - Sun, 23 Dec 2001 19:05:09 -0600

  From Charles Crain:

  - Added the Install(), BuildDir(), and Export() methods.

  - Fix the -C option by delaying setting the top of the FS tree.

  - Avoid putting the directory path on the libraries in the LIBS
    construction variable.

  - Added a GetBuildPath() method to return the full path to the
    Node for a specified string.

  - Fixed variable substitution in CPPPATH and LIBPATH.

  From Steven Knight:

  - Fixed the version comment in the scons.bat (the UNIX geek used
    # instead of @rem).

  - Fix to setup.py so it doesn't require a sys.argv[1] argument.

  - Provide make-like warning message for "command not found" and
    similar errors.

  - Added an EXAMPLES section to the man page.

  - Make Default() targets properly relative to their SConscript
    file's subdirectory.

  From Anthony Roach:

  - Documented CXXFLAGS, CXXCOM, and CPPPATH.

  - Fixed SCONS_LIB_DIR to work as documented.

  - Made Default() accept Nodes as arguments.

  - Changed Export() to make it easier to use.

  - Added the Import() and Return() methods.



RELEASE 0.01 - Thu Dec 13 19:25:23 CST 2001

A brief overview of important functionality available in release 0.01:

  - C and C++ compilation on POSIX and Windows NT.

  - Automatic scanning of C/C++ source files for #include dependencies.

  - Support for building libraries; setting construction variables
    allows creation of shared libraries.

  - Library and C preprocessor search paths.

  - File changes detected using MD5 signatures.

  - User-definable Builder objects for building files.

  - User-definable Scanner objects for scanning for dependencies.

  - Parallel build (-j) support.

  - Dependency cycles detected.

  - Linux packages available in RPM and Debian format.

  - Windows installer available.
<|MERGE_RESOLUTION|>--- conflicted
+++ resolved
@@ -8,13 +8,9 @@
 
 RELEASE  VERSION/DATE TO BE FILLED IN LATER
 
-<<<<<<< HEAD
   From William Deegan:
     - Fix yacc tool, not respecting YACC set at time of tool initialization.
 
-
-=======
->>>>>>> 4c1816c0
   From Adam Gross:
     - Fix minor bug affecting SCons.Node.FS.File.get_csig()'s usage of the MD5 chunksize.
       User-facing behavior does not change with this fix (GH Issue #3726).
