--- conflicted
+++ resolved
@@ -32,15 +32,12 @@
     - Update CacheDir to use uuid for tmpfile uniqueness instead of pid.
       This fixes cases for shared cache where two systems write to the same
       cache tmpfile at the same time because the happened to get the same pid.
-<<<<<<< HEAD
+    - Added support for passing custom CacheDir derived classes to SCons. Moved
+      copy_from_cache attribute from the Environment class to CacheDir class.
+      Code contributed by MongoDB.
     - Update BuildTask to pass all targets to the progress object fixing an issue
       where multi-target build nodes only got the first target passed to the progress
       object.
-=======
-    - Added support for passing custom CacheDir derived classes to SCons. Moved
-      copy_from_cache attribute from the Environment class to CacheDir class.
-      Code contributed by MongoDB.
->>>>>>> d02c3029
 
   From Mats Wichmann:
     - Initial support in tests for Python 3.10 - expected bytecode and
