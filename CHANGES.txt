

                 SCons - a software construction tool

                            Change Log

NOTE: The 4.0.0 Release of SCons dropped Python 2.7 Support
NOTE: 4.3.0 now requires Python 3.6.0 and above. Python 3.5.x is no longer supported

RELEASE  VERSION/DATE TO BE FILLED IN LATER

  From Joseph Brill:
    - Verify that a user specified msvc script (via MSVC_USE_SCRIPT) exists and raise an exception
      when the user specified msvc script does not exist.
    - Fix issue where if you only had mingw installed on a Windows system and no MSVC compiler, and
      did not explicitly request the mingw tool, mingw tool initialization would fail and set the
      default compiler to MSVC which wasn't installed, yielding broken build.
      Updated mingw tool so that the generate and exists methods use the same mingw search paths
      (issue #4134).
    - Update the debug output written to stdout for MSVC initialization which is enabled by setting
      SCONS_MSCOMMON_DEBUG=- to use the logging module. Also changed the debug output format
      written to stdout to include more information about the source for each message of MSVC
      initialization debugging output.  A single space was added before the message for all
      debugging output records written to stdout and to files.
    - Refactor the data definitions for msvc configurations to allow derived data structures to be
      constructed during initialization that removes the need for special case handling during
      runtime execution. Special case handling of host/target combinations is eliminated and
      replaced with pre-computed search lists that implicitly handle the differences between full
      versions and express versions of msvc. This fixes an issue where Express versions of the MSVC
      compiler were not detected due to differences in initial msvc detection and msvc batch file
      determination when configuring the build environment.  This could lead to build failures when
      only an MSVC Express instance is installed and the MSVC version is not explicitly specified
      (issue #2668 and issue #2697).

  From William Deegan:
    - Fix check for unsupported Python version. It was broken. Also now the error message
      will include what is the minimum supported version of Python
    - Fix ActionTests to work with python 3.10.1 (and higher)
    NOTE: If you build with Python 3.10.0 and then rebuild with 3.10.1 (or higher), you may
          see unexpected rebuilds. This is due to Python internals changing which changed
          the signature of a Python Action Function.
    - Fix a number of Python ResourceWarnings which are issued when running SCons and/or it's tests
      with python 3.9 (or higher)
    - Action._subproc() can now be used as a python context manager to ensure that the
      POpen object is properly closed.
      (Thanks to Mats Wichmann for catching that DummyPopen needed additional logic)
    - Added project_url for mailing lists and Discord
    - Updated project url in steup.cfg to be https instead of http
    - Updated setup.cfg to remove Python 3.5 and add Python 3.10
    - Added default values for source and target arguments to _defines() function. This
      is used to expand CPPDEFINES (and others). Previous change added those arguments
      with no defaults, so old usage where _defines() was called without source and target
      arguments would yield an exception. This issue was found via qt4 and qt5 tools in
      scons-contrib https://github.com/SCons/scons-contrib/issues/45



  From Daniel Moody:
    - Add cache-debug messages for push failures.
    - Ninja: Changed generated build.ninja file to run SCons only build Actions via
      a SCons Deamon. Added logic for starting and connecting to SCons daemon (currently
      only used for ninja)
    - Ninja: Fix issue where Configure files weren't being properly processed when build run
      via ninja.
    - Added ninja mingw support and improved ninja CommandGeneratorAction support.
<<<<<<< HEAD
    - Update ninja file generation to only create response files for build commands 
      which exceed MAXLINELENGTH
=======
    - Added special case for ninja scons daemon to work in win32 python3.6 environments.
      This particular environment does a bad job managing popen standard file handles, so 
      some special workarounds are needed.
>>>>>>> 5f370e6f
    - Added user configurable setting of ninja depfile format via NINJA_DEPFILE_PARSE_FORMAT.
      Now setting NINJA_DEPFILE_PARSE_FORMAT to [msvc,gcc,clang] can force the ninja expected
      format. Compiler tools will also configure the variable automatically.

  From Mats Wichmann:
    - Tweak the way default site_scons paths on Windows are expressed to
      conform to conventions (what they actually resolve to is unchanged),
      drop a Py2 workaround, and pick a better "system" path, old one
      remains supported (%AllUsersProfile%\scons\site_scons vs old
      %AllUsersProfile%\Application Data\scons\site_scons).
    - Fix testsuite to work on Windows systems where there is no usable
      association for running .py files directly. There are a few tests where
      we need to do this for internal reasons, those are skipped in that case.
      Bad association could mean some other tool took it over (Visual
      Studio Code is known to do this), or no association at all.
    - Updated debug code in MSVC and MSVS tools to conform to the
      suggested "lazy interpolation" use of the Python logging module.
      Calls now look like 'debug("template %s", text)' rather than
      'debug("template %s" % text)' so the logging system does the
      interpolation only when/if needed (was a pylint warning).
    - Update Help (-H) output a bit. Drop "ignored for compat" entry.
      Pass window size to formatter so it formats for wider displays too.
    - runtest.py now accepts -j 0 to auto-detect number of usable
      processors for testing threads.
    - Fixed crash in C scanner's dictify_CPPDEFINES() function which happens if
      AppendUnique is called on CPPPATH. (Issue #4108).
    - As "code modernization" all of SCons now uses the current super()
      zero-argument syntax instead of direct calls to a parent class method
      or the super() two-argument syntax.
    - Renamed ParseFlag's internal data structure to "mapping" instead of
      "dict" (avoid redefining builtin)
    - Fix an old use-before-set bug in tex tool (issue #2888)
    - Fix a test harness exception returning stderr if a wait_for timed out.
    - ParseConfig now correctly passes the *unique* flag to a user-supplied
      flag-merging function.

  From Zhichang Yu:
    - Added MSVC_USE_SCRIPT_ARGS variable to pass arguments to MSVC_USE_SCRIPT.
    - Added Configure.CheckMember() checker to check if struct/class has the specified member.

RELEASE 4.3.0 - Tue, 16 Nov 2021 18:12:46 -0700

  From Jacob Cassagnol:
    - Default hash algorithm check updated for SCons FIPS compliance. Now checks for hash viability
      first and then walks the tree to use the first viable hash as the default one. This typically
      selects SHA1 on FIPS-enabled systems less than Python 3.9 as the new default instead of MD5,
      unless SHA1 has also been disabled by security policy, at which point SCons selects SHA256
      as the default. For systems running Python 3.9 and later, the hashlib bug has been fixed,
      and SCons will once again default to MD5 as the preferred algorithm.

  From Joseph Brill:
    - Fix MSVS tests (vs-N.N-exec.py) for MSVS 6.0, 7.0, and 7.1 (import missing module).
    - Add support for Visual Studio 2022.

  From William Deegan:
    - Fix reproducible builds. Restore logic respecting SOURCE_DATE_EPOCH when set.
    - Fix version tests to work with updated scons --version output. (Date format changed)
    - Fix issue #4021.  Change the way subst() is used in Textfile() to not evaluate '$$(' -> '$',
      but instead it should yield '$('.
    - Change SCons.Platform.win32.get_architecture() to return platform.platform() when run in an
      environment where neither: PROCESSOR_ARCHITEW6432 nor PROCESSOR_ARCHITECTURE is set.
      This should fix platform tests which started failing when HOST_OS/HOST_ARCH changes
      introduced by Aaron Franke (listed below) were merged.
    - Further PCH updates. It's now recommended that env['PCH'] should always be a File node.
      Either via return value from env.PCH() or by explicitly using File('StdAfx.pch').
    - Added --no-ignore-skips to runtest.py. Changed default to ignore skips when setting
      runtest.py's exit status. Previously would exit 2 if any tests were skipped.
      Now will only exit 2 if user specifies --no-ignore-skips and some tests were skipped.

  From Ryan Egesdahl:
    - Small fix to ensure CLVar default value is an empty list.
      See MongoDB bug report: https://jira.mongodb.org/browse/SERVER-59656
      Code contributed by MongoDB.
    - Ninja - Fixed an issue where if you control-c and/or killed ninja while it was running scons to
      regenerate build.ninja you would end up with no build.ninja file and have to rerun scons from scratch.
      Code contributed by MongoDB.

  From Aaron Franke:
    - Define HOST_OS and HOST_ARCH in the environment for all platforms.
      Before this change, these were only defined for Win32 and OS/2.

  From Daniel Moody:
    - Fix ninja tool to never use for_sig substitution because ninja does not use signatures. This
      issue affected CommandGeneratorAction function actions specifically.
    - Expanded ninja Mkdir to also support Mkdir actions.
    - Added support for the PCH environment variable to support subst generators.
    - Fix command line escaping for ninja dollar sign escape. Without escaping ninja properly,
      the ninja file scons regenerate and callback invocations will lose the $ characters used in
      the scons command line which ninja uses itself for escaping. For Example:
          scons BUILD=xyz OTHERVAR=$BUILD
      Prior to this fix, it would cause ninja to fail to escape the dollar sign, leading to the
      single dollar sign being used as a ninja escape character in the ninja file.

  From Daniel Moody:
    - Added ninja API 'NINJA_FORCE_SCONS_BUILD' to force a node to callback to scons.

  From Mats Wichmann:
    - Two small Python 3.10 fixes: one more docstring turned into raw
      because it contained an escape; updated "helpful" syntax error message
      from 3.10 was not expected by SubstTests.py and test/Subst/Syntax.py
    - EmitterProxy rich comparison set is completed (checker warning).
      Added __le__, __gt__, __ge__.
    - Fix gcc/g++ tool failing if "gcc --version" returns text which fails
      to_String conversion (i.e., not UTF-8) - failure happens when tool
      initialization checks version. For gcc, the initial version string is
      not translated, for the rest, don't convert, just consume raw and discard.
    - Maintenance and doc: modernize some usage in Scanner package,
      calling super(), switching some imitialization to comprehensions,
      and code formatting.  Docstring for scanner Base moved from
      init-method to class-level so it's picked up by Sphinx.
      Added new sconsign filenames to skip_entry_list in Scanner/Dir.py
    - Change SCons.Scanner.Base to ScannerBase. Old name kept as an alias
      but is now unused in SCons itself.
    - Call Variables option converter consistently - the converter should
      have access to the env if it needs to (issue #2064).
    - Fixed the variables Add() method to accept a tuple for the variable
      name the same way AddVariables() does (issue #3869).
    - The premade validator PathIsDirCreate for for PathVariable now catches
      the case where the directory could not be created due to permission
      problems, allowing a more helpful error to be emitted (issue #2828)
    - Maintenance: Python thread.setDaemon is deprecated in favor of
      directly updating daemon attribute - update SCons to do this.
    - Make sure when subst'ing a callable, the callable is called with
      the correct for_signature value, previously it would be true even
      if doing SUBST_RAW (issue #4037)
    - Update Util/NodeList implementation to get rid of a workaround for
      early Python 3 slicing issue that is no longer a problem.
    - Rework some Java tests to skip rather than fail on CI systems, where
      the working java is > v9, but a 1.8 or 9 was also found.
    - Java updates: on Windows, detect more default JDK install locations.
      On all platforms, more Java versions (up to 17.0 now).  Add more information
      on version selection to docs.
      Update docs on JavaH tool in light of javah command dropped since 10.0.
      Try to be better about preserving user's passed-in JAVA* construction vars.
    - Start the deprecation of the qt tool, which refers to Qt3 (usupported
      since around 2006). There's a deprecation warning added, initially
      defaulting to disabled.

  From Brian Quistorff:
    - Fix crash when scons is run from a python environement where a signal
      is set from outside Python.


RELEASE 4.2.0 - Sat, 31 Jul 2021 18:12:46 -0700

  From Byron Platt:
    - Fix Install() issue when copytree recursion gives bad arguments that can
      lead to install side-effects including keeping dangling symlinks and
      silently failing to copy directories (and their subdirectories) when the
      directory already exists in the target.

  From Joseph Brill:
    - Internal MSVS update: Remove unnecessary calls to find all installed versions of msvc
      when constructing the installed visual studios list.

  From William Deegan:
    - Improve Subst()'s logic to check for proper callable function or class's argument list.
      It will now allow callables with expected args, and any extra args as long as they
      have default arguments. Additionally functions with no defaults for extra arguments
      as long as they are set using functools.partial to create a new callable which set them.
    - Fix Issue #3035 - mingw with SHLIBVERSION set fails with either not a dll error or
      "Multiple ways to build the same target were specified for:".  Now mingw will disable
      creating the symlinks (and adding version string to ) dlls.  It sets SHLIBNOVERSIONSYMLINKS,
      IMPLIBNOVERSIONSYMLINKS and LDMODULENOVERSIONSYMLINKS to True.
    - Added --experimental flag, to enable various experimental features/tools.  You can specify
      'all', 'none', or any combination of available experimental features.
    - Fix Issue #3933 - Remove unguarded print of debug information in SharedLibrary logic when
      SHLIBVERSION is specified.
    - Fix versioned shared library naming for MacOS platform. (Previously was libxyz.dylib.1.2.3,
      has been fixed to libxyz.1.2.3.dylib. Additionally the sonamed symlink had the same issue,
      that is now resolved as well)
    - Add experimental ninja builder. (Contributed by MongoDB, Daniel Moody and many others).
    - Fix #3955 - _LIBDIRFLAGS leaving $( and $) in *COMSTR output.  Added affect_signature flag to
      _concat function.  If set to False, it will prepend and append $( and $). That way the various
      Environment variables can use that rather than "$( _concat(...) $)".
    - Fix issue with exparimental ninja tool which would fail on windows or when ninja package wasn't
      installed but --experimental=ninja was specified.
    - As part of experimental ninja tool, allow SetOption() to set both disable_execute_ninja and
      disable_ninja.

  From David H:
    - Fix Issue #3906 - `IMPLICIT_COMMAND_DEPENDENCIES` was not properly disabled when
      set to any string value (For example ['none','false','no','off'])
      Also previously 'All' wouldn't have the desired affect.

  From Ivan Kravets:
    - Provide a custom argument escape function for `TempFileMunge` using a new
      `TEMPFILEARGESCFUNC` variable. Useful if you need to apply extra operations on
      a command argument before writing to a temporary file (fix Windows slashes,
      normalize paths, etc.)

  From Henrik Maier:
   - DocbookXslt tool: The XSLT stylesheet file is now initialized to an env.File() Node,
     such that dependencies work correctly in hierarchical builds (eg when using
     DocbookXslt in SConscript('subdir/SConscript') context.

  From Daniel Moody:
    - Update CacheDir to use uuid for tmpfile uniqueness instead of pid.
      This fixes cases for shared cache where two systems write to the same
      cache tmpfile at the same time because the happened to get the same pid.
    - Added support for passing custom CacheDir derived classes to SCons. Moved
      copy_from_cache attribute from the Environment class to CacheDir class.
      Code contributed by MongoDB.
    - Update BuildTask to pass all targets to the progress object fixing an issue
      where multi-target build nodes only got the first target passed to the progress
      object.
    - Fix a potential race condition in shared cache environments where the permissions are
      not writeable for a moment after the file has been renamed and other builds (users) will copy
      it out of the cache. Small reorganization of logic to copy files from cachedir. Moved CacheDir
      writeable permission code for copy to cache behind the atomic rename operation.
    - Added marking of intermediate and and multi target nodes generated from SConf tests so that
      is_conftest() is more accurate.
    - Added test for configure check failing to ensure it didn't break generating and running ninja.


  From Mats Wichmann:
    - Initial support in tests for Python 3.10 - expected bytecode and
      one changed expected exception message. Change some more regexes
      to be specified as rawstrings in response to DeprecationWarnings.
    - Add an example of adding an emitter to User Guide (concept
      from Jeremy Elson)
    - Add timing information for sconsign database dump when --debug=time
      is selected. Also switch to generally using time.perf_counter,
      which is the Python recommended way for timing short durations.
    - Drop remaining definitions of dict-like has_key methods, since
      Python 3 doesn't have a dictionary has_key (maintenance)
    - Do not treat --site-dir=DIR and --no-site-dir as distinct options.
      Allows a later instance to override an earlier one.
    - Ignore empty cmdline arguments when computing targets (issue 2986)
    - Remove long-deprecated construction variables PDFCOM, WIN32_INSERT_DEF,
      WIN32DEFPREFIX, WIN32DEFSUFFIX, WIN32EXPPREFIX, WIN32EXPSUFFIX.
      All have been replaced by other names since at least 1.0.
    - Add a __iadd__ method to the CLVar class so that inplace adds
      (+=) also work as expected (issue 2399)
    - Remove local copy of CLVar in EnvironmentTests unittest file -
      should be testing against the production version, and they
      didn't really differ.
    - Don't strip spaces in INSTALLSTR by using raw subst (issue 2018)
    - Deprecate Python 3.5 as a supported version.
    - CPPDEFINES now expands construction variable references (issue 2363)
    - Restore behavior that Install()'d files are writable (issue 3927)
    - Simplified Mkdir(), the internal mkdir_func no longer needs to handle
      existing directories, it can now pass exist_ok=True to os.makedirs().
    - Avoid WhereIs exception if user set a tool name to empty (from issue 1742)
    - Maintenance: remove obsolete __getslice__ definitions (Py3 never calls);
      add Node.fs.scandir to call new (Py3.5) os.scandir; Node.fs.makedirs
      now passes the exist_ok flag; Cachedir creation now uses this flag.
    - Maintenance: remove unneeded imports and reorganize some.  Fix uses
      of warnings in some tools which instantiated the class but did nothing
      with them, need to instead call SCons.Warnings.warn with the warn class.
    - Drop overridden changed_since_last_build method in Value class.
    - Resync the SetOption implementation and the manpage, making sure new
      options are available and adding a notes column for misc information.
      SetOption equivalents to --hash-chunksize, --implicit-deps-unchanged
      and --implicit-deps-changed are enabled.
    - Add tests for SetOption failing on disallowed options and value types.
    - Maintenance: eliminate lots of checker complaints about Util.py.
    - Maintenance: fix checker-spotted issues in Environment (apply_tools)
      and EnvironmentTests (asserts comparing with self).
      For consistency, env.Tool() now returns a tool object the same way
      Tool() has done.
    - Change SConscript() missing SConscript behavior - if must_exist=False,
      the warning is suppressed.
    - Make sure TEMPFILEPREFIX can be set to an empty string (issue 3964)

  From Dillan Mills:
    - Add support for the (TARGET,SOURCE,TARGETS,SOURCES,CHANGED_TARGETS,CHANGED_SOURCES}.relpath property.
      This will provide a path relative to the top of the build tree (where the SConstruct is located)
      Fixes #396

  From Andrew Morrow:
    - Fix issue #3790: Generators in CPPDEFINES now have access to populated source
      and target lists

RELEASE 4.1.0 - Tues, 19 Jan 2021 15:04:42 -0700

  From James Benton:
    - Add COMPILATIONDB_PATH_FILTER env option for CompilationDatabase() builder which allows
      filtering of entries based on the output file paths using glob style file matching (issue #3742).

  From Joseph Brill:
    - Internal MSVC and test updates: Rework the msvc installed versions cache so that it
      is not exposed externally and update external references accordingly.
    - Modify the MSCommon internal-use only debug logging records to contain the correct relative
      file path when the debug function is called from outside the MSCommon module.

  From William Deegan:
    - Fix yacc tool, not respecting YACC set at time of tool initialization.
    - Refactor SCons.Tool to move all common shared and loadable module linking logic to SCons.Tool.linkCommon
    - Remove pywin32 imports from SCons.Script.Main. No longer needed.
    - Switch to use ctypes instead of pywin32 (requiring an extra pip install) - Fixes Github Issue #2291
       - pywin32 no longer necessary for SCons install. (pip install SCons will no longer also require pywin32 on win32)
       - Remove pywin32 usage from SCons.Util where it was used for accessing the registry. Python native winreg
         library already includes this functionality.
       - Remove using pywin32 to retrieve peak memory usage on Win32 for `--debug=memory`
    - Fix Issue #3759 - include scons.1, sconsign.1, scons-time.1 manpages in sdist and wheel packages.
    - Change SCons's build so the generated `SCons/__init__.py` is no longer removed by `scons -c`
    - Completely rewrote versioned shared libraries logic. Added support for SOVERSION via dmoody's initial PR #3733
    - No longer automatically disable setting SONAME on shared libraries on OpenBSD.
    - Fix race condition bug when initializing a scons cache directory at the
      same time from multiple threads or processes. Problem described in PR #3114.
      This is a simpler fix which should avoid some problems identified with the initial PR.
      (Credit to Fredrik Medley for reporting the issue, the initial PR, and discussing and testing
       this solution)
    - Minor edits to User Guide and manpage's header with copyright, released date changed.

  From Michał Górny:
    - Fix dvipdf test failure due to passing incorrect flag to dvipdf.

  From Adam Gross:
    - Fix minor bug affecting SCons.Node.FS.File.get_csig()'s usage of the MD5 chunksize.
      User-facing behavior does not change with this fix (GH Issue #3726).
    - Fix occasional test failures caused by not being able to find a file or directory fixture
      when running multiple tests with multiple jobs.
    - Added support for a new command-line parameter `--hash-format` to override the default
      hash format that SCons uses. It can also be set via `SetOption('hash_format')`. Supported
      values are: `md5`, `sha1`, and `sha256`. For all hash formats other than
      the default of `md5`, the SConsign database will include the name of the hash format.
      For example, `--hash-format=sha256` will create a SConsign with name
      `.sconsign_sha256.dblite.`.
    - Fix incorrect cache hits and/or misses when running in interactive mode by having
      SCons.Node.Node.clear() clear out all caching-related state.
    - Change Environment.SideEffect() to not add duplicate side effects.
      NOTE: The list of returned side effect Nodes will not include any duplicate side effect Nodes.
    - Add support to the Python scanner for finding dynamically generated dependencies.
      Previously the scanner only found imports if they existed on disk at scanning time.

  From David H:
    - Add ZIP_OVERRIDE_TIMESTAMP env option to Zip builder which allows for overriding of the file
      modification times in the archive.
    - Fix Zip builder not rebuilding when ZIPROOT env option was changed.

  From Jason Kenny
    - Fix python3 crash when Value node get_text_content when child content does not have decode()
      NOTE: If you depend on Value node's get_text_content returning concatenated contents of it's
      children. This may break your code. It now concatenates the csig() of all children.

  From Joachim Kuebart:
    - Suppress missing SConscript deprecation warning if `must_exist=False`
      is used.

  From Rocco Matano:
    - Fix Zip tool to respect ZIPCOMSTR. Previously all zip builder calls would yield something
      like zip(["test.zip"], ["zip_scons.py"]) and ignore ZIPCOMSTR if ZIPCOM and ZIPCOMSTR
      weren't set after the Environment/Tool is initialized. (Explained in PR #3659)

  From Daniel Moody:
    - Fix issue where java parsed a class incorrectly from lambdas used after a new.

  From Simon Tegelid
    - Fix using TEMPFILE in multiple actions in an action list. Previously a builder, or command
      with an action list like this:
      ['${TEMPFILE("xxx.py -otempfile $SOURCE")}', '${TEMPFILE("yyy.py -o$TARGET tempfile")}']
      Could yield a single tempfile with the first TEMPFILE's contents, used by both steps
      in the action list.

  From Mats Wichmann:
    - Complete tests for Dictionary, env.keys() and env.values() for
      OverrideEnvironment. Enable env.setdefault() method, add tests.
    - Raise an error if an option (not otherwise consumed) is used which
      looks like an abbreviation of one one added by AddOption. (#3653)
    - Tool module not found will now raise a UserError to more clearly indicate this is
      probably an SConscript problem, and to make the traceback more relevant.
    - Fix three issues with MergeFlags:
      - Signature/return did not match documentation or existing usage - the implementation
        now no longer returns the passed env
      - merging --param arguments did not work (issue #3107);
      - passing a dict to merge where the values are strings failed (issue #2961).
    - Include previously-excluded SideEffect section in User Guide.
    - Clean up unneeded imports (autoflake tool).
    - Make sure cProfile is used if profiling - SCons was expecting
      the Util module to monkeypatch in cProfile as profile if available,
      but this is no longer being done.
    - Cleanup in SCons.Util.AddMethod. If called with an environment instance
      as the object to modify, the method would not be correctly set up in
      any Clone of that instance.  Now tries to detect this and calls
      MethodWrapper to set up the method the same way env.AddMethod does.
      MethodWrapper moved to Util to avoid a circular import. Fixes #3028.
    - Some Python 2 compatibility code dropped
    - Rework runtest.py to use argparse for arg handling (was a mix
      of hand-coded and optparse, with a stated intent to "gradually port").
    - Add options to runtest to generate/not generate a log of failed tests,
      and to rerun such tests. Useful when an error cascades through several
      tests, can quickly try if a change improves all the fails. Dropped
      runtest test for fallback from qmtest, not needed; added new tests.
    - Eliminate tex tool usage of "for foo in range(len(iterable))"
    - Restore internal Trace function to functional state.
    - Only try to initialize the wix tool by default (or when tool `default` is explicitly installed)
      on Windows based systems.
    - Pick a better "Topic" Trove classifier for SCons: SW Dev / Build Tools
    - Use os.replace instead of os.rename in dblite so don't need to
      special-case Windows here. dblite is the default storage engine for the SConsign file(s).
    - Fix cut-n-paste error in msvc debug printout and make some debug output
      in msvs and msvsTests.py be off until needed (uncomment to use)
    - Fix Issue #3014 - Empty file and missing file have same csig
    - Refactor env.Append/Prepend to remove Py 1.5 era need to nest
      try blocks, can now "continue" at the appropriate places.
    - Add /snap/bin to env['PATH'] on POSIX, although this is only
      really useful for a subset of POSIX systems that use snaps.
      Was needed for CI builds, which run on Ubuntu LTS images.
    - Eliminate Py2-ism __nonzero__ (now __bool__). Work around issue #3860
      where a check for BuilderBase raising exc. on __bool__ was optimized out.
      This issue was found due to a bug in Python 3.10.0a4. See issue #3860 for details.


RELEASE 4.0.1 - Mon, 16 Jul 2020 16:06:40 -0700

  From Rob Boehne:
    - Fix fortran tools to set SHFORTRAN variables to $FORTRAN, similarly SHF77, SHF90, SHF95,
      SHF03 and SHF08 will default to the variables $F77, $F90, $F95, $F03 and $F08 respectively.
      If you were depending on changing the value of FORTRAN (or $F[0-9][0-9]) having no effect
      on the value of SHFORTRAN, this change will break that.   The values of FORTRAN, F77, F90,
      F95, F03, F08 and SHFORTRAN, SHF77 (etc.) now are not overridden in generate if alredy set
      by the user.
    - Fix subprocess execution of 'lslpp' on AIX to produce text standard i/o.
    - Re-do the fix for suncxx tool (Oracle Studio compiler) now that only Python 3 is supported,
      to avoid decoding errors.

  From William Deegan:
    - Added Environment() variable TEMPFILEDIR which allows setting the directory which temp
      files createdby TEMPFILEMUNGE are created in.

  From Daniel Moody:
    - Added method on Node to test if its node used in SConf. (Github Issue #3626)



RELEASE 4.0.0 - Sat, 04 Jul 2020 12:00:27 +0000

  From Dirk Baechle:
    - Updated documentation toolchain to work properly under Python3, also
      removed libxslt support from the Docbook Tool. (issue #3580)
    - Added Docker images for building and testing SCons. (issue #3585)


  From James Benton:
    - Improve Visual Studio solution/project generation code to add support
      for a per-variant cppflags. Intellisense can be affected by cppflags,
      this is especially important when it comes to /std:c++* which specifies
      what C++ standard version to target. SCons will append /Zc:__cplusplus
      to the project's cppflags when a /std:c++* flag is found as this is
      required for intellisense to use the C++ standard version from cppflags.

  From Rob Boehne
    - Specify UTF-8 encoding when opening Java source file as text.  By default, encoding is the output
    of locale.getpreferredencoding(False), and varies by platform.

  From Joseph Brill:
    - MSVC updates: When there are multiple product installations (e.g, Community and
      Build Tools) of MSVC 2017 or MSVC 2019, an Enterprise, Professional,
      or Community installation will be selected before a Build Tools installation when
      "14.1" or "14.2" is requested, respectively. (GH Issue #3699).
    - MSVC updates: When there are multiple product installations of MSVC 2017 (e.g.,
      Community and Express), 2017 Express is no longer returned when "14.1" is
      requested.  Only 2017 Express will be returned when "14.1Exp" is requested.
      (GH Issue #3699).
    - MSVC updates: An MSVC 6.0 installation now appears in the installed versions list
      when msvc debug output is enabled (GH Issue #3699).
    - MSVS test updates: Tests for building a program using generated MSVS project and
      solution files using MSVS 2015 and later now work as expected on x86 hosts.
    - Test update: Reduce the number of "false negative" test failures for the interactive
      configuration test (test/interactive/configure.py).
    - MSVS update: Fix the development environment path for MSVS 7.0.

  From William Deegan:
    - Fix broken clang + MSVC 2019 combination by using MSVC configuration logic to
      propagate'VCINSTALLDIR' and 'VCToolsInstallDir' which clang tools use to locate
      header files and libraries from MSVC install. (Fixes GH Issue #3480)
    - Added C:\msys64\mingw64\bin to default mingw and clang windows PATH's.  This
      is a reasonable default and also aligns with changes in Appveyor's VS2019 image.
    - Drop support for Python 2.7. SCons will be Python 3.5+ going forward.
    - Change SCons.Node.ValueWithMemo to consider any name passed when memoizing Value() nodes
    - Fix Github Issue #3550 - When using Substfile() with a value like Z:\mongo\build\install\bin
      the implementation using re.sub() would end up interpreting the string and finding regex escape
      characters where it should have been simply replacing existing text. Switched to use string.replace().
    - Fix Github Issue #2904 - Provide useful error message when more than one Configure Contexts are opened.
      Only one open is allowed. You must call conf.Finish() to complete the currently open one before creating another
    - Add msys2 installed mingw default path to PATH for mingw tool.
      - C:\msys64\mingw64\bin
    - Purge obsolete internal build and tooling scripts
    - Allow user specified location for vswhere.exe specified by VSWHERE.
      NOTE: This must be set at the time the 'msvc' 'msvs' and/or 'mslink' tool(s) are initialized to have any effect.
    - Resolve Issue #3451 and Issue #3450 - Rewrite SCons setup.py and packaging. Move script logic to entry points so
      package can create scripts which use the correct version of Python.
    - Resolve Issue #3248 - Removing '-Wl,-Bsymbolic' from SHLIBVERSIONFLAGS
      NOTE: If your build depends on the above you must now add to your SHLIBVERSIONFLAGS
    - Speedup bin/docs-update-generated by caching parsed docbook schema. (60x speedup)
    - Reorganized source tree. Moved src/engine/SCons to SCons to be more in line with current Python source
      tree organization practices.
    - Renamed as.py to asm.py and left redirecting tool.  'as' is a reserved word and so
      changing the name was required as we wanted to import symbols for use in compilation_db
      tool.
    - Add CompilationDatabase() builder in compilation_db tool. Contributed by MongoDB.
      Setting COMPILATIONDB_USE_ABSPATH to True|False controls whether the files are absolute or relative
      paths.  Address Issue #3693 and #3694 found during development.
    - Fixed Github Issue 3628 - Hardcoding pickle protocol to 4 (supports python 3.4+)
      and skipping Python 3.8's new pickle protocol 5 whose main advantage is for out-of-band data buffers.
      NOTE: If you used Python 3.8 with SCons 3.0.0 or above, you may get a a pickle protocol error. Remove your
      .sconsign.dblite. You will end up with a full rebuild.

  From Andrii Doroshenko:
    - Extended `Environment.Dump()` to select a format to serialize construction variables (pretty, json).

  From Jeremy Elson:
    - Updated design doc to use the correct syntax for Depends()

  From Adam Gross:
    - Added support for scanning multiple entries in an action string if
      IMPLICIT_COMMAND_DEPENDENCIES is set to 2 or 'all'. This enables more thorough
      action scanning where every item in each command line is scanned to determine
      if it is a non-source and non-target path and added to the list of implicit dependencies
      for the target.
    - Added support for taking instances of the Value class as implicit
      dependencies.
    - Added new module SCons.Scanner.Python to allow scanning .py files.
    - Added support for explicitly passing a name when creating Value() nodes. This may be useful
      when the value can't be converted to a string or if having a name is otherwise desirable.
    - Fixed usage of abspath and path for RootDir objects on Windows. Previously
      env.fs.Dir("T:").abspath would return "T:\T:" and now it correctly returns "T:".

  From Ivan Kravets, PlatformIO
    - New conditional C Scanner (`SCons.Scanner.C.CConditionalScanner()`)
      which interprets C/C Preprocessor conditional syntax (#ifdef, #if, #else,
      #elif, #define, etc.)
    - Improvements for virtual C Pre-Processor:
      * Handle UNSIGNED LONG and LONG numeric constants in DEC (keep support for HEX)
      * Skip unrecognized directives, such as `#if( defined ...)`
      * Ignore `#include DYNAMIC_INCLUDE` directive that depends on a dynamic
        macro which is not located in a state TABLE.
      * Cleanup CPP expressions before evaluating (strip comments, carriage returns)

  From Iosif Kurazs:
    - Added a new flag called "linedraw" for the command line argument  "--tree"
      that instructs scons to use single line drawing characters to draw the dependency tree.

  From Daniel Moody:
    - Add no_progress (-Q) option as a set-able option. However, setting it in the
      SConstruct/SConscript will still cause "scons: Reading SConscript files ..." to be
      printed, since the option is not set when the build scripts first get read.
    - Added check for SONAME in environment to setup symlinks correctly (Github Issue #3246)
    - User callable's called during substition expansion could possibly throw a TypeError
      exception, however SCons was using TypeError to detect if the callable had a different
      signature than expected, and would silently fail to report user's exceptions. Fixed to
      use signature module to detect function signature instead of TypeError. (Github Issue #3654)
    - Added storage of SConstructs and SConscripts nodes into global set for checking
      if a given node is a SConstruct/SConscript.
      Added new node function SCons.Node.is_sconscript(self) (Github Issue #3625)

  From Andrew Morrow:
    - Fix Issue #3469 - Fixed improper reuse of temporary and compiled files by Configure when changing
      the order and/or number of tests.  This is done by using the hash of the generated temporary files
      content and (For the target files) the hash of the action.
      So where previously files would be named:
      - config_1.c, config_1.o, config_1
      The will now be named (For example)
      - conftest_68b375d16e812c43e6d72d6e93401e7c_0.c,
        conftest_68b375d16e812c43e6d72d6e93401e7c_0_5713f09fc605f46b2ab2f7950455f187.o
        or
        conftest_68b375d16e812c43e6d72d6e93401e7c_0.o
        conftest_68b375d16e812c43e6d72d6e93401e7c_0_5713f09fc605f46b2ab2f7950455f187 (for executable)

  From Mathew Robinson:
    - Improve performance of Subst by preventing unnecessary frame
      allocations by no longer defining the *Subber classes inside of their
      respective function calls.
    - Improve performance of Subst in some cases by preventing
      unnecessary calls to eval when a token is surrounded in braces
      but is not a function call.
    - Improve performance of subst by removing unnecessary recursion.
    - Cleanup dangling symlinks before running builders (Issue #3516)

  From Mats Wichmann:
    - Remove deprecated SourceCode
    - str.format syntax errors fixed
    - a bunch of linter/checker syntax fixups
    - Convert remaining uses of insecure/deprecated mktemp method.
    - Clean up some duplications in manpage.  Clarify portion of manpage on Dir and File nodes.
    - Reduce needless list conversions.
    - Fixed regex in Python scanner.
    - Accommodate VS 2017 Express - it's got a more liberal license then VS
      Community, so some people prefer it (from 2019, no more Express)
    - vswhere call should also now work even if programs aren't on the C: drive.
    - Add an alternate warning message if cl.exe is not found and msvc config
      cache is in use (SCONS_CACHE_MSVC_CONFIG was given) - config cache
      may be out of date.
    - Fixed bug where changing TEXTFILESUFFIX would cause Substfile() to rebuild. (Github Issue #3540)
    - Script/Main.py now uses importlib instead of imp module.
    - Drop some Python 2-isms.
    - MSVC updates: pass on VSCMD_DEBUG and VSCMD_SKIP_SENDTELEMETRY to msvc
      tool setup if set in environment. Add Powershell to default env
      (used to call telemetry script).
    - Microsoft Visual Studio - switch to using uuid module to generate GUIDs rather than hand rolled
      method using md5 directly.
      NOTE: This change affects the following builders' output. If your build depends on the output of these builders
      you will likely see a rebuild.
      * Package() (with PACKAGETYPE='msi')
      * MSVSSolution()
      * MSVSProject()
    - Docbook builder provides a fallback if lxml fails to generate
      a document with tostring().
    - Fix description of ARCOMSTR constr. var. (issue 3636). Previously the text was a copy of ASCOMSTR which
      has different function.
    - Update xml files in SCons to reflect changed relative paths after
      code restructuring (src/engine/SCons -> SCons)
    - Preliminary Python 3.9 support - elimination of some warnings.
    - Drop the with_metaclass jig which was designed to let class
      definitions using a metaclass be written the same for Py2/Py3.
    - Bump python_version_unsupported (and deprecated) to indicate 3.5
      is lowest supported Python.
    - ParseFlags should not modify the user's passed in dict in case it's
      a compound data structure (e.g. values are lists) (issue #3665)
    - In Py3 classes no longer need to be listed as deriving from object.
    - Remove deprecated check for Task subclasses needing a needs_execute
      method - this is now enforced via an abstract base class, so the
      check and test is no longer needed.
    - Close various logfiles (trace, cache, taskmastertrace, configure)
      when done using atexit calls.
    - Rebase forked copy of shutil.copytree to Python 3.7 stlib version.
    - Significant rework of documentation: API docs are now generated
      using Sphinx; manpage and user guide now use more "standard"
      markup elements (which could facilitate later conversion to a
      different doc format, should that choice be made); significant
      rewordings in manpage.  Manpage Examples moved to an external
      repository / website (scons-cookbook.readthedocs.io).
    - Clean up test harness and tests' use of subdir, file_fixture and
      dir_fixture.
    - SubstitutionEnvironment and OverrideEnvironment now have keys()
      and values() methods to better emulate a dict (already had items()).
    - Rename internal Warning base class to SConsWarning to avoid any
      possible confusion with Python's own Warning class.


RELEASE 3.1.2 - Mon, 17 Dec 2019 02:06:27 +0000

  From Edoardo Bezzeccheri
    - Added debug option "action_timestamps" which outputs to stdout the absolute start and end time for each target.

  From Rob Boehne
    - Fix suncxx tool (Oracle Studio compiler) when using Python 3.  Previously would throw an exception.
      Resolved by properly handling tool version string output as unicode.

  From Tim Gates
    - Resolved a typo in engine.SCons.Tool

  From Adam Gross:
    - Resolved a race condition in multithreaded Windows builds with Python 2
      in the case where a child process is spawned while a Python action has a
      file open. Original author: Ryan Beasley.
    - Added memoization support for calls to Environment.Value() in order to
	  improve performance of repeated calls.


  From Jason Kenny
    - Update Command() function to accept target_scanner, source_factory, and target_factory arguments.
      This makes Command act more like a one-off builder.

  From Ivan Kravets
    - Added support for "-imacros" to ParseFlags

  From Jacek Kuczera:
    - Fix CheckFunc detection code for Visual 2019. Some functions
      (e.g. memmove) were incorrectly recognized as not available.

  From Jakub Kulik
    - Fix stacktrace when using SCons with Python 3.5+ and SunOS/Solaris related tools.

  From Philipp Maierhöfer:
    - Avoid crash with UnicodeDecodeError on Python 3 when a Latex log file in
      non-UTF-8 encoding (e.g. containing umlauts in Latin-1 encoding when
      the fontenc package is included with \usepackage[T1]{fontenc}) is read.

  From Mathew Robinson:
    - Improved threading performance by ensuring NodeInfo is shared
      across threads. Results in ~13% improvement for parallel builds
      (-j# > 1) with many shared nodes.
    - Improve performance of Entry.disambiguate() by making check for
      most common case first, preventing unnecessary IO.
    - Improved DAG walk performance by reducing unnecessary work when
      there are no un-visited children.

  From Mats Wichmann
    - Replace instances of string find method with "in" checks where
      the index from find() was not used.
    - CmdStringHolder fix from issue #3428
    - Turn previously deprecated debug options into failures:
      --debug=tree, --debug=dtree, --debug=stree, --debug=nomemoizer.
    - Experimental New Feature: Enable caching MSVC configuration
      If SCONS_CACHE_MSVC_CONFIG shell environment variable is set,
      SCons will cache the results of past calls to vcvarsall.bat to
      a file; integrates with existing memoizing of such vars.
      On vs2019 saves 5+ seconds per SCons invocation, which really
      helps test suite runs.
    - Remove deprecated SourceSignatures, TargetSignatures
    - Remove deprecated Builder keywords: overrides and scanner
    - Remove deprecated env.Copy
    - Remove deprecated BuildDir plus SConscript keyword build_dir
    - A number of documentation improvements.


RELEASE 3.1.1 - Mon, 07 Aug 2019 20:09:12 -0500

  From William Deegan:
    - Remove obsoleted references to DeciderNeedsNode which could cause crash when using --debug=explain

  From Jason Kenny
    - Add Fix and test for crash in 3.1.0 when using Decider('MD5-timestamp') and --debug=explain

  From Ben Reed:
    - Added -fmerge-all-constants to flags that get included in both CCFLAGS and LINKFLAGS.

  From Mathew Robinson:
    - Fix issue #3415 - Update remaining usages of EnvironmentError to SConsEnvironmentError
      this patch fixes issues introduced in 3.1.0 where any of the
      following would cause SCons to error and exit:
        - CacheDir not write-able
        - JSON encoding errors for CacheDir config
        - JSON decoding errors for CacheDir config


RELEASE 3.1.0 - Mon, 20 Jul 2019 16:59:23 -0700

  From Joseph Brill:
    - Code to supply correct version-specifier argument to vswhere for
      VS version selection.

  From William Deegan:
    - Enhanced --debug=explain output. Now the separate components of the dependency list are split up
      as follows:

      scons: rebuilding `file3' because:
           the dependency order changed:
           ->Sources
           Old:xxx	New:zzz
           Old:yyy	New:yyy
           Old:zzz	New:xxx
           ->Depends
           ->Implicit
           Old:/usr/bin/python	New:/usr/bin/python
    - Fix Issue #3350 - SCons Exception EnvironmentError is conflicting with Python's EnvironmentError.
    - Fix spurious rebuilds on second build for cases where builder has > 1 target and the source file
      is generated. This was causing the > 1th target to not have it's implicit list cleared when the source
      file was actually built, leaving an implicit list similar to follows for 2nd and higher target
              ['/usr/bin/python', 'xxx', 'yyy', 'zzz']
      This was getting persisted to SConsign and on rebuild it would be corrected to be similar to this
              ['zzz', 'yyy', 'xxx', '/usr/bin/python']
      Which would trigger a rebuild because the order changed.
      The fix involved added logic to mark all shared targets as peers and then ensure they're implicit
      list is all cleared together.
    - Fix Issue #3349 - SCons Exception EnvironmentError is conflicting with Python's EnvironmentError.
      Renamed to SConsEnvironmentError
    - Fix Issue #3350 - mslink failing when too many objects.  This is resolved by adding TEMPFILEARGJOIN variable
      which specifies what character to join all the argements output into the tempfile. The default remains a space
      when mslink, msvc, or mslib tools are loaded they change the TEMPFILEARGJOIN to be a line separator (\r\n on win32)
    - Fix performance degradation for MD5-timestamp decider.  NOTE: This changes the Decider() function arguments.
      From:
          def my_decider(dependency, target, prev_ni):
      To:
          def my_decider(dependency, target, prev_ni, repo_node):
      Where repo_node is the repository (or other) node to use to check if the node is out of date instead of dependency.

  From Peter Diener:
    - Additional fix to issue #3135 - Also handle 'pure' and 'elemental' type bound procedures
    - Fix issue #3135 - Handle Fortran submodules and type bound procedures

  From Adam Gross:
    - Upgraded and improved Visual Studio solution/project generation code using the MSVSProject builder.
      - Added support for Visual Studio 2017 and 2019.
      - Added support for the following per-variant parameters to the builder:
        - cpppaths: Provides per-variant include paths.
        - cppdefines: Provides per-variant preprocessor definitions.

  From Michael Hartmann:
    - Fix handling of Visual Studio Compilers to properly reject any unknown HOST_PLATFORM or TARGET_PLATFORM

  From Bert Huijben:
    - Added support for Visual Studio 2019 toolset.

  From Mathew Robinson:
    - Update cache debug output to include cache hit rate.
    - No longer unintentionally hide exceptions in Action.py
    - Allow builders and pseudo-builders to inherit from OverrideEnvironments

  From Leonard de Ruijter:
    - Add logic to derive correct version argument to vswhere

  From Lukas Schrangl:
    - Enable LaTeX scanner to find more than one include per line

  From  Sergey Torokhov:
    - Recognize jdk on Gentoo systems.

  From Mats Wichmann:
    - scons-time takes more care closing files and uses safer mkdtemp to avoid
      possible races on multi-job runs.
    - Use importlib to dynamically load tool and platform modules instead of imp module
    - sconsign: default to .sconsign.dblite if no filename is specified.
      Be more informative in case of unsupported pickle protocol (py2 only).
    - Fix issue #3336 - on Windows, paths were being added to PATH even if
      tools were not found in those paths.
    - More fixes for newer Java versions (since 9): handle new jdk directory
      naming (jdk-X.Y instead of jdkX.Y) on Windows; handle two-digit major
      version. Docstrings improved.
    - Fixups for pylint: exception types, redefined functions,
      globals, etc.  Some old code removed to resolve issues (hashlib is
      always present on modern Pythons; no longer need the code for
      2.5-and-earlier optparse). cmp is not a builtin function in Py3,
      drop one (unused) use; replace one.  Fix another instance of
      renaming to SConsEnvironmentError. Trailing whitespace.
      Consistently use not is/in (if not x is y -> if x is not y).
    - Add a PY3-only function for setting up the cachedir that should be less
      prone to races. Add a hack to the PY2 version (from Issue #3351) to
      be less prone to a race in the check for old-style cache.
    - Fix coding error in docbook tool only exercised when using python lxml
    - Recognize two additional GNU compiler header directory options in
      ParseFlags: -iquote and -idirafter.
    - Fix more re patterns that contain \ but not specified as raw strings
      (affects scanners for D, LaTeX, swig)


RELEASE 3.0.5 - Mon, 26 Mar 2019 15:04:42 -0700

  From William Deegan:

    - Fix Issue #3283 - Handle using --config=force in combination with Decider('MD5-timestamp').
      3.0.2 in fix for issue #2980 added that deciders can throw DeciderNeedsNode exception.
      The Configure logic directly calls the decider when using --config=force but wasn't handling
      that exception.  This would yield minimally configure tests using TryLink() not running and
      leaving TypeError Nonetype exception in config.log
    - Fix Issue #3303 - Handle --config=force overwriting the Environment passed into Configure()'s
      Decider and not clearing it when the configure context is completed.
    - Add default paths for yacc tool on windows to include cygwin, mingw, and chocolatey
    - Fix issue #2799 - Fix mingw tool to respect SHCCCOMSTR, SHLINKCOMSTR and LDMODULECOMSTR
    - Fix Issue #3329 - Add support for MS SDK V10.0A (which is commonly installed with VS2017)
    - Fix Issue #3333 - Add support for finding vswhere under 32 bit windows installs.

  From Maciej Kumorek:
    - Update the MSVC tool to include the nologo flag by default in RCFLAGS

From Daniel Moody:
    - Change the default for AppendENVPath to delete_existing=0, so path
      order will not be changed, unless explicitly set (Issue #3276)
    - Fixed bug which threw error when running SCons on windows system with no MSVC installed.
    - Update link tool to convert target to node before accessing node member
    - Update mingw tool to remove MSVC like nologo CCFLAG
    - Add default paths for lex tool on windows to include cygwin, mingw, and chocolatey
    - Add lex construction variable LEXUNISTD for turning off unix headers on windows
    - Update lex tool to use win_flex on windows if available

  From Mats Wichmann:
    - Quiet open file ResourceWarnings on Python >= 3.6 caused by
      not using a context manager around Popen.stdout
    - Add the textfile tool to the default tool list
    - Fix syntax on is/is not clauses: should not use with a literal
    - Properly retrieve exit code when catching SystemExit
    - scons-time now uses context managers around file opens
    - Fix regex patterns that were not specified as raw strings

  From Bernhard M. Wiedemann:
    - Do not store build host+user name if reproducible builds are wanted


RELEASE 3.0.4 - Mon, 20 Jan 2019 22:49:27 +0000

  From Mats Wichmann:
    - Improve finding of Microsoft compiler: add a 'products' wildcard
      in case 2017 Build Tools only is installed as it is considered a separate
      product from the default Visual Studio
    - Add TEMPFILESUFFIX to allow a customizable filename extension, as
      described in the patch attached to issue #2431.
    - scons.py and sconsign.py stopped working if script called as a symlink
      to location in scons-local location.
    - Fix issue running scons using a symlink to scons.py in an scons-local dir
    - Doc updates around Default(), and the various *TARGETS variables.

  From Daniel Moody:
    - Improved support for VC14.1 and Visual Studio 2017, as well as arm and arm64 targets.
      Issues #3268 & Issue #3222
    - Initial support for ARM targets with Visual Studio 2017 - Issue #3182 (You must set TARGET_ARCH for this to work)
    - Update TempFileMunge class to use PRINT_CMD_LINE_FUNC

  From Tobias Herzog
    - Enhance cpp scanner regex logic to detect if/elif expressions without whitespaces but
      parenthesis like "#if(defined FOO)" or "#elif!(BAR)" correctly.


RELEASE 3.0.3 - Mon, 07 Jan 2019 20:05:22 -0400
  NOTE: 3.0.2 release was dropped because there was a packaging bug. Please consider all 3.0.2
        content.

  From William Deegan:
    - Fixes to packaging logic.  Ensuring the SCons.Tool.clangCommon module is added
      to the release packages.
    - Modify scons.bat script to check for scons python script without .py extension if no file
      scons.py exists. This enables an all platform wheel to work.

  From Mats Wichmann:
    - Update doc examples to work with Python 3.5+:  map() now returns an iterable instead of a list.


RELEASE 3.0.2 - Mon, 31 Dec 2018 16:00:12 -0700

  From Bernard Blackham:
    - Fixed handling of side-effects in task master (fixes #3013).

  From William Deegan:
    - Remove long deprecated SCons.Options code and tests.  This removes BoolOption,EnumOption,
      ListOption,PackageOption, and PathOption which have been replaced by *Variable() many years ago.
    - Re-Enable parallel SCons (-j) when running via Pypy
    - Move SCons test framework files to testing/framework and remove all references to QMtest.
      QMTest has not been used by SCons for some time now.
    - Updated logic for mingw and clang on win32 to search default tool install paths if not
      found in normal SCons PATH.  If the user specifies PATH or tool specific paths they
      will be used and the default paths below will be ignored.
      - Default path for clang/clangxx : C:\Program Files\LLVM\bin
      - Default path for mingw         : C:\MinGW\bin and/or  C:\mingw-w64\*\mingw64\bin
      - Key program to locate mingw    : mingw32-make (as the gcc with mingw prefix has no fixed name)
    - Fixed issue causing stack trace when python Action function contains a unicode string when being
      run with Python 2.7
    - Add alternate path to QT install for Centos in qt tool: /usr/lib64/qt-3.3/bin
    - Fix Java tools to search reasonable default paths for Win32, Linux, macOS.  Add required paths
      for swig and java native interface to JAVAINCLUDES.  You should add these to your CPPPATH if you need
      to compile with them.  This handles spaces in paths in default Java paths on windows.
    - Added more java paths to match install for Centos 7 of openjdk
    - Fix new logic which populates JAVAINCLUDES to handle the case where javac is not found.
    - Fix GH Issue #2580 - # in FRAMEWORKPATH doesn't get properly expanded. The # is left in the
      command line.
    - Fix issue #2980 with credit to Piotr Bartosik (and William Blevins).  This is an issue where using
      TimeStamp-MD5 Decider and CacheDir can yield incorrect md5's being written into the .sconsign.
      The difference between Piotr Bartosik's patch and the current code is that the more complicated
      creation of file to csig map is only done when the count of children for the current node doesn't
      match the previous count which is loaded from the sconsign.
    - Fix issue # 3106 MSVC if using MSVC_BATCH and target dir had a space would fail due to quirk in
      MSVC's handling of escaped targetdirs when batch compiling.
    - Fix GH Issue #3141 unicode string in a TryAction() with python 2.7 crashes.
    - Fix GH Issue #3212 - Use of Py3 and CacheDir + Configure's TryCompile (or likely and Python Value Nodes)
      yielded trying to combine strings and bytes which threw exception.
    - Fix GH Issue #3225 SCons.Util.Flatten() doesn't handle MappingView's produced by dictionary as return
      values from dict().{items(), keys(), values()}.
    - Fix GH Issue #3241 - Properly support versioned shared libraries for MacOS.  We've also introduced two
      new env variables APPLELINK_CURRENT_VERSION and APPLELINK_COMPATIBILITY_VERSION which will specify
      what is passed to the linkers -current_version and -compatibility_version flags.  If not specified
      they will be derived from SHLIBVERSION as such:
      - APPLELINK_CURRENT_VERSION = SHLIBVERSION
      - APPLELINK_COMPATIBILITY_VERSION = all but the last digit in SHLIBVERSION with .0 appended.
      Note that the values of the above will be validated. Valid format for either APPLELINK variable is
      X[.Y[.Z]] where 0 <= X <= 65535, 0 <= Y <= 255, 0 <= Z <= 255.
      The new variables have been added to the documents and should show up in user guide and manpage.
    - Fix GH Issue #3136 no longer wrap io.{BufferedReader,BufferedWriter,BufferedRWPair,BufferedRandom,TextIOWrapper
      with logic to set HANDLE_FLAG_INHERIT flag on the file handle.  Python 3.4+ automatically sets this according
      to Python docs: https://docs.python.org/3/library/os.html#fd-inheritance

  From Ray Donnelly:
    - Fix the PATH created by scons.bat (and other .bat files) to provide a normalized
      PATH.  Some pythons in the 3.6 series are no longer able to handle paths which
      have ".." in them and end up crashing.  This is done by cd'ing into the directory
      we want to add to the path and then using %CD% to give us the normalized directory
      See bug filed under Python 3.6: https://bugs.python.org/issue32457.
      Note: On Win32 PATH's which have not been normalized may cause undefined behavior
      by other executables being run by SCons (or any subprocesses of executables being run by SCons).
      Resolving this issue should eliminate that possibility going forward.

  From Andrew Featherstone
    - Removed unused --warn options from the man page and source code.

  From Arda Fu
    - Fix cpp scanner regex logic to treat ifndef for py3.5+. Previously it was
      not properly differentiating between if, ifdef, and ifndef.

  From Philipp Maierhöfer
    - Added a __hash__ method to the class SCons.Subst.Literal. Required when substituting Literal
      objects when SCons runs with Python 3.
    - Added missing FORTRANMODDIRPREFIX to the gfortran tool.

  From Matthew Marinets:
    - Fixed an issue that caused the Java emitter to incorrectly parse arguments to constructors that
      implemented a class.

  From Fredrik Medley:
    - Fix exception when printing of EnviromentError messages.
      Specifically, this fixes error reporting of the race condition when
      initializing the cache which error previously was hidden.

  From Daniel Moody:
    - Updated Jar builder to handle nodes and directories better
    - Updated Jar builder to flatten source list which could contain embedded lists
    - Removed some magic numbers from jar.py on behalf of Mats Wichmann (mats@linux.com)
    - Set the pickling protocal back to highest which was causing issues
      with variant dir tests. This will cause issues if reading sconsigns
      pickled with the previous lower protocol.
    - Updated swig to setup default paths for windows
    - Updated gettext tools to setup default paths for windows with Cygwin/MinGW setups
    - Add common location for default paths for cygwin and mingw in Platform modules
    - Updated YACC tool to work on windows with Cygwin/MinGW setups
    - Set the pickling protocal back to highest which was causing issues
      with variant dir tests. This will cause issues if reading sconsigns
      pickled with the previous lower protocol.
    - Updated FS.py to handle removal of splitunc function from python 3.7
    - Updated the vc.py to ignore MSVS versions where no compiler could be found

  From Gary Oberbrunner:
    - Fix bug when Installing multiple subdirs outside the source tree
    - fix to_str to handle None without raising exception
    - Fix -jN for python 3.7

  From Jonathon Reinhart:
    - Replace all instances of `int main()` in C code with `int main(void)`.
      Specifically, this fixes the test cases use by Configure.CheckCC() which
      would fail when using -Wstrict-prototypes.

  From Zachary Tessler:
    - Fix calculation of signatures for FunctionActions that contain list (or set,...)
      comprehensions whose expressions involve constant literals. Those constants had
      been ignored in signatures, so changing them did not cause targets to be rebuilt.

  From Paweł Tomulik:
    - In the testing framework, module TestCommon, fixed must_contain(),
      must_not_contain(), and related methods of TestCommon class to work with
      substrings located at zero offset.
    - Added virtualenv support. A new function Virtualenv() determines whether
      SCons runs in a virtualenv. The search PATH may also be extended to
      prefer executables from the current virtualenv over the ones provided by
      base environment. New option --enable-virtualenv provided to import some
      virtualenv-related variables to SCons and extend every env['ENV']['PATH']
      automatically. New option --ignore-virtualenv disables this. Two
      environment variables, SCONS_ENABLE_VIRTUALENV and
      SCONS_IGNORE_VIRTUALENV are supported for the same purpose.

  From Richard West:
    - Add SConstruct.py, Sconstruct.py, sconstruct.py to the search path for the root SConstruct file.
      Allows easier debugging within Visual Studio
    - Change setup.py to change the install directory (via  pip, or setup.py install) from scons-#.#.#
      to scons (Yielding <pythondir>/lib/scons/SCons/ instead of <pythondir>/lib/scons/SCons-#.#.#/).
      This changes SCons to better comply with normal Python installation practices.

  From Mats Wichmann:
    - Recognize new java 9, 10, 11 (as 9.0 and 10.0, 11.0)
    - Updated manpage scons.xml to fix a nested list problem
    - Updated doc terminiology: use prepend instead of append as appropriate
    - XML validity fixes from SConstruct.py change
    - Update wiki links to new github location
    - Update bug links to new github location
    - Make it easier for SConscript() call to fail on missing script.
      It was possible to call SCons.Warnings.warningAsException
      (not documented as a user API) to make all warnings fail. Now
      SConscript can take an optional must_exist flag which if true fails
      if the script does not exist.  Not failing on missing script is
      now considered deprecated, and the first instance will print a
      deprecation message.  It is now also possible to flip the scons
      behavior (which still defaults to warn, not fail) by calling
      SCons.Script.set_missing_sconscript_error, which is also not a
      documented interface at the moment.
    - Convert TestCmd.read to use with statement on open (quiets 17 py3 warnings)
    - Quiet py3 warning in UtilTests.py
    - Fix tests specifying octal constants for py3
    - Fix must_contain tests for py3
    - RPM package generation:
       - Fix supplying a build architecture
       - Disable auto debug package generation on certain rpmbuild versions
       - Adjust some tests to only supply build-id file on certain rpmbuild versions
       - Tests now use a file fixture for the repeated (trivial) main.c program.
       - Document and comment cleanup.
       - Added new Environment Value X_RPM_EXTRADEFS to supply custom settings
         to the specfile without adding specific logic for each one to scons.
    - The test for Python.h needed by swig tests is moved to get_python_platform
      so it does not have to be repeated in every test; picks up one failure
      which did not make the (previously needed) check. Windows version
      of get_python_platform needed some rework in case running in virtualenv.
    - If test opens os.devnull, register with atexit so file opens do not leak.
    - Fix bugs in Win32 process spawn logic to handle OSError exception correctly.
    - Use time.perf_counter instead of time.clock if it exists.
      time.clock deprecated since py3.3, due to remove in 3.8. deprecation
      warnings from py3.7 were failing a bunch of tests on Windows since they
      mess up expected stderr.
    - Prefer Py3's inspect.getfullargspec over deprecated inspect.getargspec.
      Switched to "new" (standard in Py2.7) usage of receiving a namedtuple -
      we were unpacking to a four-tuple, two of the items of which were unused;
      getfullargspec returns a named tuple with seven elements so it is a
      cleaner drop-in replacement using the namedtuple.
    - Updated the test-framework.rst documentation.
    - Remove obsoleted internal implementaiton of OrderedDict.
    - Test for tar packaging fixups
    - Stop using deprecated unittest asserts
    - messages in strip-install-dir test now os-neutral
    - Add xz compression format to packaging choices.
    - Syntax cleanups - trailing blanks, use "is" to compare with None, etc.
      Three uses of variables not defined are changed.
    - Some script changes in trying to find scons engine
    - Update (pep8) configure-cache script, add a --show option.
    - Fix for a couple of "what if tool not found" exceptions in framework.
    - Add Textfile/Substfile to default environment. (issue #3147)
    - sconsign: a couple of python3 fixes; be more tolerant of implicit
      entries which have no signatures; minor PEP8 changes.
    - Fix a couple of type mistakes (list-> string, filter type -> list)
    - Fix a couple of type mistakes in packaging tools: list-> string in msi,
      filter type -> list in ipk

  From Bernhard M. Wiedemann:
    - Update SCons' internal scons build logic to allow overriding build date
      with SOURCE_DATE_EPOCH for SCons itself.
    - Change the datestamps in SCons' docs and embedded in code use ISO 8601 format and UTC

  From Hao Wu
    - Typo in customized decider example in user guide
    - Replace usage of unittest.TestSuite with unittest.main() (fix #3113)

RELEASE 3.0.1 - Mon, 12 Nov 2017 15:31:33 -0700

  From Daniel Moody:
    - Jar can take multiple targets, and will make a duplicate jar from the sources for each target
    - Added some warnings in case the Jar builder makes an implicit target
    - Added Jar method and changed jar build to be more specific. Jar method will take in
      directories or classes as source. Added more tests to JAR to ensure the jar was
      packaged with the correct compiled class files.
    - Added a No result test case to handle bug which seems unrelated to java in the
      swig-dependencies.py test, more info here: http://scons.tigris.org/issues/show_bug.cgi?id=2907
    - Added a travis script to test on ubuntu trusty now that the project is on github
      so that Continuus Integration tests can be run automatically. It tests most case and considers
      no result a pass as well. Improving this script can install more dependincies allowing for more
      tests to be run.

  From Daniel Moody:
    - Updated the Jar Builder tool in Tool/__init__.py so that is doesn't force class files as
      sources, allowing directories to be passed, which was causing test/Java/JAR.py to fail.

  From William Deegan:
    - Fix issue where code in utility routine to_String_for_subst() had code whose result was never
      properly returned.
      (Found by: James Rinkevich https://pairlist4.pair.net/pipermail/scons-users/2017-October/006358.html )
    - Fixed Variables.GenerateHelpText() to now use the sort parameter. Due to incorrect 2to3 fixer changes
      8 years ago it was being used as a boolean parameter.  Now you can specify sort to be a callable, or boolean
      value. (True = normal sort). Manpage also updated.
    - Fixed Tool loading logic from exploding sys.path with many site_scons/site_tools prepended on py3.
    - Added additional output with time to process each SConscript file when using --debug=time.

  From Thomas Berg:
    - Fixed a regression in scons-3.0.0 where "from __future__ import print_function" was imposed
      on the scope where SConstruct is executed, breaking existing builds using PY 2.7.

  From William Deegan:
    - Fix broken subst logic where a string with "$$(abc)" was being treated as "$(abc) and the
      logic for removing the signature escapes was then failing because there was no closing "$)".
      This was introduced by a pull request to allow recursive variable evaluations to yield a string
      such as "$( $( some stuff $) $)".

  From Zachary Tessler:
    - Fix incorrect warning for repeated identical builder calls that use overrides


RELEASE 3.0.0 - Mon, 18 Sep 2017 08:32:04 -0700

NOTE: This is a major release.  You should expect that some targets may rebuild when upgrading.
Significant changes in some python action signatures. Also switching between PY 2.7 and PY 3.5, 3.6
will cause rebuilds.


  From William Blevins:
    - Updated D language scanner support to latest: 2.071.1. (PR #1924)
      https://dlang.org/spec/module.html accessed 11 August 2016
      - Enhancements:
        - Added support for selective imports: "import A : B, C;" -> A
        - Added support for renamed imports. "import B = A;" -> A
        - Supports valid combinations: "import A, B, CCC = C, DDD = D : EEE = FFF;" -> A, B, C, D
      - Notes:
        - May find new (previously missed) Dlang dependencies.
        - May cause rebuild after upgrade due to dependency changes.
    - Updated Fortran-related tests to pass under GCC 5/6.
    - Fixed SCons.Tool.Packaging.rpm.package source nondeterminism across builds.

  From William Deegan:
    - Removed deprecated tools CVS, Perforce, BitKeeper, RCS, SCCS, Subversion.
    - Removed deprecated module SCons.Sig
    - Added prioritized list of xsltproc tools to docbook. The order will now be as
      follows: xsltproc, saxon, saxon-xslt, xalan  (with first being highest priority, first
      tool found is used)
    - Fixed MSVSProject example code (http://scons.tigris.org/issues/show_bug.cgi?id=2979)
    - Defined MS SDK 10.0 and Changed VS 2015 to use SDK 10.0
    - Changes to Action Function and Action Class signiture creation.  NOTE: This will cause rebuilds
      for many builds when upgrading to SCons 3.0
    - Fixed Bug #3027 - "Cross Compiling issue: cannot override ranlib"
    - Fixed Bug #3020 - "Download link in user guide wrong. python setup.py install --version-lib broken"
    - Fixed Bug #2486 - Added SetOption('silent',True) - Previously this value was not allowed to be set.
    - Fixed Bug #3040 - Non-unicode character in CHANGES.txt
    - Fixed Bug #2622 - AlwaysBuild + MSVC regression.
    - Fixed Bug #3025 - (Credit to Florian : User flow86 on tigris) - Fix typo JAVACLASSSUFIX should have been
                        JAVACLASSSUFFIX


  From Ibrahim Esmat:
    - Added the capability to build Windows Store Compatible libraries that can be used
      with Universal Windows Platform (UWP) Apps and published to the store

  From Daniel Holth:
    - Add basic support for PyPy (by deleting __slots__ from Node with a
      metaclass on PyPy); wrap most-used open() calls in 'with' statements to
      avoid too many open files.
    - Add __main__.py for `python -m SCons` in case it is on PYTHONPATH.
    - Always use highest available pickle protocol for efficiency.
    - Remove unused command line fallback for the zip tool.

  From Gaurav Juvekar:
    - Fix issue #2832: Expand construction variables in 'chdir' argument of builders. (PR #463)
    - Fix issue #2910: Make --tree=all handle Unicode. (PR #427)
    - Fix issue #2788: Fix typo in documentation example for sconf. (PR #388)

  From Alexey Klimkin:
    - Use memoization to optimize PATH evaluation across all dependencies per
      node. (PR #345)
    - Use set() where it is applicable (PR #344)

  From M. Limber:
    - Fixed msvs.py for Visual Studio Express editions that would report
      "Error  : ValueError: invalid literal for float(): 10.0Exp".

  From Rick Lupton:
    - Update LaTeX scanner to understand \import and related commands

  From Steve Robinson:
    - Add support for Visual Studio 2017.  This support requires vswhere.exe a helper
      tool installed with newer installs of 2017. SCons expects it to be located at
      "C:\Program Files (x86)\Microsoft Visual Studio\Installer\vswhere.exe"
      It can be downloaded separately at
      https://github.com/Microsoft/vswhere

  From Tom Tanner:
    - Allow nested $( ... $) sections

  From Paweł Tomulik:
    - Fixed the issue with LDMODULEVERSIONFLAGS reported by Tim Jenness
      (https://pairlist4.pair.net/pipermail/scons-users/2016-May/004893.html).
      An error was causing "-Wl,Bsymbolic" being added to linker's command-line
      even when there was no specified value in LDMODULEVERSION and thus no
      need for the flags to be specified.
    - Added LoadableModule to the list of global functions (DefaultEnvironment
      builders).

  From Manish Vachharajani:
    - Update debian rules, compat, and control to not use features
      deprecated or obsolete in later versions of debhelpers
    - Update python version to 2.7 in debian/control

  From Richard Viney:
    - Fixed PCHPDBFLAGS causing a deprecation warning on MSVC v8 and later when
      using PCHs and PDBs together.


  From Richard West:
    - Added nested / namespace tool support
    - Added a small fix to the python3 tool loader when loading a tool as a package
    - Added additional documentation to the user manual on using toolpaths with the environment
      This includes the use of sys.path to search for tools installed via pip or package managers
    - Added support for a PyPackageDir function for use with the toolpath

  From Russel Winder:
    - Reordered the default D tools from "dmd, gdc, ldc" to "dmd, ldc, gdc".
    - Add a ProgramAllAtOnce builder to the dmd, ldc, and gdc tools. (PR #448)
    - Remove a file name exception for very old Fedora LDC installation.
    - gdc can now handle building shared objects (tested for version 6.3.0).
    - Remove establishing the SharedLibrary builder in the dmd, ldc, and gdc
      tools, must now include the ar tool to get this builder as is required for
      other compiler tools.
    - Add clang and clang++ tools based on Paweł Tomulik's work.

RELEASE 2.5.1 - Mon, 03 Nov 2016 13:37:42 -0400

  From William Deegan:
    - Add scons-configure-cache.py to packaging. It was omitted

  From Alexey Klimkin:
    - Use memoization to optimize PATH evaluation across all dependencies per
      node. (PR #345)

RELEASE 2.5.0 - Mon, 09 Apr 2016 11:27:42 -0700

  From Dirk Baechle:
    - Removed a lot of compatibility methods and workarounds
      for Python versions < 2.7, in order to prepare the work
      towards a combined 2.7/3.x version. (PR #284)
      Also fixed the default arguments for the print_tree and
      render_tree methods. (PR #284, too)

  From William Blevins:
    - Added support for cross-language dependency scanning;
      SCons now respects scanner keys for implicit dependencies.
      - Notes for SCons users with heterogeneous systems.
        - May find new (previously missed) dependencies.
        - May cause rebuild after upgrade due to dependency changes.
        - May find new dependency errors (EG. cycles).
          - Discovered in some of the SCons QT tests.
    - Resolved missing cross-language dependencies for
      SWIG bindings (fixes #2264).
    - Corrected typo in User Guide for Scanner keyword. (PR #2959)
    - Install builder interacts with scanner found in SCANNERS differently.
      - Previous: Install builder recursively scanned implicit dependencies
        for scanners from SCANNER, but not for built-in (default) scanners.
      - Current: Install builder will not scan for implicit dependencies via
        either scanner source. This optimizes some Install builder behavior
        and brings orthogonality to Install builder scanning behavior.

  From William Deegan:
    - Add better messaging when two environments have
      different actions for the same target (Bug #2024)
    - Fix issue only with MSVC and Always build where targets
      marked AlwaysBuild wouldn't make it into CHANGED_SOURCES
      and thus yield an empty compile command line. (Bug #2622)
    - Fix posix platform escaping logic to properly handle paths
      with parens in them "()".  (Bug #2225)

  From Jakub Pola:
    - Intel Compiler 2016 (Linux/Mac) update for tool directories.

  From Adarsh Sanjeev:
    - Fix for issue #2494: Added string support for Chmod function.

  From Tom Tanner:
    - change cache to use 2 character subdirectories, rather than one character,
      so as not to give huge directories for large caches, a situation which
      causes issues for NFS.
      For existing caches, you will need to run the scons-configure-cache.py
      script to update them to the new format. You will get a warning every time
      you build until you co this.
    - Fix a bunch of unit tests on windows

RELEASE 2.4.1 - Mon, 07 Nov 2015 10:37:21 -0700

  From Arfrever Frehtes Taifersar Arahesis:
    - Fix for Bug # 2791 - Setup.py fails unnecessarily under Jython.

  From Dirk Baechle:
    - Fixed license of SVG titlepage files in the context of Debian
      packaging, such that they allow for commercial use too (#2985).

  From William Blevins:
    - InstallVersionedLib now available in the DefaultEnvironment context.
    - Improves orthogonality of use cases between different Install functions.

  From Carnë Draug:
    - Added new configure check, CheckProg, to check for
      existence of a program.

  From Andrew Featherstone:
    - Fix for issue #2840 - Fix for two environments specifying same target with different
      actions not throwing hard error. Instead SCons was incorrectly issuing a warning
      and continuing.

  From Hiroaki Itoh :
    - Add support `Microsoft Visual C++ Compiler for Python 2.7'
      Compiler can be obtained at: https://www.microsoft.com/en-us/download/details.aspx?id=44266

  From Florian Miedniak:
    - Fixed tigris issue #3011: Glob() excludes didn't work when used with VariantDir(duplicate=0)

  From William Roberts:
    - Fix bug 2831 and allow Help() text to be appended to AddOption() help.

  From Paweł Tomulik:
    - Reimplemented versioning for shared libraries, with the following effects
    - Fixed tigris issues #3001, #3006.
    - Fixed several other issues not reported to tigris, including:
      issues with versioned libraries in subdirectories with tricky names,
      issues with versioned libraries and variant directories,
      issue with soname not being injected to library when using D linkers,
    - Switched to direct symlinks instead of daisy-chained ones -- soname and
      development symlinks point directly to the versioned shared library now),
      for rationale see:
      https://www.debian.org/doc/debian-policy/ch-sharedlibs.html
      https://fedoraproject.org/wiki/Packaging:Guidelines#Devel_Packages
      https://bitbucket.org/scons/scons/pull-requests/247/new-versioned-libraries-gnulink-cyglink/diff#comment-10063929
    - New construction variables to allow override default behavior: SONAME,
      SHLIBVERSIONFLAGS, _SHLIBVERSIONFLAGS, SHLIBNOVERSIONSYMLINKS,
      LDMODULEVERSION, LDMODULEVERSIONFLAGS, _LDMODULEVERSIONFLAGS,
      LDMODULENOVERSIONSYMLINKS.
    - Changed logic used to configure the versioning machinery from
      platform-centric to linker-oriented.
    - The SHLIBVERSION/LDMODULEVERSION variables are no longer validated by
      SCons (more freedom to users).
    - InstallVersionedLib() doesn't use SHLIBVERSION anymore.
    - Enchanced docs for the library versioning stuff.
    - New tests for versioned libraries.
    - Library versioning is currently implemented for the following linker
      tools: 'cyglink', 'gnulink', 'sunlink'.
    - Fix to swig tool - pick-up 'swig', 'swig3.0' and 'swig2.0' (in order).
    - Fix to swig tool - respect env['SWIG'] provided by user.



RELEASE 2.4.0 - Mon, 21 Sep 2015 08:56:00 -0700

  From Dirk Baechle:
    - Switched several core classes to use "slots", to
      reduce the overall memory consumption in large
      projects (fixes #2180, #2178, #2198)
    - Memoizer counting uses decorators now, instead of
      the old metaclasses approach.

  From Andrew Featherstone
    - Fixed typo in SWIGPATH description

RELEASE 2.3.6 - Mon, 31 Jul 2015 14:35:03 -0700

  From Rob Smith:
    - Added support for Visual Studio 2015

RELEASE 2.3.5 - Mon, 17 Jun 2015 21:07:32 -0700

  From Stephen Pollard:
    - Documentation fixes for libraries.xml and
      builders-writing.xml (#2989 and #2990)

  From William Deegan:
    - Extended docs for InstallVersionedLib/SharedLibrary,
      and added SKIP_WIN_PACKAGES argument to build script
      bootstrap.py (PR #230, #3002).

  From William Blevins:
    - Fixed symlink support (PR #227, #2395).
    - Updated debug-count test case (PR #229).

  From Alexey Klimkin:
    - Fixed incomplete LIBS flattening and substitution in
      Program scanner(PR #205, #2954).

  From Dirk Baechle:
    - Added new method rentry_exists_on_disk to Node.FS (PR #193).

  From Russel Winder:
    - Fixed several D tests under the different OS.
    - Add support for f08 file extensions for Fortran 2008 code.

  From Anatoly Techtonik:
    - Show --config choices if no argument is specified (PR #202).
    - Fixed build crash when XML toolchain isn't installed, and
      activated compression for ZIP archives.

  From Alexandre Feblot:
    - Fix for VersionedSharedLibrary under 'sunos' platform.
    - Fixed dll link with precompiled headers on MSVC 2012
    - Added an 'exclude' parameter to Glob()

  From Laurent Marchelli:
    - Support for multiple cmdargs (one per variant) in VS project files.
    - Various improvements for TempFileMunge class.
    - Added an implementation for Visual Studio users files (PR #209).

  From Dan Pidcock:
    - Added support for the 'PlatformToolset' tag in VS project files (#2978).

  From James McCoy:
    - Added support for '-isystem' to ParseFlags.

RELEASE 2.3.4 - Mon, 27 Sep 2014 12:50:35 -0400

  From Bernhard Walle and Dirk Baechle:
    - Fixed the interactive mode, in connection with
      Configure contexts (#2971).

  From Anatoly Techtonik:
    - Fix EnsureSConsVersion warning when running packaged version

  From Russel Winder:
    - Fix D tools for building shared libraries

RELEASE 2.3.3 - Sun, 24 Aug 2014 21:08:33 -0400

  From Roland Stark:
    - Fixed false line length calculation in the TempFileMunge class (#2970).

  From Gary Oberbrunner:
    - Improve SWIG detection

  From Russel Winder:
    - Fix regression on Windows in D language update

  From Neal Becker and Stefan Zimmermann:
    - Python 3 port and compatibility

  From Anatoly Techtonik:
    - Do not fail on EnsureSConsVersion when running from checkout

  From Kendrick Boyd and Rob Managan:
    - Fixed the newglossary action to work with VariantDir (LaTeX).

  From Manuel Francisco Naranjo:
    - Added a default for the BUILDERS environment variable,
      to prevent not defined exception on a Clone().

  From Andrew Featherstone:
    - Added description of CheckTypeSize method (#1991).
    - Fixed handling of CPPDEFINE var in Append()
      for several list-dict combinations (#2900).

  From William Blevins:
    - Added test for Java derived-source dependency tree generation.
    - Added Copy Action symlink soft-copy support (#2395).
    - Various contributions to the documentation (UserGuide).

RELEASE 2.3.2

  From Dirk Baechle:
    - Update XML doc editor configuration
    - Fix: Allow varlist to be specified as list of strings for Actions (#2754)

  From veon on bitbucket:
    - Fixed handling of nested ifs in CPP scanner PreProcessor class.

  From Shane Gannon:
    - Support for Visual Studio 2013 (12.0)

  From Michael Haubenwallner:
    - Respect user's CC/CXX values; don't always overwrite in generate()
    - Delegate linker Tool.exists() to CC/CXX Tool.exists().

  From Rob Managan:
    - Updated the TeX builder to support use of the -synctex=1
      option and the files it creates.
    - Updated the TeX builder to correctly clean auxiliary files when
      the biblatex package is used.

  From Gary Oberbrunner:
    - get default RPM architecture more robustly when building RPMs

  From Amir Szekely:
    - Fixed NoClean() for multi-target builders (#2353).

  From Paweł Tomulik:
    - Fix SConf tests that write output

  From Russel Winder:
    - Revamp of the D language support. Tools for DMD, GDC and LDC provided
      and integrated with the C and C++ linking. NOTE: This is only tested
      with D v2. Support for D v1 is now deprecated.

  From Anatoly Techtonik:
    - Several improvements for running scons.py from source:
      * engine files form source directory take priority over all other
        importable versions
      * message about scons.py running from source is removed to fix tests
        that were failing because of this extra line in the output
      * error message when SCons import fails now lists lookup paths
    - Remove support for QMTest harness from runtest.py
    - Remove RPM and m4 from default tools on Windows
    - BitKeeper, CVS, Perforce, RCS, SCCS are deprecated from default
      tools and will be removed in future SCons versions to speed up
      SCons initialization (it will still be possible to use these tools
      explicitly)

  From Sye van der Veen:
    - Support for Visual Studio 12.0Exp, and fixes for earlier MSVS
      versions.


RELEASE 2.3.1

  From Andrew Featherstone:
    - Added support for EPUB output format to the DocBook tool.

  From Tom Tanner:
    - Stop leaking file handles to subprocesses by switching to using subprocess
      always.
    - Allow multiple options to be specified with --debug=a,b,c
    - Add support for a readonly cache (--cache-readonly)
    - Always print stats if requested
    - Generally try harder to print out a message on build errors
    - Adds a switch to warn on missing targets
    - Add Pseudo command to mark targets which should not exist after
      they are built.

  From Bogdan Tenea:
    - Check for 8.3 filenames on cygwin as well as win32 to make variant_dir work properly.

  From Alexandre Feblot:
    - Make sure SharedLibrary depends on all dependent libs (by depending on SHLINKCOM)

  From Stefan Sperling:
    - Fixed the setup of linker flags for a versioned SharedLibrary
      under OpenBSD (#2916).

  From Antonio Cavallo:
    - Improve error if Visual Studio bat file not found.

  From Manuel Francisco Naranjo:
    - Allow Subst.Literal string objects to be compared with each other,
      so they work better in AddUnique() and Remove().

  From David Rothenberger:
    - Added cyglink linker that uses Cygwin naming conventions for
      shared libraries and automatically generates import libraries.

  From Dirk Baechle:
    - Update bootstrap.py so it can be used from any dir, to run
      SCons from a source (non-installed) dir.
    - Count statistics of instances are now collected only when
      the --debug=count command-line option is used (#2922).
    - Added release_target_info() to File nodes, which helps to
      reduce memory consumption in clean builds and update runs
      of large projects.
    - Fixed the handling of long options in the command-line
      parsing (#2929).
    - Fixed misspelled variable in intelc.py (#2928).

  From Gary Oberbrunner:
    - Test harness: fail_test() can now print a message to help debugging.

  From Anatoly Techtonik:
    - Require rpmbuild when building SCons package.
    - Print full stack on certain errors, for debugging.
    - Improve documentation for Textfile builder.

  From William Deegan:
    - VS2012 & VS2010 Resolve initialization issues by adding path to reg.exe
      in shell used to run batch files.
    - MSVC Support fixed defaulting TARGET_ARCH to HOST_ARCH. It should be
      None if not explicitly set.
    - MSVC Fixed issue where if more than one Architectures compilers are
      detected, it would take the last one found, and not the first.

  From Philipp Kraus:
    - Added optional ZIPROOT to Zip tool.

  From Dirk Baechle:
    - Replaced old SGML-based documentation toolchain with a more modern
      approach, that also requires less external dependencies (programs and
      Python packages). Added a customized Docbook XSD for strict validation of
      all input XML files.

  From Luca Falavigna:
    - Fixed spelling errors in MAN pages (#2897).

  From Michael McDougall:
    - Fixed description of ignore_case for EnumVariable in the
      MAN page (#2774).

RELEASE 2.3.0 - Mon, 02 Mar 2013 13:22:29 -0400

  From Anatoly Techtonik:
    - Added ability to run scripts/scons.py directly from source checkout
    - Hide deprecated --debug={dtree,stree,tree} from --help output
    - Error messages from option parser now include hints about valid choices
    - Cleaned up some Python 1.5 and pre-2.3 code, so don't expect SCons
      to run on anything less than Python 2.4 anymore
    - Several fixes for runtest.py:
      * exit with an error if no tests were found
      * removed --noqmtest option - this behavior is by default
      * replaced `-o FILE --xml` combination with `--xml FILE`
      * changed `-o, --output FILE` option to capture stdout/stderr output
        from runtest.py
    - Remove os_spawnv_fix.diff patch required to enable parallel builds
      support prior to Python 2.2

  From Juan Lang:
    - Fix WiX Tool to use .wixobj rather than .wxiobj for compiler output
    - Support building with WiX releases after 2.0

  From Alexey Klimkin:
    - Fix nested LIBPATH expansion by flattening sequences in subst_path.

  From eyan on Bitbucket:
    - Print target name with command execution time with --debug=time

  From Thomas Berg and Evgeny Podjachev:
    - Fix subprocess spawning on Windows.  Work around a Windows
      bug that can crash python occasionally when using -jN. (#2449)

  From Dirk Baechle:
    - Updated test framework to support dir and file fixtures and
      added ability to test external (out-of-tree) tools (#2862).
      See doc in QMTest/test-framework.rst.
    - Fixed several errors in the test suite (Java paths, MSVS version
      detection, Tool import), additionally
      * provided MinGW command-line support for the CXX, AS and
        Fortran tests,
      * refactored the detection of the gcc version and the according
        Fortran startup library,
      * provided a new module rpmutils.py, wrapping the RPM naming rules
        for target files and further hardware-dependent info (compatibility,
        compiler flags, ...),
      * added new test methods must_exist_one_of() and
        must_not_exist_any_of() and
      * removed Aegis support from runtest.py. (#2872)

  From Gary Oberbrunner:
    - Add -jN support to runtest.py to run tests in parallel
    - Add MSVC10 and MSVC11 support to get_output low-level bat script runner.
    - Fix MSVS solution generation for VS11, and fixed tests.

  From Rob Managan:
    - Updated the TeX builder to support the \newglossary command
      in LaTeX's glossaries package and the files it creates.
    - Improve support for new versions of biblatex in the TeX builder
      so biber is called automatically if biblatex requires it.
    - Add SHLIBVERSION as an option that tells SharedLibrary to build
      a versioned shared library and create the required symlinks.
      Add builder InstallVersionedLib to create the required symlinks
      installing a versioned shared library.

RELEASE 2.2.0 - Mon, 05 Aug 2012 15:37:48 +0000

  From dubcanada on Bitbucket:
    - Fix 32-bit Visual Express C++ on 64-bit Windows (generate 32-bit code)

  From Paweł Tomulik:
    - Added gettext toolset
    - Fixed FindSourceFiles to find final sources (leaf nodes).

  From Greg Ward:
    - Allow Node objects in Java path (#2825)

  From Joshua Hughes:
    - Make Windows not redefine builtin file as un-inheritable (#2857)
    - Fix WINDOWS_INSERT_DEF on MinGW (Windows) (#2856)

  From smallbub on Bitbucket:
    - Fix LINKCOMSTR, SHLINKCOMSTR, and LDMODULECOMSTR on Windows (#2833).

  From Mortoray:
    - Make -s (silent mode) be silent about entering subdirs (#2976).
    - Fix cloning of builders when cloning environment (#2821).

  From Gary Oberbrunner:
    - Show valid Visual Studio architectures in error message
       when user passes invalid arch.

  From Alexey Petruchik:
    - Support for Microsoft Visual Studio 11 (both using it
      and generating MSVS11 solution files).

  From Alexey Klimkin:
    - Fixed the Taskmaster, curing spurious build failures in
      multi-threaded runs (#2720).

  From Dirk Baechle:
    - Improved documentation of command-line variables (#2809).
    - Fixed scons-doc.py to properly convert main XML files (#2812).

  From Rob Managan:
    - Updated the TeX builder to support LaTeX's multibib package.
    - Updated the TeX builder to support LaTeX's biblatex package.
    - Added support for using biber instead of bibtex by setting
      env['BIBTEX'] = 'biber'

  From Arve Knudsen:
    - Test for FORTRANPPFILESUFFIXES (#2129).


RELEASE 2.1.0 - Mon, 09 Sep 2011 20:54:57 -0700

  From Anton Lazarev:
    - Fix Windows resource compiler scanner to accept DOS line endings.

  From Matthias:
    - Update MSVS documents to remove note indicating that only one
      project is currently supported per solution file.

  From Grzegorz Bizoń:
    - Fix long compile lines in batch mode by using TEMPFILE
    - Fix MSVC_BATCH=False (was treating it as true)

  From Justin Gullingsrud:
    - support -std=c++0x and related CXXFLAGS in pkgconfig (ParseFlags)

  From Vincent Beffara:
    - Support -dylib_file in pkgconfig (ParseFlags)

  From Gary Oberbrunner and Sohail Somani:
    - new construction variable WINDOWS_EMBED_MANIFEST to automatically
      embed manifests in Windows EXEs and DLLs.

  From Gary Oberbrunner:
    - Fix Visual Studio project generation when CPPPATH contains Dir nodes
    - Ensure Visual Studio project is regenerated when CPPPATH or CPPDEFINES change
    - Fix unicode error when using non-ASCII filenames with Copy or Install
    - Put RPATH in LINKCOM rather than LINKFLAGS so resetting
      LINKFLAGS doesn't kill RPATH
    - Fix precompiled headers on Windows when variant dir name has spaces.
    - Adding None to an Action no longer fails (just returns original action)
    - New --debug=prepare option to show each target as it's being
      prepared, whether or not anything needs to be done for it.
    - New debug option --debug=duplicate to print a line for each
      unlink/relink (or copy) of a variant file from its source file.
    - Improve error message for EnumVariables to show legal values.
    - Fix Intel compiler to sort versions >9 correctly (esp. on Linux)
    - Fix Install() when the source and target are directories and the
      target directory exists.

  From David Garcia Garzon:
    - Fix Delete to be able to delete broken symlinks and dir
      symlinks.

  From Imran Fanaswala and Robert Lehr:
    - Handle .output file generated by bison/yacc properly. Cleaning it
      when necessary.

  From Antoine Dechaume:
    - Handle SWIG file where there is whitespace after the module name
      properly. Previously the generated files would include
      the whitespace.

  From Dmitry R.:
    - Handle Environment in case __semi_deepcopy is None

  From Benoit Belley:

    - Much improved support for Windows UNC paths (\\SERVERNAME).

  From Jean-Baptiste Lab:

    - Fix problems with appending CPPDEFINES that contain
      dictionaries, and related issues with Parse/MergeFlags and
      CPPDEFINES.

  From Allen Weeks:

    - Fix for an issue with implicit-cache with multiple targets
      when dependencies are removed on disk.

  From Evgeny Podjachev and Alexey Petruchick:

    - Support generation of Microsoft Visual Studio 2008 (9.0)
      and 2010 (10.0) project and solution files.

  From Ken Deeter:

    - Fix a problem when FS Entries which are actually Dirs have builders.

  From Luca Falavigna:

    - Support Fortran 03

  From Gary Oberbrunner:

    - Print the path to the SCons package in scons --version

  From Jean-Franï¿½ois Colson:

    - Improve Microsoft Visual Studio Solution generation, and fix
      various errors in the generated solutions especially when using
      MSVS_SCC_PROVIDER, and when generating multiple projects.  The
      construction variable MSVS_SCC_PROJECT_BASE_PATH, which never
      worked properly, is removed.  Users can use the new variable
      MSVS_SCC_CONNECTION_ROOT instead if desired.

  From Anatoly Techtonik:

    - Use subprocess in bootstrap.py instead of os.execve to avoid
      losing output control on Windows (http://bugs.python.org/issue9148)

    - Revert patch for adding SCons to App Paths, because standard cmd
      shell doesn't search there. This is confusing, because `scons` can
      be executed from explorer, but fail to start from console.

    - Fix broken installation with easy_install on Windows (issue #2051)
      SCons traditionally installed in a way that allowed to run multiple
      versions side by side. This custom logic was incompatible with
      easy_install way of doing things.

    - Use epydoc module for generating API docs in HTML if command line
      utility is not found in PATH. Actual for Windows.

  From Alexander Goomenyuk:

    - Add .sx to assembly source scanner list so .sx files
      get their header file dependencies detected.

  From Arve Knudsen:

    - Set module metadata when loading site_scons/site_init.py
      so it is treated as a proper module; __doc__, __file__ and
      __name__ now refer to the site_init.py file.

  From Russel Winder:

    - Users Guide updates explaining that Tools can be packages as
      well as python modules.

  From Gary Oberbrunner:

    - New systemwide and per-user site_scons dirs.

  From Dirk Baechle:

    - XML fixes in User's Guide.
    - Fixed the detection of 'jar' and 'rmic' during
      the initialization of the respective Tools (#2730).
    - Improved docs for custom Decider functions and
      custom Scanner objects (#2711, #2713).
    - Corrected SWIG module names for generated *.i files (#2707).

  From Joe Zuntz:

    - Fixed a case-sensitivity problem with Fortran modules.

  From Bauke Conijn:

    - Added Users Guide example for auto-generated source code

  From Steven Knight:

    - Fix explicit dependencies (Depends()) on Nodes that don't have
      attached Builders.

    - Fix use of the global Alias() function with command actions.

  From Matt Hughes:

    - Fix the ability to append to default $*FLAGS values (which are
      implemented as CLVar instances) in a copied construction environment
      without affecting the original construction environment's value.

  From Rob Managan:

    - Updated the TeX command strings to include a /D on Windows in
      case the new directory is on a different drive letter.

    - Fixed the LaTeX scanner so dependencies are found in commands that
      are broken across lines with a comment or have embedded spaces.

    - The TeX builders should now work with tex files that are generated
      by another program. Thanks to Hans-Martin von Gaudecker for
      isolating the cause of this bug.

    - Added support for INDEXSTYLE environment variable so makeindex can
      find style files.

    - Added support for the bibunits package so we call bibtex on all
      the bu*.aux files.

    - Add support of finding path information on OSX for TeX applications
      MacPorts and Fink paths need to be added by the user

  From Russel Winder:

    - Add support for DMD version 2 (the phobos2 library).

  From William Deegan:

    - Add initial support for VS/VC 2010 (express and non-express versions)
    - Remove warning for not finding MS VC/VS install.
      "scons: warning: No version of Visual Studio compiler found
        - C/C++ compilers most likely not set correctly"
    - Add support for Linux 3.0


RELEASE 2.0.1 - Mon, 15 Aug 2010 15:46:32 -0700

  From Dirk Baechle:

    - Fix XML in documentation.

  From Joe Zuntz:

    - Fixed a case-sensitivity problem with Fortran modules.

  From Bauke Conijn:

    - Added Users Guide example for auto-generated source code

  From Steven Knight:

    - Fix explicit dependencies (Depends()) on Nodes that don't have
      attached Builders.

  From Matt Hughes:

    - Fix the ability to append to default $*FLAGS values (which are
      implemented as CLVar instances) in a copied construction environment
      without affecting the original construction environment's value.

  From Rob Managan:

    - Updated the TeX command strings to include a /D on Windows in
      case the new directory is on a different drive letter.

    - Fixed the LaTeX scanner so dependencies are found in commands that
      are broken across lines with a comment or have embedded spaces.


RELEASE 2.0.0.final.0 - Mon, 14 Jun 2010 22:01:37 -0700

  From Dirk Baechle:

    - Fix XML in documentation.

  From Steven Knight:

    - Provide forward compatibility for the 'profile' module.

    - Provide forward compatibility for the 'pickle' module.

    - Provide forward compatibility for the 'io' module.

    - Provide forward compatibility for the 'queue' module.

    - Provide forward compatibility for the 'collections' module.

    - Provide forward compatibility for the 'builtins' module.

    - Provide forward compatibility for 'sys.intern()'.

    - Convert to os.walk() from of os.path.walk().

    - Remove compatibility logic no longer needed.

    - Add a '-3' option to runtest to print 3.x incompatibility warnings.

    - Convert old-style classes into new-style classes.

    - Fix "Ignoring corrupt sconsign entry" warnings when building
      in a tree with a pre-2.0 .sconsign file.

    - Fix propagation from environment of VS*COMNTOOLS to resolve issues
      initializing MSVC/MSVS/SDK issues.

    - Handle detecting Visual C++ on Python versions with upper-case
      platform architectures like 'AMD64'.

  From W. Trevor King:

    - Revisions to README.

  From Greg Noel:

    - Apply numerous Python fixers to update code to more modern idioms.
      Find where fixers should be applied to code in test strings and
      apply the fixers there, too.

    - Write a fixer to convert string functions to string methods.

    - Modify the 'dict' fixer to be less conservative.

    - Modify the 'apply' fixer to handle more cases.

    - Create a modified 'types' fixer that converts types to 2.x
      equivalents rather than 3.x equivalents.

    - Write a 'division' fixer to highlight uses of the old-style
      division operator.  Correct usage where needed.

    - Add forward compatibility for the new 'memoryview' function
      (which replaces the 'buffer' function).

    - Add forward compatibility for the 'winreg' module.

    - Remove no-longer-needed 'platform' module.

    - Run tests with the '-3' option to Python 2.6 and clear up
      various reported incompatibilities.

    - Comb out code paths specialized to Pythons older than 2.4.

    - Update deprecation warnings; most now become mandatory.

    - Start deprecation cycle for BuildDir() and build_dir.

    - Start deprecation cycle for SourceCode() and related factories

    - Fixed a problem with is_Dict() not identifying some objects derived
      from UserDict.

  From Jim Randall:

    - Document the AllowSubstExceptions() function in the User's Guide.

  From William Deegan:

    - Migrate MSVC/MSVS/SDK improvements from 1.3 branch.


RELEASE 1.3.0 - Tue, 23 Mar 2010 21:44:19 -0400

  From Steven Knight:

    - Update man page and documentation.

  From William Deegan (plus minor patch from Gary Oberbrunner):

    - Support Visual Studio 8.0 Express

RELEASE 1.2.0.d20100306 - Sat, 06 Mar 2010 16:18:33 -0800

  From Luca Falavigna:

    - Fix typos in the man page.

  From Gottfried Ganssauge:

    - Support execution when SCons is installed via easy_install.

  From Steven Knight:

    - Make the messages for Configure checks of compilers consistent.

    - Issue an error message if a BUILDERS entry is not a Builder
      object or a callable wrapper.

  From Rob Managan:

    - Update tex builder to handle the case where a \input{foo}
      command tries to work with a directory named foo instead of the
      file foo.tex. The builder now ignores a directory and continues
      searching to find the correct file. Thanks to Lennart Sauerbeck
      for the test case and initial patch

      Also allow the \include of files in subdirectories when variantDir
      is used with duplicate=0. Previously latex would crash since
      the directory in which the .aux file is written was not created.
      Thanks to Stefan Hepp for finding this and part of the solution.

  From James Teh:
    - Patches to fix some issues using MS SDK V7.0

  From William Deegan:
    - Lots of testing and minor patches to handle mixed MS VC and SDK
      installations, as well as having only the SDK installed.


RELEASE 1.2.0.d20100117 - Sun, 17 Jan 2010 14:26:59 -0800

  From Jim Randall:
    - Fixed temp filename race condition on Windows with long cmd lines.

  From David Cournapeau:
    - Fixed tryRun when sconf directory is in a variant dir.
    - Do not add -fPIC for ifort tool on non-posix platforms (darwin and
      windows).
    - Fix bug 2294 (spurious CheckCC failures).
    - Fix SCons bootstrap process on windows 64 (wrong wininst name)

  From William Deegan:
    - Final merge from vs_revamp branch to main

    - Added definition and usage of HOST_OS, HOST_ARCH, TARGET_OS,
      TARGET_ARCH, currently only defined/used by Visual Studio
      Compilers. This will be rolled out to other platforms/tools
      in the future.

    - Add check for python >= 3.0.0 and exit gracefully.
      For 1.3 python >= 1.5.2 and < 3.0.0 are supported

    - Fix bug 1944 - Handle non-existent .i file in swig emitter, previously
      it would crash with an IOError exception. Now it will try to make an
      educated guess on the module name based on the filename.

  From Lukas Erlinghagen:

    - Have AddOption() remove variables from the list of
      seen-but-unknown variables (which are reported later).

    - An option name and aliases can now be specified as a tuple.

  From Hartmut Goebel:

    - Textfile builder.

  From Jared Grubb:

    - use "is/is not" in comparisons with None instead of "==" or "!=".

  From Jim Hunziker:

    - Avoid adding -gphobos to a command line multiple times
      when initializing use of the DMD compiler.

  From Jason Kenney:

    - Sugguested HOST/TARGET OS/ARCH separation.

  From Steven Knight:

    - Fix the -n option when used with VariantDir(duplicate=1)
      and the variant directory doesn't already exist.

    - Fix scanning of Unicode files for both UTF-16 endian flavors.

    - Fix a TypeError on #include of file names with Unicode characters.

    - Fix an exception if a null command-line argument is passed in.

    - Evaluate Requires() prerequisites before a Node's direct children
      (sources and dependencies).

  From Greg Noel:

    - Remove redundant __metaclass__ initializations in Environment.py.

    - Correct the documentation of text returned by sconf.Result().

    - Document that filenames with '.' as the first character are
      ignored by Glob() by default (matching UNIX glob semantics).

    - Fix SWIG testing infrastructure to work on Mac OS X.

    - Restructure a test that occasionally hung so that the test would
      detect when it was stuck and fail instead.

    - Substfile builder.

  From Gary Oberbrunner:

    - When reporting a target that SCons doesn't know how to make,
      specify whether it's a File, Dir, etc.

  From Ben Webb:

    - Fix use of $SWIGOUTDIR when generating Python wrappers.

    - Add $SWIGDIRECTORSUFFIX and $SWIGVERSION construction variables.

  From Rob Managan:

    - Add -recorder flag to Latex commands and updated internals to
      use the output to find files TeX creates. This allows the MiKTeX
      installations to find the created files

    - Notify user of Latex errors that would get buried in the
      Latex output

    - Remove LATEXSUFFIXES from environments that don't initialize Tex.

    - Add support for the glossaries package for glossaries and acronyms

    - Fix problem that pdftex, latex, and pdflatex tools by themselves did
      not create the actions for bibtex, makeindex,... by creating them
      and other environment settings in one routine called by all four
      tex tools.

    - Fix problem with filenames of sideeffects when the user changes
      the name of the output file from the latex default

    - Add scanning of files included in Latex by means of \lstinputlisting{}
      Patch from Stefan Hepp.

    - Change command line for epstopdf to use --outfile= instead of -o
      since this works on all platforms.
      Patch from Stefan Hepp.

    - Change scanner to properly search for included file from the
      directory of the main file instead of the file it is included from.
      Also update the emitter to add the .aux file associated with
      \include{filename} commands. This makes sure the required directories
      if any are created for variantdir cases.
      Half of the patch from Stefan Hepp.

RELEASE 1.2.0.d20090223 - Mon, 23 Feb 2009 08:41:06 -0800

  From Stanislav Baranov:

    - Make suffix-matching for scanners case-insensitive on Windows.

  From David Cournapeau:

    - Change the way SCons finds versions of Visual C/C++ and Visual
      Studio to find and use the Microsoft v*vars.bat files.

  From Robert P. J. Day:

    - User's Guide updates.

  From Dan Eaton:

    - Fix generation of Visual Studio 8 project files on x64 platforms.

  From Allan Erskine:

    - Set IncludeSearchPath and PreprocessorDefinitions in generated
      Visual Studio 8 project files, to help IntelliSense work.

  From Mateusz Gruca:

    - Fix deletion of broken symlinks by the --clean option.

  From Steven Knight:

    - Fix the error message when use of a non-existent drive on Windows
      is detected.

    - Add sources for files whose targets don't exist in $CHANGED_SOURCES.

    - Detect implicit dependencies on commands even when the command is
      quoted.

    - Fix interaction of $CHANGED_SOURCES with the --config=force option.

    - Fix finding #include files when the string contains escaped
      backslashes like "C:\\some\\include.h".

    - Pass $CCFLAGS to Visual C/C++ precompiled header compilation.

    - Remove unnecessary nested $( $) around $_LIBDIRFLAGS on link lines
      for the Microsoft linker, the OS/2 ilink linker and the Phar Lap
      linkloc linker.

    - Spell the Windows environment variables consistently "SystemDrive"
      and "SystemRoot" instead of "SYSTEMDRIVE" and "SYSTEMROOT".



RELEASE 1.2.0.d20090113 - Tue, 13 Jan 2009 02:50:30 -0800

  From Stanislav Baranov, Ted Johnson and Steven Knight:

    - Add support for batch compilation of Visual Studio C/C++ source
      files, controlled by a new $MSVC_BATCH construction variable.

  From Steven Knight:

    - Print the message, "scons: Build interrupted." on error output,
      not standard output.

    - Add a --warn=future-deprecated option for advance warnings about
      deprecated features that still have warnings hidden by default.

    - Fix use of $SOURCE and $SOURCES attributes when there are no
      sources specified in the Builder call.

    - Add support for new $CHANGED_SOURCES, $CHANGED_TARGETS,
      $UNCHANGED_SOURCES and $UNCHANGED_TARGETS variables.

    - Add general support for batch builds through new batch_key= and
      targets= keywords to Action object creation.

  From Arve Knudsen:

    - Make linker tools differentiate properly between SharedLibrary
      and LoadableModule.

    - Document TestCommon.shobj_prefix variable.

    - Support $SWIGOUTDIR values with spaces.

  From Rob Managan:

    - Don't automatically try to build .pdf graphics files for
      .eps files in \includegraphics{} calls in TeX/LaTeX files
      when building with the PDF builder (and thus using pdflatex).

  From Gary Oberbrunner:

    - Allow AppendENVPath() and PrependENVPath() to interpret '#'
      for paths relative to the top-level SConstruct directory.

    - Use the Borland ilink -e option to specify the output file name.

    - Document that the msvc Tool module uses $PCH, $PCHSTOP and $PDB.

    - Allow WINDOWS_INSERT_DEF=0 to disable --output-def when linking
      under MinGW.

  From Zia Sobhani:

    - Fix typos in the User's Guide.

  From Greg Spencer:

    - Support implicit dependency scanning of files encoded in utf-8
      and utf-16.

  From Roberto de Vecchi:

    - Remove $CCFLAGS from the the default definitions of $CXXFLAGS for
      Visual C/C++ and MIPSpro C++ on SGI so, they match other tools
      and avoid flag duplication on C++ command lines.

  From Ben Webb:

    - Handle quoted module names in SWIG source files.

    - Emit *_wrap.h when SWIG generates header file for directors

  From Matthew Wesley:

    - Copy file attributes so we identify, and can link a shared library
      from, shared object files in a Repository.



RELEASE 1.2.0 - Sat, 20 Dec 2008 22:47:29 -0800

  From Steven Knight:

    - Don't fail if can't import a _subprocess module on Windows.

    - Add warnings for use of the deprecated Options object.



RELEASE 1.1.0.d20081207 - Sun, 07 Dec 2008 19:17:23 -0800

  From Benoit Belley:

    - Improve the robustness of GetBuildFailures() by refactoring
      SCons exception handling (especially BuildError exceptions).

    - Have the --taskmastertrace= option print information about
      individual Task methods, not just the Taskmaster control flow.

    - Eliminate some spurious dependency cycles by being more aggressive
      about pruning pending children from the Taskmaster walk.

    - Suppress mistaken reports of a dependency cycle when a child
      left on the pending list is a single Node in EXECUTED state.

  From David Cournapeau:

    - Fix $FORTRANMODDIRPREFIX for the ifort (Intel Fortran) tool.

  From Brad Fitzpatrick:

    - Don't pre-generate an exception message (which will likely be
      ignored anyway) when an EntryProxy re-raises an AttributeError.

  From Jared Grubb:

    - Clean up coding style and white space in Node/FS.py.

    - Fix a typo in the documentation for $_CPPDEFFLAGS.

    - Issue 2401: Fix usage of comparisons with None.

  From Ludwig Hï¿½hne:

    - Handle Java inner classes declared within a method.

  From Steven Knight:

    - Fix label placement by the "scons-time.py func" subcommand
      when a profile value was close to (or equal to) 0.0.

    - Fix env.Append() and env.Prepend()'s ability to add a string to
      list-like variables like $CCFLAGS under Python 2.6.

    - Other Python2.6 portability:  don't use "as" (a Python 2.6 keyword).
      Don't use the deprecated Exception.message attribute.

    - Support using the -f option to search for a different top-level
      file name when walking up with the -D, -U or -u options.

    - Fix use of VariantDir when the -n option is used and doesn't,
      therefore, actually create the variant directory.

    - Fix a stack trace from the --debug=includes option when passed a
      static or shared library as an argument.

    - Speed up the internal find_file() function (used for searching
      CPPPATH, LIBPATH, etc.).

    - Add support for using the Python "in" keyword on construction
      environments (for example, if "CPPPATH" in env: ...).

    - Fix use of Glob() when a repository or source directory contains
      an in-memory Node without a corresponding on-disk file or directory.

    - Add a warning about future reservation of $CHANGED_SOURCES,
      $CHANGED_TARGETS, $UNCHANGED_SOURCES and $UNCHANGED_TARGETS.

    - Enable by default the existing warnings about setting the resource
      $SOURCE, $SOURCES, $TARGET and $TARGETS variable.

  From Rob Managan:

    - Scan for TeX files in the paths specified in the $TEXINPUTS
      construction variable and the $TEXINPUTS environment variable.

    - Configure the PDF() and PostScript() Builders as single_source so
      they know each source file generates a separate target file.

    - Add $EPSTOPDF, $EPSTOPDFFLAGS and $EPSTOPDFCOM

    - Add .tex as a valid extension for the PDF() builder.

    - Add regular expressions to find \input, \include and
      \includegraphics.

    - Support generating a .pdf file from a .eps source.

    - Recursive scan included input TeX files.

    - Handle requiring searched-for TeX input graphics files to have
      extensions (to avoid trying to build a .eps from itself, e.g.).

  From Greg Noel:

    - Make the Action() function handle positional parameters consistently.

    - Clarify use of Configure.CheckType().

    - Make the File.{Dir,Entry,File}() methods create their entries
      relative to the calling File's directory, not the SConscript
      directory.

    - Use the Python os.devnull variable to discard error output when
      looking for the $CC or $CXX version.

    - Mention LoadableModule() in the SharedLibrary() documentation.

  From Gary Oberbrunner:

    - Update the User's Guide to clarify use of the site_scons/
      directory and the site_init.py module.

    - Make env.AppendUnique() and env.PrependUnique remove duplicates
      within a passed-in list being added, too.

  From Randall Spangler:

    - Fix Glob() so an on-disk file or directory beginning with '#'
      doesn't throw an exception.



RELEASE 1.1.0 - Thu, 09 Oct 2008 08:33:47 -0700

  From Chris AtLee

    - Use the specified environment when checking for the GCC compiler
      version.

  From Ian P. Cardenas:

    - Fix Glob() polluting LIBPATH by returning copy of list

  From David Cournapeau:

    - Add CheckCC, CheckCXX, CheckSHCC and CheckSHCXX tests to
      configuration contexts.

    - Have the --profile= argument use the much faster cProfile module
      (if it's available in the running Python version).

    - Reorder MSVC compilation arguments so the /Fo is first.

  From Bill Deegan:

    - Add scanning Windows resource (.rc) files for implicit dependencies.

  From John Gozde:

    - When scanning for a #include file, don't use a directory that
      has the same name as the file.

  From Ralf W. Grosse-Kunstleve

    - Suppress error output when checking for the GCC compiler version.

  From Jared Grubb:

    - Fix VariantDir duplication of #included files in subdirectories.

  From Ludwig Hï¿½hne:

    - Reduce memory usage when a directory is used as a dependency of
      another Node (such as an Alias) by returning a concatenation
      of the children's signatures + names, not the children's contents,
      as the directory contents.

    - Raise AttributeError, not KeyError, when a Builder can't be found.

    - Invalidate cached Node information (such as the contenst returned
      by the get_contents() method) when calling actions with Execute().

    - Avoid object reference cycles from frame objects.

    - Reduce memory usage from Null Executor objects.

    - Compute MD5 checksums of large files without reading the entire
      file contents into memory.  Add a new --md5-chunksize option to
      control the size of each chunk read into memory.

  From Steven Knight:

    - Fix the ability of the add_src_builder() method to add a new
      source builder to any other builder.

    - Avoid an infinite loop on non-Windows systems trying to find the
      SCons library directory if the Python library directory does not
      begin with the string "python".

    - Search for the SCons library directory in "scons-local" (with
      no version number) after "scons-local-{VERSION}".

  From Rob Managan:

    - Fix the user's ability to interrupt the TeX build chain.

    - Fix the TeX builder's allowing the user to specify the target name,
      instead of always using its default output name based on the source.

    - Iterate building TeX output files until all warning are gone
      and the auxiliary files stop changing, or until we reach the
      (configurable) maximum number of retries.

    - Add TeX scanner support for:  glossaries, nomenclatures, lists of
      figures, lists of tables, hyperref and beamer.

    - Use the $BIBINPUTS, $BSTINPUTS, $TEXINPUTS and $TEXPICTS construction
      variables as search paths for the relevant types of input file.

    - Fix building TeX with VariantDir(duplicate=0) in effect.

    - Fix the LaTeX scanner to search for graphics on the TEXINPUTS path.

    - Have the PDFLaTeX scanner search for .gif files as well.

  From Greg Noel:

    - Fix typos and format bugs in the man page.

    - Add a first draft of a wrapper module for Python's subprocess
      module.

    - Refactor use of the SCons.compat module so other modules don't
      have to import it individually.

    - Add .sx as a suffix for assembly language files that use the
      C preprocessor.

  From Gary Oberbrunner:

    - Make Glob() sort the returned list of Files or Nodes
      to prevent spurious rebuilds.

    - Add a delete_existing keyword argument to the AppendENVPath()
      and PrependENVPath() Environment methods.

    - Add ability to use "$SOURCE" when specifying a target to a builder

  From Damyan Pepper:

    - Add a test case to verify that SConsignFile() files can be
      created in previously non-existent subdirectories.

  From Jim Randall:

    - Make the subdirectory in which the SConsignFile() file will
      live, if the subdirectory doesn't already exist.

  From Ali Tofigh:

    - Add a test to verify duplication of files in VariantDir subdirectories.



RELEASE 1.0.1 - Sat, 06 Sep 2008 07:29:34 -0700

  From Greg Noel:

    - Add a FindFile() section to the User's Guide.

    - Fix the FindFile() documentation in the man page.

    - Fix formatting errors in the Package() description in the man page.

    - Escape parentheses that appear within variable names when spawning
      command lines using os.system().



RELEASE 1.0.0 - XXX

  From Jared Grubb:

    - Clear the Node state when turning a generic Entry into a Dir.

  From Ludwig Hï¿½hne:

    - Fix sporadic output-order failures in test/GetBuildFailures/parallel.py.

    - Document the ParseDepends() function in the User's Guide.

  From khomenko:

    - Create a separate description and long_description for RPM packages.

  From Steven Knight:

    - Document the GetLaunchDir() function in the User's Guide.

    - Have the env.Execute() method print an error message if the
      executed command fails.

    - Add a script for creating a standard SCons development system on
      Ubuntu Hardy.  Rewrite subsidiary scripts for install Python and
      SCons versions in Python (from shell).

  From Greg Noel:

    - Handle yacc/bison on newer Mac OS X versions creating file.hpp,
      not file.cpp.h.

    - In RPCGEN tests, ignore stderr messages from older versions of
      rpcgen on some versions of Mac OS X.

    - Fix typos in man page descriptions of Tag() and Package(), and in
      the scons-time man page.

    - Fix documentation of SConf.CheckLibWithHeader and other SConf methods.

    - Update documentation of SConscript(variant_dir) usage.

    - Fix SWIG tests for (some versions of) Mac OS X.

  From Jonas Olsson:

    - Print the warning about -j on Windows being potentially unreliable if
      the pywin32 extensions are unavailable or lack file handle operations.

  From Jim Randall:

    - Fix the env.WhereIs() method to expand construction variables.

  From Rogier Schouten:

    - Enable building of shared libraries with the Bordand ilink32 linker.



RELEASE 1.0.0 - Sat, 09 Aug 2008 12:19:44 -0700

  From Luca Falavigna:

    - Fix SCons man page indentation under Debian's man page macros.

  From Steven Knight:

    - Clarify the man page description of the SConscript(src_dir) argument.

    - User's Guide updates:

       -  Document the BUILD_TARGETS, COMMAND_LINE_TARGETS and
          DEFAULT_TARGETS variables.

       -  Document the AddOption(), GetOption() and SetOption() functions.

       -  Document the Requires() function; convert to the Variables
          object, its UnknownOptions() method, and its associated
          BoolVariable(), EnumVariable(), ListVariable(), PackageVariable()
          and PathVariable() functions.

       -  Document the Progress() function.

       -  Reorganize the chapter and sections describing the different
          types of environments and how they interact.  Document the
          SetDefault() method.  Document the PrependENVPath() and
          AppendENVPath() functions.

       -  Reorganize the command-line arguments chapter.  Document the
          ARGLIST variable.

       -  Collect some miscellaneous sections into a chapter about
          configuring build output.

    - Man page updates:

       -  Document suggested use of the Visual C/C++ /FC option to fix
          the ability to double-click on file names in compilation error
          messages.

       -  Document the need to use Clean() for any SideEffect() files that
          must be explicitly removed when their targets are removed.

       -  Explicitly document use of Node lists as input to Dependency().

  From Greg Noel:

    - Document MergeFlags(), ParseConfig(), ParseFlags() and SideEffect()
      in the User's Guide.

  From Gary Oberbrunner:

    - Document use of the GetBuildFailures() function in the User's Guide.

  From Adam Simpkins:

    - Add man page text clarifying the behavior of AddPreAction() and
      AddPostAction() when called with multiple targets.

  From Alexey Zezukin:

    - Fix incorrectly swapped man page descriptions of the --warn= options
      for duplicate-environment and missing-sconscript.



RELEASE 0.98.5 - Sat, 07 Jun 2008 08:20:35 -0700

  From Benoit Belley:

  - Fix the Intel C++ compiler ABI specification for EMT64 processors.

  From David Cournapeau:

  - Issue a (suppressable) warning, not an error, when trying to link
    C++ and Fortran object files into the same executable.

  From Steven Knight:

  - Update the scons.bat file so that it returns the real exit status
    from SCons, even though it uses setlocal + endlocal.

  - Fix the --interactive post-build messages so it doesn't get stuck
    mistakenly reporting failures after any individual build fails.

  - Fix calling File() as a File object method in some circumstances.

  - Fix setup.py installation on Mac OS X so SCons gets installed
    under /usr/lcoal by default, not in the Mac OS X Python framework.



RELEASE 0.98.4 - Sat, 17 May 2008 22:14:46 -0700

  From Benoit Belley:

  - Fix calculation of signatures for Python function actions with
    closures in Python versions before 2.5.

  From David Cournapeau:

  - Fix the initialization of $SHF77FLAGS so it includes $F77FLAGS.

  From Jonas Olsson:

  - Fix a syntax error in the Intel C compiler support on Windows.

  From Steven Knight:

  - Change how we represent Python Value Nodes when printing and when
    stored in .sconsign files (to avoid blowing out memory by storing
    huge strings in .sconsign files after multiple runs using Configure
    contexts cause the Value strings to be re-escaped each time).

  - Fix a regression in not executing configuration checks after failure
    of any configuration check that used the same compiler or other tool.

  - Handle multiple destinations in Visual Studio 8 settings for the
    analogues to the INCLUDE, LIBRARY and PATH variables.

  From Greg Noel:

  - Update man page text for VariantDir().



RELEASE 0.98.3 - Tue, 29 Apr 2008 22:40:12 -0700

  From Greg Noel:

  - Fix use of $CXXFLAGS when building C++ shared object files.

  From Steven Knight:

  - Fix a regression when a Builder's source_scanner doesn't select
    a more specific scanner for the suffix of a specified source file.

  - Fix the Options object backwards compatibility so people can still
    "import SCons.Options.{Bool,Enum,List,Package,Path}Option" submodules.

  - Fix searching for implicit dependencies when an Entry Node shows up
    in the search path list.

  From Stefano:

  - Fix expansion of $FORTRANMODDIR in the default Fortran command line(s)
    when it's set to something like ${TARGET.dir}.



RELEASE 0.98.2 - Sun, 20 Apr 2008 23:38:56 -0700

  From Steven Knight:

  - Fix a bug in Fortran suffix computation that would cause SCons to
    run out of memory on Windows systems.

  - Fix being able to specify --interactive mode command lines with
    \ (backslash) path name separators on Windows.

  From Gary Oberbrunner:

  - Document Glob() in the User's Guide.



RELEASE 0.98.1 - Fri, 18 Apr 2008 19:11:58 -0700

  From Benoit Belley:

  - Speed up the SCons.Util.to_string*() functions.

  - Optimize various Node intialization and calculations.

  - Optimize Executor scanning code.

  - Optimize Taskmaster execution, including dependency-cycle checking.

  - Fix the --debug=stree option so it prints its tree once, not twice.

  From Johan Boulï¿½:

  - Fix the ability to use LoadableModule() under MinGW.

  From David Cournapeau:

  - Various missing Fortran-related construction variables have been added.

  - SCons now uses the program specified in the $FORTRAN construction
    variable to link Fortran object files.

  - Fortran compilers on Linux (Intel, g77 and gfortran) now add the -fPIC
    option by default when compilling shared objects.

  - New 'sunf77', 'sunf90' and 'sunf95' Tool modules have been added to
    support Sun Fortran compilers.  On Solaris, the Sun Fortran compilers
    are used in preference to other compilers by default.

  - Fortran support now uses gfortran in preference to g77.

  - Fortran file suffixes are now configurable through the
    $F77FILESUFFIXES, $F90FILESUFFIXES, $F95FILESUFFIXES and
    $FORTRANFILESUFFIXES variables.

  From Steven Knight:

  - Make the -d, -e, -w and --no-print-directory options "Ignored for
    compatibility."  (We're not going to implement them.)

  - Fix a serious inefficiency in how SCons checks for whether any source
    files are missing when a Builder call creates many targets from many
    input source files.

  - In Java projects, make the target .class files depend only on the
    specific source .java files where the individual classes are defined.

  - Don't store duplicate source file entries  in the .sconsign file so
    we don't endlessly rebuild the target(s) for no reason.

  - Add a Variables object as the first step towards deprecating the
    Options object name.  Similarly, add BoolVariable(), EnumVariable(),
    ListVariable(), PackageVariable() and PathVariable() functions
    as first steps towards replacing BoolOption(), EnumOption(),
    ListOption(), PackageOption() and PathOption().

  - Change the options= keyword argument to the Environment() function
    to variables=, to avoid confusion with SCons command-line options.
    Continue supporting the options= keyword for backwards compatibility.

  - When $SWIGFLAGS contains the -python flag, expect the generated .py
    file to be in the same (sub)directory as the target.

  - When compiling C++ files, allow $CCFLAGS settings to show up on the
    command line even when $CXXFLAGS has been redefined.

  - Fix --interactive with -u/-U/-D when a VariantDir() is used.

  From Anatoly Techtonik:

  - Have the scons.bat file add the script execution directory to its
    local %PATH% on Windows, so the Python executable can be found.

  From Mike Wake:

  - Fix passing variable names as a list to the Return() function.

  From Matthew Wesley:

  - Add support for the GDC 'D' language compiler.



RELEASE 0.98 - Sun, 30 Mar 2008 23:33:05 -0700

  From Benoit Belley:

  - Fix the --keep-going flag so it builds all possible targets even when
    a later top-level target depends on a child that failed its build.

  - Fix being able to use $PDB and $WINDWOWS_INSERT_MANIFEST together.

  - Don't crash if un-installing the Intel C compiler leaves left-over,
    dangling entries in the Windows registry.

  - Improve support for non-standard library prefixes and suffixes by
    stripping all prefixes/suffixes from file name string as appropriate.

  - Reduce the default stack size for -j worker threads to 256 Kbytes.
    Provide user control over this value by adding --stack-size and
    --warn=stack-size options, and a SetOption('stack_size') function.

  - Fix a crash on Linux systems when trying to use the Intel C compiler
    and no /opt/intel_cc_* directories are found.

  - Improve using Python functions as actions by incorporating into
    a FunctionAction's signature:
      - literal values referenced by the byte code.
      - values of default arguments
      - code of nested functions
      - values of variables captured by closures
      - names of referenced global variables and functions

  - Fix the closing message when --clean and --keep-going are both
    used and no errors occur.

  - Add support for the Intel C compiler on Mac OS X.

  - Speed up reading SConscript files by about 20% (for some
    configurations) by:  1) optimizing the SCons.Util.is_*() and
    SCons.Util.flatten() functions; 2) avoiding unnecessary os.stat()
    calls by using a File's .suffix attribute directly instead of
    stringifying it.

  From JÃ©rÃ´me Berger:

  - Have the D language scanner search for .di files as well as .d files.

  - Add a find_include_names() method to the Scanner.Classic class to
    abstract out how included names can be generated by subclasses.

  - Allow the D language scanner to detect multiple modules imported by
    a single statement.

  From Konstantin Bozhikov:

  - Support expansion of construction variables that contain or refer
    to lists of other variables or Nodes within expansions like $CPPPATH.

  - Change variable substitution (the env.subst() method) so that an
    input sequence (list or tuple) is preserved as a list in the output.

  From David Cournapeau:

  - Add a CheckDeclaration() call to configure contexts.

  - Improve the CheckTypeSize() code.

  - Add a Define() call to configure contexts, to add arbitrary #define
    lines to a generated configure header file.

  - Add a "gfortran" Tool module for the GNU F95/F2003 compiler.

  - Avoid use of -rpath with the Mac OS X linker.

  - Add comment lines to the generated config.h file to describe what
    the various #define/#undef lines are doing.

  From Steven Knight:

  - Support the ability to subclass the new-style "str" class as input
    to Builders.

  - Improve the performance of our type-checking by using isinstance()
    with new-style classes.

  - Fix #include (and other $*PATH variables searches) of files with
    absolute path names.  Don't die if they don't exist (due to being
    #ifdef'ed out or the like).

  - Fix --interactive mode when Default(None) is used.

  - Fix --debug=memoizer to work around a bug in base Python 2.2 metaclass
    initialization (by just not allowing Memoization in Python versions
    that have the bug).

  - Have the "scons-time time" subcommand handle empty log files, and
    log files that contain no results specified by the --which option.

  - Fix the max Y of vertical bars drawn by "scons-time --fmt=gnuplot".

  - On Mac OS X, account for the fact that the header file generated
    from a C++ file will be named (e.g.) file.cpp.h, not file.hpp.

  - Fix floating-point numbers confusing the Java parser about
    generated .class file names in some configurations.

  - Document (nearly) all the values you can now fetch with GetOption().

  - Fix use of file names containing strings of multiple spaces when
    using ActionFactory instances like the Copy() or Move() function.

  - Fix a 0.97 regression when using a variable expansion (like
    $OBJSUFFIX) in a source file name to a builder with attached source
    builders that match suffix (like Program()+Object()).

  - Have the Java parser recognize generics (surrounded by angle brackets)
    so they don't interfere with identifying anonymous inner classes.

  - Avoid an infinite loop when trying to use saved copies of the
    env.Install() or env.InstallAs() after replacing the method
    attributes.

  - Improve the performance of setting construction variables.

  - When cloning a construction environment, avoid over-writing an
    attribute for an added method if the user explicitly replaced it.

  - Add a warning about deprecated support for Python 1.5, 2.0 and 2.1.

  - Fix being able to SetOption('warn', ...) in SConscript files.

  - Add a warning about env.Copy() being deprecated.

  - Add warnings about the --debug={dtree,stree,tree} options
    being deprecated.

  - Add VariantDir() as the first step towards deprecating BuildDir().
    Add the keyword argument "variant_dir" as the replacement for
    "build_dir".

  - Add warnings about the {Target,Source}Signatures() methods and
    functions being deprecated.

  From Rob Managan:

  - Enhance TeX and LaTeX support to work with BuildDir(duplicate=0).

  - Re-run LaTeX when it issues a package warning that it must be re-run.

  From Leanid Nazdrynau:

  - Have the Copy() action factory preserve file modes and times
    when copying individual files.

  From Jan Nijtmans:

  - If $JARCHDIR isn't set explicitly, use the .java_classdir attribute
    that was set when the Java() Builder built the .class files.

  From Greg Noel:

  - Document the Dir(), File() and Entry() methods of Dir and File Nodes.

  - Add the parse_flags option when creating Environments

  From Gary Oberbrunner:

  - Make File(), Dir() and Entry() return a list of Nodes when passed
    a list of names, instead of trying to make a string from the name
    list and making a Node from that string.

  - Fix the ability to build an Alias in --interactive mode.

  - Fix the ability to hash the contents of actions for nested Python
    functions on Python versions where the inability to pickle them
    returns a TypeError (instead of the documented PicklingError).

  From Jonas Olsson:

  - Fix use of the Intel C compiler when the top compiler directory,
    but not the compiler version, is specified.

  - Handle Intel C compiler network license files (port@system).

  From Jim Randall:

  - Fix how Python Value Nodes are printed in --debug=explain output.

  From Adam Simpkins:

  - Add a --interactive option that starts a session for building (or
    cleaning) targets without re-reading the SConscript files every time.

  - Fix use of readline command-line editing in --interactive mode.

  - Have the --interactive mode "build" command with no arguments
    build the specified Default() targets.

  - Fix the Chmod(), Delete(), Mkdir() and Touch() Action factories to
    take a list (of Nodes or strings) as arguments.

  From Vaclav Smilauer:

  - Fix saving and restoring an Options value of 'all' on Python
    versions where all() is a builtin function.

  From Daniel Svensson:

  - Code correction in SCons.Util.is_List().

  From Ben Webb:

  - Support the SWIG %module statement with following modifiers in
    parenthese (e.g., '%module(directors="1")').



RELEASE 0.97.0d20071212 - Wed, 12 Dec 2007 09:29:32 -0600

  From Benoit Belley:

  - Fix occasional spurious rebuilds and inefficiency when using
    --implicit-cache and Builders that produce multiple targets.

  - Allow SCons to not have to know about the builders of generated
    files when BuildDir(duplicate=0) is used, potentially allowing some
    SConscript files to be ignored for smaller builds.

  From David Cournapeau:

  - Add a CheckTypeSize() call to configure contexts.

  From Ken Deeter:

  - Make the "contents" of Alias Nodes a concatenation of the children's
    content signatures (MD5 checksums), not a concatenation of the
    children's contents, to avoid using large amounts of memory during
    signature calculation.

  From Malte Helmert:

  - Fix a lot of typos in the man page and User's Guide.

  From Geoffrey Irving:

  - Speed up conversion of paths in .sconsign files to File or Dir Nodes.

  From Steven Knight:

  - Add an Options.UnknownOptions() method that returns any settings
    (from the command line, or whatever dictionary was passed in)
    that aren't known to the Options object.

  - Add a Glob() function.

  - When removing targets with the -c option, use the absolute path (to
    avoid problems interpreting BuildDir() when the top-level directory
    is the source directory).

  - Fix problems with Install() and InstallAs() when called through a
    clone (of a clone, ...) of a cloned construction environment.

  - When executing a file containing Options() settings, add the file's
    directory to sys.path (so modules can be imported from there) and
    explicity set __name__ to the name of the file so the statement's
    in the file can deduce the location if they need to.

  - Fix an O(n^2) performance problem when adding sources to a target
    through calls to a multi Builder (including Aliases).

  - Redefine the $WINDOWSPROGMANIFESTSUFFIX and
    $WINDOWSSHLIBMANIFESTSUFFIX variables so they pick up changes to
    the underlying $SHLIBSUFFIX and $PROGSUFFIX variables.

  - Add a GetBuildFailures() function that can be called from functions
    registered with the Python atexit module to print summary information
    about any failures encountered while building.

  - Return a NodeList object, not a Python list, when a single_source
    Builder like Object() is called with more than one file.

  - When searching for implicit dependency files in the directories
    in a $*PATH list, don't create Dir Nodes for directories that
    don't actually exist on-disk.

  - Add a Requires() function to allow the specification of order-only
    prerequisites, which will be updated before specified "downstream"
    targets but which don't actually cause the target to be rebuilt.

  - Restore the FS.{Dir,File,Entry}.rel_path() method.

  - Make the default behavior of {Source,Target}Signatures('timestamp')
    be equivalent to 'timestamp-match', not 'timestamp-newer'.

  - Fix use of CacheDir with Decider('timestamp-newer') by updating
    the modification time when copying files from the cache.

  - Fix random issues with parallel (-j) builds on Windows when Python
    holds open file handles (especially for SCons temporary files,
    or targets built by Python function actions) across process creation.

  From Maxim Kartashev:

  - Fix test scripts when run on Solaris.

  From Gary Oberbrunner:

  - Fix Glob() when a pattern is in an explicitly-named subdirectory.

  From Philipp Scholl:

  - Fix setting up targets if multiple Package builders are specified
    at once.



RELEASE 0.97.0d20070918 - Tue, 18 Sep 2007 10:51:27 -0500

  From Steven Knight:

  - Fix the wix Tool module to handle null entries in $PATH variables.

  - Move the documentation of Install() and InstallAs() from the list
    of functions to the list of Builders (now that they're implemented
    as such).

  - Allow env.CacheDir() to be set per construction environment.  The
    global CacheDir() function now sets an overridable global default.

  - Add an env.Decider() method and a Node.Decider() method that allow
    flexible specification of an arbitrary function to decide if a given
    dependency has changed since the last time a target was built.

  - Don't execute Configure actions (while reading SConscript files)
    when cleaning (-c) or getting help (-h or -H).

  - Add to each target an implicit dependency on the external command(s)
    used to build the target, as found by searching env['ENV']['PATH']
    for the first argument on each executed command line.

  - Add support for a $IMPLICIT_COMMAND_DEPENDENCIES construction
    variabe that can be used to disable the automatic implicit
    dependency on executed commands.

  - Add an "ensure_suffix" keyword to Builder() definitions that, when
    true, will add the configured suffix to the targets even if it looks
    like they already have a different suffix.

  - Add a Progress() function that allows for calling a function or string
    (or list of strings) to display progress while walking the DAG.

  - Allow ParseConfig(), MergeFlags() and ParseFlags() to handle output
    from a *config command with quoted path names that contain spaces.

  - Make the Return() function stop processing the SConscript file and
    return immediately.  Add a "stop=" keyword argument that can be set
    to False to preserve the old behavior.

  - Fix use of exitstatfunc on an Action.

  - Introduce all man page function examples with "Example:" or "Examples:".

  - When a file gets added to a directory, make sure the directory gets
    re-scanned for the new implicit dependency.

  - Fix handling a file that's specified multiple times in a target
    list so that it doesn't cause dependent Nodes to "disappear" from
    the dependency graph walk.

  From Carsten Koch:

  - Avoid race conditions with same-named files and directory creation
    when pushing copies of files to CacheDir().

  From Tzvetan Mikov:

  - Handle $ in Java class names.

  From Gary Oberbrunner:

  - Add support for the Intel C compiler on Windows64.

  - On SGI IRIX, have $SHCXX use $CXX by default (like other platforms).

  From Sohail Somani:

  - When Cloning a construction environment, set any variables before
    applying tools (so the tool module can access the configured settings)
    and re-set them after (so they end up matching what the user set).

  From Matthias Troffaes:

  - Make sure extra auxiliary files generated by some LaTeX packages
    and not ending in .aux also get deleted by scons -c.

  From Greg Ward:

  - Add a $JAVABOOTCLASSPATH variable for directories to be passed to the
    javac -bootclasspath option.

  From Christoph Wiedemann:

  - Add implicit dependencies on the commands used to build a target.




RELEASE 0.97.0d20070809 - Fri, 10 Aug 2007 10:51:27 -0500

  From Lars Albertsson:

  - Don't error if a #include line happens to match a directory
    somewhere on a path (like $CPPPATH, $FORTRANPATH, etc.).

  From Mark Bertoglio:

  - Fix listing multiple projects in Visual Studio 7.[01] solution files,
    including generating individual project GUIDs instead of re-using
    the solution GUID.

  From Jean Brouwers:

  - Add /opt/SUNWspro/bin to the default execution PATH on Solaris.

  From Allan Erskine:

  - Only expect the Microsoft IDL compiler to emit *_p.c and *_data.c
    files if the /proxy and /dlldata switches are used (respectively).

  From Steven Knight:

  - Have --debug=explain report if a target is being rebuilt because
    AlwaysBuild() is specified (instead of "unknown reasons").

  - Support {Get,Set}Option('help') to make it easier for SConscript
    files to tell if a help option (-h, --help, etc.) has been specified.

  - Support {Get,Set}Option('random') so random-dependency interaction
    with CacheDir() is controllable from SConscript files.

  - Add a new AddOption() function to support user-defined command-
    line flags (like --prefix=, --force, etc.).

  - Replace modified Optik version with new optparse compatibility module
    for command line processing in Scripts/SConsOptions.py

  - Push and retrieve built symlinks to/from a CacheDir() as actual
    symlinks, not by copying the file contents.

  - Fix how the Action module handles stringifying the shared library
    generator in the Tool/mingw.py module.

  - When generating a config.h file, print "#define HAVE_{FEATURE} 1"
    instad of just "#define HAVE_{FEATURE}", for more compatibility
    with Autoconf-style projects.

  - Fix expansion of $TARGET, $TARGETS, $SOURCE and $SOURCES keywords in
    Visual C/C++ PDB file names.

  - Fix locating Visual C/C++ PDB files in build directories.

  - Support an env.AddMethod() method and an AddMethod() global function
    for adding a new method, respectively, to a construction environment
    or an arbitrary object (such as a class).

  - Fix the --debug=time option when the -j option is specified and all
    files are up to date.

  - Add a $SWIGOUTDIR variable to allow setting the swig -outdir option,
    and use it to identify files created by the swig -java option.

  - Add a $SWIGPATH variable that specifies the path to be searched
    for included SWIG files, Also add related $SWIGINCPREFIX and
    $SWIGINCSUFFIX variables that specify the prefix and suffix to
    be be added to each $SWIGPATH directory when expanded on the SWIG
    command line.

  - More efficient copying of construction environments (mostly borrowed
    from copy.deepcopy() in the standard Python library).

  - When printing --tree=prune output, don't print [brackets] around
    source files, only do so for built targets with children.

  - Fix interpretation of Builder source arguments when the Builder has
    a src_suffix *and* a source_builder and the argument has no suffix.

  - Fix use of expansions like ${TARGET.dir} or ${SOURCE.dir} in the
    following construction variables:  $FORTRANMODDIR, $JARCHDIR,
    $JARFLAGS, $LEXFLAGS, $SWIGFLAGS, $SWIGOUTDIR and $YACCFLAGS.

  - Fix dependencies on Java files generated by SWIG so they can be
    detected and built in one pass.

  - Fix SWIG when used with a BuildDir().

  From Leanid Nazdrynau:

  - When applying Tool modules after a construction environment has
    already been created, don't overwrite existing $CFILESUFFIX and
    $CXXFILESUFFIX value.

  - Support passing the Java() builder a list of explicit .java files
    (not only a list of directories to be scanned for .java files).

  - Support passing .java files to the Jar() and JavaH() builders, which
    then use the builder underlying the Java() builder to turn them into
    .class files.  (That is, the Jar()-Java() chain of builders become
    multi-step, like the Program()-Object()-CFile() builders.)

  - Support passing SWIG .i files to the Java builders (Java(),
    Jar(), JavaH()), to cause intermediate .java files to be created
    automatically.

  - Add $JAVACLASSPATH and $JAVASOURCEPATH variables, that get added to
    the javac "-classpath" and "-sourcepath" options.  (Note that SCons
    does *not* currently search these paths for implicit dependencies.)

  - Commonize initialization of Java-related builders.

  From Jan Nijtmans:

  - Find Java anonymous classes when the next token after the name is
    an open parenthesis.

  From Gary Oberbrunner:

  - Fix a code example in the man page.

  From Tilo Prutz:

  - Add support for the file names that Java 1.5 (and 1.6) generates for
    nested anonymous inner classes, which are different from Java 1.4.

  From Adam Simpkins:

  - Allow worker threads to terminate gracefully when all jobs are
    finished.

  From Sohail Somani:

  - Add LaTeX scanner support for finding dependencies specified with
    the \usepackage{} directive.



RELEASE 0.97 - Thu, 17 May 2007 08:59:41 -0500

  From Steven Knight:

  - Fix a bug that would make parallel builds stop in their tracks if
    Nodes that depended on lists that contained some Nodes built together
    caused the reference count to drop below 0 if the Nodes were visited
    and commands finished in the wrong order.

  - Make sure the DirEntryScanner doesn't choke if it's handed something
    that's not a directory (Node.FS.Dir) Node.



RELEASE 0.96.96 - Thu, 12 Apr 2007 12:36:25 -0500

  NOTE:  This is (Yet) a(nother) pre-release of 0.97 for testing purposes.

  From Joe Bloggs:

  - Man page fix:  remove cut-and-paste sentence in NoCache() description.

  From Dmitry Grigorenko and Gary Oberbrunner:

  - Use the Intel C++ compiler, not $CC, to link C++ source.

  From Helmut Grohne:

  - Fix the man page example of propagating a user's external environment.

  From Steven Knight:

  - Back out (most of) the Windows registry installer patch, which
    seems to not work on some versions of Windows.

  - Don't treat Java ".class" attributes as defining an inner class.

  - Fix detecting an erroneous Java anonymous class when the first
    non-skipped token after a "new" keyword is a closing brace.

  - Fix a regression when a CPPDEFINES list contains a tuple, the second
    item of which (the option value) is a construction variable expansion
    (e.g. $VALUE) and the value of the variable isn't a string.

  - Improve the error message if an IOError (like trying to read a
    directory as a file) occurs while deciding if a node is up-to-date.

  - Fix "maximum recursion" / "unhashable type" errors in $CPPPATH
    PathList expansion if a subsidiary expansion yields a stringable,
    non-Node object.

  - Generate API documentation from the docstrings (using epydoc).

  - Fix use of --debug=presub with Actions for out-of-the-box Builders.

  - Fix handling nested lists within $CPPPATH, $LIBPATH, etc.

  - Fix a "builders_used" AttributeError that real-world Qt initialization
    triggered in the refactored suffix handling for Builders.

  - Make the reported --debug=time timings meaningful when used with -j.
    Better documentation of what the times mean.

  - User Guide updates: --random, AlwaysBuild(), --tree=,
    --debug=findlibs, --debug=presub, --debug=stacktrace,
    --taskmastertrace.

  - Document (in both man page and User's Guide) that --implicit-cache
    ignores changes in $CPPPATH, $LIBPATH, etc.

  From Jean-Baptiste Lab:

  - Remove hard-coded dependency on Python 2.2 from Debian packaging files.

  From Jeff Mahovsky:

  - Handle spaces in the build target name in Visual Studio project files.

  From Rob Managan:

  - Re-run LaTeX after BibTeX has been re-run in response to a changed
    .bib file.

  From Joel B. Mohler:

  - Make additional TeX auxiliary files (.toc, .idx and .bbl files)
    Precious so their removal doesn't affect whether the necessary
    sections are included in output PDF or PostScript files.

  From Gary Oberbrunner:

  - Fix the ability to import modules in the site_scons directory from
    a subdirectory.

  From Adam Simpkins:

  - Make sure parallel (-j) builds all targets even if they show up
    multiple times in the child list (as a source and a dependency).

  From Matthias Troffaes:

  - Don't re-run TeX if the triggering strings (\makeindex, \bibliography
    \tableofcontents) are commented out.

  From Richard Viney:

  - Fix use of custom include and lib paths with Visual Studio 8.

  - Select the default .NET Framework SDK Dir based on the version of
    Visual Studio being used.



RELEASE 0.96.95 - Mon, 12 Feb 2007 20:25:16 -0600

  From Anatoly Techtonik:

  - Add the scons.org URL and a package description to the setup.py
    arguments.

  - Have the Windows installer add a registry entry for scons.bat in the
    "App Paths" key, so scons.bat can be executed without adding the
    directory to the %PATH%.  (Python itself works this way.)

  From Anonymous:

  - Fix looking for default paths in Visual Studio 8.0 (and later).

  - Add -lm to the list of default D libraries for linking.

  From Matt Doar:

  - Provide a more complete write-your-own-Scanner example in the man page.

  From Ralf W. Grosse-Kunstleve:

  - Contributed upstream Python change to our copied subprocess.py module
    for more efficient standard input processing.

  From Steven Knight:

  - Fix the Node.FS.Base.rel_path() method when the two nodes are on
    different drive letters.  (This caused an infinite loop when
    trying to write .sconsign files.)

  - Fully support Scanners that use a dictionary to map file suffixes
    to other scanners.

  - Support delayed evaluation of the $SPAWN variable to allow selection
    of a function via ${} string expansions.

  - Add --srcdir as a synonym for -Y/--repository.

  - Document limitations of #include "file.h" with Repository().

  - Fix use of a toolpath under the source directory of a BuildDir().

  - Fix env.Install() with a file name portion that begins with '#'.

  - Fix ParseConfig()'s handling of multiple options in a string that's
    replaced a *FLAGS construction variable.

  - Have the C++ tools initialize common C compilation variables ($CCFLAGS,
    $SHCCFLAGS and $_CCCOMCOM) even if the 'cc' Tool isn't loaded.

  From Leanid Nazdrynau:

  - Fix detection of Java anonymous classes if a newline precedes the
    opening brace.

  From Gary Oberbrunner:

  - Document use of ${} to execute arbitrary Python code.

  - Add support for:
    1) automatically adding a site_scons subdirectory (in the top-level
       SConstruct directory) to sys.path (PYTHONPATH);
    2) automatically importing site_scons/site_init.py;
    3) automatically adding site_scons/site_tools to the toolpath.

  From John Pye:

  - Change ParseConfig() to preserve white space in arguments passed in
    as a list.

  From a smith:

  - Fix adding explicitly-named Java inner class files (and any
    other file names that may contain a '$') to Jar files.

  From David Vitek:

  - Add a NoCache() function to mark targets as unsuitable for propagating
    to (or retrieving from) a CacheDir().

  From Ben Webb:

  - If the swig -noproxy option is used, it won't generate a .py file,
    so don't emit it as a target that we expect to be built.



RELEASE 0.96.94 - Sun, 07 Jan 2007 18:36:20 -0600

  NOTE:  This is a pre-release of 0.97 for testing purposes.

  From Anonymous:

  - Allow arbitrary white space after a SWIG %module declaration.

  From Paul:

  - When compiling resources under MinGW, make sure there's a space
    between the --include-dir option and its argument.

  From Jay Kint:

  - Alleviate long command line issues on Windows by executing command
    lines directly via os.spawnv() if the command line doesn't need
    shell interpretation (has no pipes, redirection, etc.).

  From Walter Franzini:

  - Exclude additional Debian packaging files from the copyright check.

  From Fawad Halim:

  - Handle the conflict between the impending Python 2.6 'as' keyword
    and our Tool/as.py module name.

  From Steven Knight:

  - Speed up the Node.FS.Dir.rel_path() method used to generate path names
    that get put into the .sconsign* file(s).

  - Optimize Node.FS.Base.get_suffix() by computing the suffix once, up
    front, when we set the Node's name.  (Duh...)

  - Reduce the Memoizer's responsibilities to simply counting hits and
    misses when the --debug=memoizer option is used, not to actually
    handling the key calculation and memoization itself.  This speeds
    up some configurations significantly, and should cause no functional
    differences.

  - Add a new scons-time script with subcommands for generating
    consistent timing output from SCons configurations, extracting
    various information from those timings, and displaying them in
    different formats.

  - Reduce some unnecessary stat() calls from on-disk entry type checks.

  - Fix SideEffect() when used with -j, which was badly broken in 0.96.93.

  - Propagate TypeError exceptions when evaluating construction variable
    expansions up the stack, so users can see what's going on.

  - When disambiguating a Node.FS.Entry into a Dir or File, don't look
    in the on-disk source directory until we've confirmed there's no
    on-disk entry locally and there *is* one in the srcdir.  This avoids
    creating a phantom Node that can interfere with dependencies on
    directory contents.

  - Add an AllowSubstExceptions() function that gives the SConscript
    files control over what exceptions cause a string to expand to ''
    vs. terminating processing with an error.

  - Allow the f90.py and f95.py Tool modules to compile earlier source
    source files of earlier Fortran version.

  - Fix storing signatures of files retrieved from CacheDir() so they're
    correctly identified as up-to-date next invocation.

  - Make sure lists of computed source suffixes cached by Builder objects
    don't persist across changes to the list of source Builders (so the
    addition of suffixes like .ui by the qt.py Tool module take effect).

  - Enhance the bootstrap.py script to allow it to be used to execute
    SCons more easily from a checked-out source tree.

  From Ben Leslie:

  - Fix post-Memoizer value caching misspellings in Node.FS._doLookup().

  From Rob Managan, Dmitry Mikhin and Joel B. Mohler:

  - Handle TeX/LaTeX files in subdirectories by changing directory
    before invoking TeX/LaTeX.

  - Scan LaTeX files for \bibliography lines.

  - Support multiple file names in a "\bibliography{file1,file2}" string.

  - Handle TeX warnings about undefined citations.

  - Support re-running LaTeX if necessary due to a Table of Contents.

  From Dmitry Mikhin:

  - Return LaTeX if "Rerun to get citations correct" shows up on the next
    line after the "Warning:" string.

  From Gary Oberbrunner:

  - Add #include lines to fix portability issues in two tests.

  - Eliminate some unnecessary os.path.normpath() calls.

  - Add a $CFLAGS variable for C-specific options, leaving $CCFLAGS
    for options common to C and C++.

  From Tom Parker:

  - Have the error message print the missing file that Qt can't find.

  From John Pye:

  - Fix env.MergeFlags() appending to construction variable value of None.

  From Steve Robbins:

  - Fix the "sconsign" script when the .sconsign.dblite file is explicitly
    specified on the command line (and not intuited from the old way of
    calling it with just ".sconsign").

  From Jose Pablo Ezequiel "Pupeno" Fernandez Silva:

  - Give the 'lex' tool knowledge of the additional target files produced
    by the flex "--header-file=" and "--tables-file=" options.

  - Give the 'yacc' tool knowledge of the additional target files produced
    by the bison "-g", "--defines=" and "--graph=" options.

  - Generate intermediate files with Objective C file suffixes (.m) when
    the lex and yacc source files have appropriate suffixes (.lm and .ym).

  From Sohail Somain:

  - Have the mslink.py Tool only look for a 'link' executable on Windows
    systems.

  From Vaclav Smilauer:

  - Add support for a "srcdir" keyword argument when calling a Builder,
    which will add a srcdir prefix to all non-relative string sources.

  From Jonathan Ultis:

  - Allow Options converters to take the construction environment as
    an optional argument.



RELEASE 0.96.93 - Mon, 06 Nov 2006 00:44:11 -0600

  NOTE:  This is a pre-release of 0.97 for testing purposes.

  From Anonymous:

  - Allow Python Value Nodes to be Builder targets.

  From Matthias:

  - Only filter Visual Studio common filename prefixes on complete
    directory names.

  From Chad Austin:

  - Fix the build of the SCons documentation on systems that don't
    have "python" in the $PATH.

  From Ken Boortz:

  - Enhance ParseConfig() to recognize options that begin with '+'.

  From John Calcote, Elliot Murphy:

  - Document ways to override the CCPDBFLAGS variable to use the
    Microsoft linker's /Zi option instead of the default /Z7.

  From Christopher Drexler:

  - Make SCons aware bibtex must be called if any \include files
    cause creation of a bibliography.

  - Make SCons aware that "\bilbiography" in TeX source files means
    that related .bbl and .blg bibliography files will be created.
    (NOTE:  This still needs to search for the string in \include files.)

  From David Gruener:

  - Fix inconsistent handling of Action strfunction arguments.

  - Preserve white space in display Action strfunction strings.

  From James Y. Knight and Gerard Patel:

  - Support creation of shared object files from assembly language.

  From Steven Knight:

  - Speed up the Taskmaster significantly by avoiding unnecessary
    re-scans of Nodes to find out if there's work to be done, having it
    track the currently-executed top-level target directly and not
    through its presence on the target list, and eliminating some other
    minor list(s), method(s) and manipulation.

  - Fix the expansion of $TARGET and $SOURCE in the expansion of
    $INSTALLSTR displayed for non-environment calls to InstallAs().

  - Fix the ability to have an Alias() call refer to a directory
    name that's not identified as a directory until later.

  - Enhance runtest.py with an option to use QMTest as the harness.
    This will become the default behavior as we add more functionality
    to the QMTest side.

  - Let linking on mingw use the default function that chooses $CC (gcc)
    or $CXX (g++) depending on whether there are any C++ source files.

  - Work around a bug in early versions of the Python 2.4 profile module
    that caused the --profile= option to fail.

  - Only call Options validators and converters once when initializing a
    construction environment.

  - Fix the ability of env.Append() and env.Prepend(), in all known Python
    versions, to handle different input value types when the construction
    variable being updated is a dictionary.

  - Add a --cache-debug option for information about what files it's
    looking for in a CacheDir().

  - Document the difference in construction variable expansion between
    {Action,Builder}() and env.{Action,Builder}().

  - Change the name of env.Copy() to env.Clone(), keeping the old name
    around for backwards compatibility (with the intention of eventually
    phasing it out to avoid confusion with the Copy() Action factory).

  From Arve Knudsen:

  - Support cleaning and scanning SWIG-generated files.

  From Carsten Koch:

  - Allow selection of Visual Studio version by setting $MSVS_VERSION
    after construction environment initialization.

  From Jean-Baptiste Lab:

  - Try using zipimport if we can't import Tool or Platform modules
    using the normal "imp" module.  This allows SCons to be packaged
    using py2exe's all-in-one-zip-file approach.

  From Ben Liblit:

  - Do not re-scan files if the scanner returns no implicit dependencies.

  From Sanjoy Mahajan:

  - Change use of $SOURCES to $SOURCE in all TeX-related Tool modules.

  From Joel B. Mohler:

  - Make SCons aware that "\makeindex" in TeX source files means that
    related .ilg, .ind and .idx index files will be created.
    (NOTE:  This still needs to search for the string in \include files.)

  - Prevent scanning the TeX .aux file for additional files from
    trying to remove it twice when the -c option is used.

  From Leanid Nazdrynau:

  - Give the MSVC RES (resource) Builder a src_builder list and a .rc
    src_suffix so other builders can generate .rc files.

  From Matthew A. Nicholson:

  - Enhance Install() and InstallAs() to handle directory trees as sources.

  From Jan Nijtmans:

  - Don't use the -fPIC flag when using gcc on Windows (e.g. MinGW).

  From Greg Noel:

  - Add an env.ParseFlags() method that provides separate logic for
    parsing GNU tool chain flags into a dictionary.

  - Add an env.MergeFlags() method to apply an arbitrary dictionary
    of flags to a construction environment's variables.

  From Gary Oberbrunner:

  - Fix parsing tripartite Intel C compiler version numbers on Linux.

  - Extend the ParseConfig() function to recognize -arch and
    -isysroot options.

  - Have the error message list the known suffixes when a Builder call
    can't build a source file with an unknown suffix.

  From Karol Pietrzak:

  - Avoid recursive calls to main() in the program snippet used by the
    SConf subsystem to test linking against libraries.  This changes the
    default behavior of CheckLib() and CheckLibWithHeader() to print
    "Checking for C library foo..." instead of "Checking for main()
    in C library foo...".

  From John Pye:

  - Throw an exception if a command called by ParseConfig() or
    ParseFlags() returns an error.

  From Stefan Seefeld:

  - Initial infrastructure for running SCons tests under QMTest.

  From Sohail Somani:

  - Fix tests that fail due to gcc warnings.

  From Dobes Vandermeer:

  - In stack traces, print the full paths of SConscript files.

  From Atul Varma:

  - Fix detection of Visual C++ Express Edition.

  From Dobes Vandermeer:

  - Let the src_dir option to the SConscript() function affect all the
    the source file paths, instead of treating all source files paths
    as relative to the SConscript directory itself.

  From Nicolas Vigier:

  - Fix finding Fortran modules in build directories.

  - Fix use of BuildDir() when the source file in the source directory
    is a symlink with a relative path.

  From Edward Wang:

  - Fix the Memoizer when the SCons Python modules are executed from
    .pyo files at different locations from where they were compiled.

  From Johan Zander:

  - Fix missing os.path.join() when constructing the $FRAMEWORKSDKDIR/bin.



RELEASE 0.96.92 - Mon, 10 Apr 2006 21:08:22 -0400

  NOTE:  This was a pre-release of 0.97 for testing purposes.

  From Anonymous:

  - Fix the intelc.py Tool module to not throw an exception if the
    only installed version is something other than ia32.

  - Set $CCVERSION when using gcc.

  From Matthias:

  - Support generating project and solution files for Microsoft
    Visual Studio version 8.

  - Support generating more than one project file for a Microsoft
    Visual Studio solution file.

  - Add support for a support "runfile" parameter to Microsoft
    Visual Studio project file creation.

  - Put the project GUID, not the solution GUID, in the right spot
    in the solution file.

  From Erling Andersen:

  - Fix interpretation of Node.FS objects wrapped in Proxy instances,
    allowing expansion of things like ${File(TARGET)} in command lines.

  From Stanislav Baranov:

  - Add a separate MSVSSolution() Builder, with support for the
    following new construction variables: $MSVSBUILDCOM, $MSVSCLEANCOM,
    $MSVSENCODING, $MSVSREBUILDCOM, $MSVSSCONS, $MSVSSCONSCOM,
    $MSVSSCONSFLAGS, $MSVSSCONSCRIPT and $MSVSSOLUTIONCOM.

  From Ralph W. Grosse-Kunstleve and Patrick Mezard:

  - Remove unneceesary (and incorrect) SCons.Util strings on some function
    calls in SCons.Util.

  From Bob Halley:

  - Fix C/C++ compiler selection on AIX to not always use the external $CC
    environment variable.

  From August HÃ¶randl:

  - Add a scanner for \include and \import files, with support for
    searching a directory list in $TEXINPUTS (imported from the external
    environment).

  - Support $MAKEINDEX, $MAKEINDEXCOM, $MAKEINDEXCOMSTR and
    $MAKEINDEXFLAGS for generating indices from .idx files.

  From Steven Johnson:

  - Add a NoClean() Environment method and function to override removal
    of targets during a -c clean, including documentation and tests.

  From Steven Knight:

  - Check for whether files exist on disk by listing the directory
    contents, not calling os.path.exists() file by file.  This is
    somewhat more efficient in general, and may be significantly
    more efficient on Windows.

  - Minor speedups in the internal is_Dict(), is_List() and is_String()
    functions.

  - Fix a signature refactoring bug that caused Qt header files to
    get re-generated every time.

  - Don't fail when writing signatures if the .sconsign.dblite file is
    owned by a different user (e.g. root) from a previous run.

  - When deleting variables from stacked OverrideEnvironments, don't
    throw a KeyError if we were able to delte the variable from any
    Environment in the stack.

  - Get rid of the last indentation tabs in the SCons source files and
    add -tt to the Python invocations in the packaging build and the
    tests so they don't creep back in.

  - In Visual Studio project files, put quotes around the -C directory
    so everything works even if the path has spaces in it.

  - The Intel Fortran compiler uses -object:$TARGET, not "-o $TARGET",
    when building object files on Windows.  Have the the ifort Tool
    modify the default command lines appropriately.

  - Document the --debug=explain option in the man page.  (How did we
    miss this?)

  - Add a $LATEXRETRIES variable to allow configuration of the number of
    times LaTex can be re-called to try to resolve undefined references.

  - Change the order of the arguments to Configure.Checklib() to match
    the documentation.

  - Handle signature calculation properly when the Python function used
    for a FunctionAction is an object method.

  - On Windows, assume that absolute path names without a drive letter
    refer to the drive on which the SConstruct file lives.

  - Add /usr/ccs/bin to the end of the the default external execution
    PATH on Solaris.

  - Add $PKGCHK and $PKGINFO variables for use on Solaris when searching
    for the SunPRO C++ compiler.  Make the default value for $PKGCHK
    be /usr/sbin/pgkchk (since /usr/sbin isn't usually on the external
    execution $PATH).

  - Fix a man page example of overriding variables when calling
    SharedLibrary() to also set the $LIBSUFFIXES variable.

  - Add a --taskmastertrace=FILE option to give some insight on how
    the taskmaster decides what Node to build next.

  - Changed the names of the old $WIN32DEFPREFIX, $WIN32DEFSUFFIX,
    $WIN32DLLPREFIX and $WIN32IMPLIBPREFIX construction variables to
    new $WINDOWSDEFPREFIX, $WINDOWSDEFSUFFIX, $WINDOWSDLLPREFIX and
    $WINDOWSIMPLIBPREFIX construction variables.  The old names are now
    deprecated, but preserved for backwards compatibility.

  - Fix (?) a runtest.py hang on Windows when the --xml option is used.

  - Change the message when an error occurs trying to interact with the
    file system to report the target(s) in square brackets (as before) and
    the actual file or directory that encountered the error afterwards.

  From Chen Lee:

  - Add x64 support for Microsoft Visual Studio 8.

  From Baptiste Lepilleur:

  - Support the --debug=memory option on Windows when the Python version
    has the win32process and win32api modules.

  - Add support for Visual Studio 2005 Pro.

  - Fix portability issues in various tests: test/Case.py,
    Test/Java/{JAR,JARCHDIR,JARFLAGS,JAVAC,JAVACFLAGS,JAVAH,RMIC}.py,
    test/MSVS/vs-{6.0,7.0,7.1,8.0}-exec.py,
    test/Repository/{Java,JavaH,RMIC}.py,
    test/QT/{generated-ui,installed,up-to-date,warnings}.py,
    test/ZIP/ZIP.py.

  - Ignore pkgchk errors on Solaris when searching for the C++ compiler.

  - Speed up the SCons/EnvironmentTests.py unit tests.

  - Add a --verbose= option to runtest.py to print executed commands
    and their output at various levels.

  From Christian Maaser:

  - Add support for Visual Studio Express Editions.

  - Add support for Visual Studio 8 *.manifest files, includng
    new $WINDOWS_INSERT_MANIFEST, $WINDOWSPROGMANIFESTSUFFIX,
    $WINDOWSPROGMANIFESTPREFIX, $WINDOWSPROGMANIFESTSUFFIX,
    $WINDOWSSHLIBMANIFESTPREFIX and $WINDOWSSHLIBMANIFESTSUFFIX
    construction variables.

  From Adam MacBeth:

  - Fix detection of additional Java inner classes following use of a
    "new" keyword inside an inner class.

  From Sanjoy Mahajan:

  - Correct TeX-related command lines to just $SOURCE, not $SOURCES

  From Patrick Mezard:

  - Execute build commands for a command-line target if any of the
    files built along with the target is out of date or non-existent,
    not just if the command-line target itself is out of date.

  - Fix the -n option when used with -c to print all of the targets
    that will be removed for a multi-target Builder call.

  - If there's no file in the source directory, make sure there isn't
    one in the build directory, too, to avoid dangling files left
    over from previous runs when a source file is removed.

  - Allow AppendUnique() and PrependUnique() to append strings (and
    other atomic objects) to lists.

  From Joel B. Mohler:

  - Extend latex.py, pdflatex.py, pdftex.py and tex.py so that building
    from both TeX and LaTeX files uses the same logic to call $BIBTEX
    when it's necessary, to call $MAKEINDEX when it's necessary, and to
    call $TEX or $LATEX multiple times to handle undefined references.

  - Add an emitter to the various TeX builders so that the generated
    .aux and .log files also get deleted by the -c option.

  From Leanid Nazdrynau:

  - Fix the Qt UIC scanner to work with generated .ui files (by using
    the FindFile() function instead of checking by-hand for the file).

  From Jan Nieuwenhuizen:

  - Fix a problem with interpreting quoted argument lists on command lines.

  From Greg Noel:

  - Add /sw/bin to the default execution PATH on Mac OS X.

  From Kian Win Ong:

  - When building a .jar file and there is a $JARCHDIR, put the -C
    in front of each .class file on the command line.

  - Recognize the Java 1.5 enum keyword.

  From Asfand Yar Qazi:

  - Add /opt/bin to the default execution PATH on all POSIX platforms
    (between /usr/local/bin and /bin).

  From Jon Rafkind:

  - Fix the use of Configure() contexts from nested subsidiary
    SConscript files.

  From Christoph Schulz:

  - Add support for $CONFIGUREDIR and $CONFIGURELOG variables to control
    the directory and logs for configuration tests.

  - Add support for a $INSTALLSTR variable.

  - Add support for $RANLIBCOM and $RANLIBCOMSTR variables (which fixes
    a bug when setting $ARCOMSTR).

  From Amir Szekely:

  - Add use of $CPPDEFINES to $RCCOM (resource file compilation) on MinGW.

  From Erick Tryzelaar:

  - Fix the error message when trying to report that a given option is
    not gettable/settable from an SConscript file.

  From Dobes Vandermeer:

  - Add support for SCC and other settings in Microsoft Visual
    Studio project and solution files:  $MSVS_PROJECT_BASE_PATH,
    $MSVS_PROJECT_GUID, $MSVS_SCC_AUX_PATH, $MSVS_SCC_LOCAL_PATH,
    $MSVS_SCC_PROJECT_NAME, $MSVS_SCC_PROVIDER,

  - Add support for using a $SCONS_HOME variable (imported from the
    external environment, or settable internally) to put a shortened
    SCons execution line in the Visual Studio project file.

  From David J. Van Maren:

  - Only filter common prefixes from source files names in Visual Studio
    project files if the prefix is a complete (sub)directory name.

  From Thad Ward:

  - If $MSVSVERSIONS is already set, don't overwrite it with
    information from the registry.



RELEASE 0.96.91 - Thu, 08 Sep 2005 07:18:23 -0400

  NOTE:  This was a pre-release of 0.97 for testing purposes.

  From Chad Austin:

  - Have the environment store the toolpath and re-use it to find Tools
    modules during later Copy() or Tool() calls (unless overridden).

  - Normalize the directory path names in SConsignFile() database
    files so the same signature file can interoperate on Windows and
    non-Windows systems.

  - Make --debug=stacktrace print a stacktrace when a UserError is thrown.

  - Remove an old, erroneous cut-and-paste comment in Scanner/Dir.py.

  From Stanislav Baranov:

  - Make it possible to support with custom Alias (sub-)classes.

  - Allow Builders to take empty source lists when called.

  - Allow access to both TARGET and SOURCE in $*PATH expansions.

  - Allow SConscript files to modify BUILD_TARGETS.

  From Timothee Besset:

  - Add support for Objective C/C++ .m and .mm file suffixes (for
    Mac OS X).

  From Charles Crain

  - Fix the PharLap linkloc.py module to use target+source arguments
    when calling env.subst().

  From Bjorn Eriksson:

  - Fix an incorrect Command() keyword argument in the man page.

  - Add a $TEMPFILEPREFIX variable to control the prefix or flag used
    to pass a long-command-line-execution tempfile to a command.

  From Steven Knight:

  - Enhanced the SCons setup.py script to install man pages on
    UNIX/Linux systems.

  - Add support for an Options.FormatOptionHelpText() method that can
    be overridden to customize the format of Options help text.

  - Add a global name for the Entry class (which had already been
    documented).

  - Fix re-scanning of generated source files for implicit dependencies
    when the -j option is used.

  - Fix a dependency problem that caused $LIBS scans to not be added
    to all of the targets in a multiple-target builder call, which
    could cause out-of-order builds when the -j option is used.

  - Store the paths of source files and dependencies in the .sconsign*
    file(s) relative to the target's directory, not relative to the
    top-level SConstruct directory.  This starts to make it possible to
    subdivide the dependency tree arbitrarily by putting an SConstruct
    file in every directory and using content signatures.

  - Add support for $YACCHFILESUFFIX and $YACCHXXFILESUFFIX variables
    that accomodate parser generators that write header files to a
    different suffix than the hard-coded .hpp when the -d option is used.

  - The default behavior is now to store signature information in a
    single .sconsign.dblite file in the top-level SConstruct directory.
    The old behavior of a separate .sconsign file in each directory can
    be specified by calling SConsignFile(None).

  - Remove line number byte codes within the signature calculation
    of Python function actions, so that changing the location of an
    otherwise unmodified Python function doesn't cause rebuilds.

  - Fix AddPreAction() and AddPostAction() when an action has more than
    one target file:  attach the actions to the Executor, not the Node.

  - Allow the source directory of a BuildDir / build_dir to be outside
    of the top-level SConstruct directory tree.

  - Add a --debug=nomemoizer option that disables the Memoizer for clearer
    looks at the counts and profiles of the underlying function calls,
    not the Memoizer wrappers.

  - Print various --debug= stats even if we exit early (e.g. using -h).

  - Really only use the cached content signature value if the file
    is older than --max-drift, not just if --max-drift is set.

  - Remove support for conversion from old (pre 0.96) .sconsign formats.

  - Add support for a --diskcheck option to enable or disable various
    on-disk checks:  that File and Dir nodes match on-disk entries;
    whether an RCS file exists for a missing source file; whether an
    SCCS file exists for a missing source file.

  - Add a --raw argument to the sconsign script, so it can print a
    raw representation of each entry's NodeInfo dictionary.

  - Add the 'f90' and 'f95' tools to the list of Fortran compilers
    searched for by default.

  - Add the +Z option by default when compiling shared objects on
    HP-UX.

  From Chen Lee:

  - Handle Visual Studio project and solution files in Unicode.

  From Sanjoy Mahajan:

  - Fix a bad use of Copy() in an example in the man page, and a
    bad regular expression example in the man page and User's Guide.

  From Shannon Mann:

  - Have the Visual Studio project file(s) echo "Starting SCons" before
    executing SCons, mainly to work around a quote-stripping bug in
    (some versions of?) the Windows cmd command executor.

  From Georg Mischler:

  - Remove the space after the -o option when invoking the Borland
    BCC compiler; some versions apparently require that the file name
    argument be concatenated with the option.

  From Leanid Nazdrynau:

  - Fix the Java parser's handling of backslashes in strings.

  From Greg Noel:

  - Add construction variables to support frameworks on Mac OS X:
    $FRAMEWORKS, $FRAMEWORKPREFIX, $FRAMEWORKPATH, $FRAMEWORKPATHPREFIX.

  - Re-order link lines so the -o option always comes right after the
    command name.

  From Gary Oberbrunner:

  - Add support for Intel C++ beta 9.0 (both 32 and 64 bit versions).

  - Document the new $FRAMEWORK* variables for Mac OS X.

  From Karol Pietrzak:

  - Add $RPATH (-R) support to the Sun linker Tool (sunlink).

  - Add a description of env.subst() to the man page.

  From Chris Prince:

  - Look in the right directory, not always the local directory, for a
    same-named file or directory conflict on disk.

  - On Windows, preserve the external environment's %SYSTEMDRIVE%
    variable, too.

  From Craig Scott:

  - Have the Fortran module emitter look for Fortan modules to be created
    relative to $FORTRANMODDIR, not the top-level directory.

  - When saving Options to a file, run default values through the
    converter before comparing them with the set values.  This correctly
    suppresses Boolean Option values from getting written to the saved
    file when they're one of the many synonyms for a default True or
    False value.

  - Fix the Fortran Scanner's ability to handle a module being used
    in the same file in which it is defined.

  From Steve-o:

  - Add the -KPIC option by default when compiling shared objects on
    Solaris.

  - Change the default suffix for Solaris objects to .o, to conform to
    Sun WorkShop's expectations.  Change the profix to so_ so they can
    still be differentiated from static objects in the same directory.

  From Amir Szekely:

  - When calling the resource compiler on MinGW, add --include-dir and
    the source directory so it finds the source file.

  - Update EnsureSConsVersion() to support revision numbers.

  From Greg Ward:

  - Fix a misplaced line in the man page.



RELEASE 0.96.90 - Tue, 15 Feb 2005 21:21:12 +0000

  NOTE:  This was a pre-release of 0.97 for testing purposes.

  From Anonymous:

  - Fix Java parsing to avoid erroneously identifying a new array
    of class instances as an anonymous inner class.

  - Fix a typo in the man page description of PathIsDirCreate.

  From Chad Austin:

  - Allow Help() to be called multiple times, appending to the help
    text each call.

  - Allow Tools found on a toolpath to import Python modules from
    their local directory.

  From Steve Christensen:

  - Handle exceptions from Python functions as build actions.

  - Add a set of canned PathOption validators:  PathExists (the default),
    PathIsFile, PathIsDir and PathIsDirCreate.

  From Matthew Doar:

  - Add support for .lex and .yacc file suffixes for Lex and Yacc files.

  From Eric Frias:

  - Huge performance improvement:  wrap the tuples representing an
    include path in an object, so that the time it takes to hash the
    path doesn't grow porportionally to the length of the path.

  From Gottfried Ganssauge:

  - Fix SCons on SuSE/AMD-64 Linux by having the wrapper script also
    check for the build engine in the parent directory of the Python
    library directory (/usr/lib64 instead of /usr/lib).

  From Stephen Kennedy:

  - Speed up writing the .sconsign file at the end of a run by only
    calling sync() once at the end, not after every entry.

  From Steven Knight:

  - When compiling with Microsoft Visual Studio, don't include the ATL and
    MFC directories in the default INCLUDE and LIB environment variables.

  - Remove the following deprecated features:  the ParseConfig()
    global function (deprecated in 0.93); the misspelled "validater"
    keyword to the Options.Add() method (deprecated in 0.91); the
    SetBuildSignatureType(), SetContentSignatureType(), SetJobs() and
    GetJobs() global functions (deprecated in 0.14).

  - Fix problems with corrupting the .sconsign.dblite file when
    interrupting builds by writing to a temporary file and renaming,
    not writing the file directly.

  - Fix a 0.96 regression where when running with -k, targets built from
    walking dependencies later on the command line would not realize
    that a dependency had failed an earlier build attempt, and would
    try to rebuild the dependent targets.

  - Change the final messages when using -k and errors occur from
    "{building,cleaning} terminated because of errors" to "done
    {building,cleaning} targets (errors occurred during {build,clean})."

  - Allow Configure.CheckFunc() to take an optional header argument
    (already supported by Conftest.py) to specify text at the top of
    the compiled test file.

  - Fix the --debug=explain output when a Python function action changed
    so it prints a meaningful string, not the binary representation of
    the function contents.

  - Allow a ListOption's default value(s) to be a Python list of specified
    values, not just a string containing a comma-separated list of names.

  - Add a ParseDepends() function that will parse up a list of explicit
    dependencies from a "make depend" style file.

  - Support the ability to change directory when executing an Action
    through "chdir" keyword arguments to Action and Builder creation
    and calls.

  - Fix handling of Action ojects (and other callables that don't match
    our calling arguments) in construction variable expansions.

  - On Win32, install scons.bat in the Python directory when installing
    from setup.py.  (The bdist_wininst installer was already doing this.)

  - Fix env.SConscript() when called with a list of SConscipt files.
    (The SConscript() global function already worked properly.)

  - Add a missing newline to the end of the --debug=explain "unknown
    reasons" message.

  - Enhance ParseConfig() to work properly for spaces in between the -I,
    -L and -l options and their arguments.

  - Packaging build fix:  Rebuild the files that are use to report the
    --version of SCons whenever the development version number changes.

  - Fix the ability to specify a target_factory of Dir() to a Builder,
    which the default create-a-directory Builder was interfering with.

  - Mark a directory as built if it's created as part of the preparation
    for another target, to avoid trying to build it again when it comes
    up in the target list.

  - Allow a function with the right calling signature to be put directly
    in an Environment's BUILDERS dictionary, making for easier creation
    and use of wrappers (pseudo-Builders) that call other Builders.

  - On Python 2.x, wrap lists of Nodes returned by Builders in a UserList
    object that adds a method that makes str() object return a string
    with all of the Nodes expanded to their path names.  (Builders under
    Python 1.5.2 still return lists to avoid TypeErrors when trying
    to extend() list, so Python 1.5.2 doesn't get pretty-printing of Node
    lists, but everything should still function.)

  - Allow Aliases to have actions that will be executed whenever
    any of the expanded Alias targets are out of date.

  - Fix expansion of env.Command() overrides within target and
    source file names.

  - Support easier customization of what's displayed by various default
    actions by adding lots of new construction variables: $ARCOMSTR,
    $ASCOMSTR, $ASPPCOMSTR, $BIBTEXCOMSTR, $BITKEEPERCOMSTR, $CCCOMSTR,
    $CVSCOMSTR, $CXXCOMSTR, $DCOMSTR, $DVIPDFCOMSTR, $F77COMSTR,
    $F90COMSTR, $F95COMSTR, $FORTRANCOMSTR, $GSCOMSTR, $JARCOMSTR,
    $JAVACCOMSTR, $JAVAHCOMSTR, $LATEXCOMSTR, $LEXCOMSTR, $LINKCOMSTR,
    $M4COMSTR, $MIDLCOMSTR, $P4COMSTR, $PCHCOMSTR, $PDFLATEXCOMSTR,
    $PDFTEXCOMSTR, $PSCOMSTR, $QT_MOCFROMCXXCOMSTR, $QT_MOCFROMHCOMSTR,
    $QT_UICCOMSTR, $RCCOMSTR, $REGSVRCOMSTR, $RCS_COCOMSTR, $RMICCOMSTR,
    $SCCSCOMSTR, $SHCCCOMSTR, $SHCXXCOMSTR, $SHF77COMSTR, $SHF90COMSTR,
    $SHF95COMSTR, $SHFORTRANCOMSTR, $SHLINKCOMSTR, $SWIGCOMSTR,
    $TARCOMSTR, $TEXCOMSTR, $YACCCOMSTR and $ZIPCOMSTR.

  - Add an optional "map" keyword argument to ListOption() that takes a
    dictionary to map user-specified values to legal values from the list
    (like EnumOption() already doee).

  - Add specific exceptions to try:-except: blocks without any listed,
    so that they won't catch and mask keyboard interrupts.

  - Make --debug={tree,dtree,stree} print something even when there's
    a build failure.

  - Fix how Scanners sort the found dependencies so that it doesn't
    matter whether the dependency file is in a Repository or not.
    This may cause recompilations upon upgrade to this version.

  - Make AlwaysBuild() work with Alias and Python value Nodes (making
    it much simpler to support aliases like "clean" that just invoke
    an arbitrary action).

  - Have env.ParseConfig() use AppendUnique() by default to suppress
    duplicate entries from multiple calls.  Add a "unique" keyword
    argument to allow the old behavior to be specified.

  - Allow the library modules imported by an SConscript file to get at
    all of the normally-available global functions and variables by saying
    "from SCons.Script import *".

  - Add a --debug=memoizer option to print Memoizer hit/mass statistics.

  - Allow more than one --debug= option to be set at a time.

  - Change --debug=count to report object counts before and after
    reading SConscript files and before and after building targets.

  - Change --debug=memory output to line up the numbers and to better
    match (more or less) the headers on the --debug=count columns.

  - Speed things up when there are lists of targets and/or sources by
    getting rid of some N^2 walks of the lists involved.

  - Cache evaluation of LazyActions so we don't create a new object
    for each invocation.

  - When scanning, don't create Nodes for include files that don't
    actually exist on disk.

  - Make supported global variables CScanner, DScanner, ProgramScanner and
    SourceFileScanner.  Make SourceFileScanner.add_scanner() a supported
    part of the public interface.  Keep the old SCons.Defaults.*Scan names
    around for a while longer since some people were already using them.

  - By default, don't scan directories for on-disk files.  Add a
    DirScanner global scanner that can be used in Builders or Command()
    calls that want source directory trees scanned for on-disk changes.
    Have the Tar() and Zip() Builders use the new DirScanner to preserve
    the behavior of rebuilding a .tar or .zip file if any file or
    directory under a source tree changes.  Add Command() support for
    a source_scanner keyword argument to Command() that can be set to
    DirScanner to get this behavior.

  - Documentation changes:  Explain that $CXXFLAGS contains $CCFLAGS
    by default.  Fix a bad target_factory example in the man page.
    Add appendices to the User's Guide to cover the available Tools,
    Builders and construction variables.  Comment out the build of
    the old Python 10 paper, which doesn't build on all systems and
    is old enough at this point that it probably isn't worth the
    effort to make it do so.

  From Wayne Lee:

  - Avoid "maximum recursion limit" errors when removing $(-$) pairs
    from long command lines.

  From Clive Levinson:

  - Make ParseConfig() recognize and add -mno-cygwin to $LINKFLAGS and
    $CCFLAGS, and -mwindows to $LINKFLAGS.

  From Michael McCracken:

  - Add a new "applelink" tool to handle the things like Frameworks and
    bundles that Apple has added to gcc for linking.

  - Use more appropriate default search lists of linkers, compilers and
    and other tools for the 'darwin' platform.

  - Add a LoadableModule Builder that builds a bundle on Mac OS X (Darwin)
    and a shared library on other systems.

  - Improve SWIG tests for use on Mac OS X (Darwin).

  From Elliot Murphy:

  - Enhance the tests to guarantee persistence of ListOption
    values in saved options files.

  - Supply the help text when -h is used with the -u, -U or -D options.

  From Christian Neeb:

  - Fix the Java parser's handling of string definitions to avoid ignoring
    subsequent code.

  From Han-Wen Nienhuys:

  - Optimize variable expansion by:  using the re.sub() method (when
    possible); not using "eval" for variables for which we can fetch the
    value directory; avoiding slowing substitution logic when there's no
    '$' in the string.

  From Gary Oberbrunner:

  - Add an Environment.Dump() method to print the contents of a
    construction environment.

  - Allow $LIBS (and similar variables) to contain explicit File Nodes.

  - Change ParseConfig to add the found library names directly to the
    $LIBS variable, instead of returning them.

  - Add ParseConfig() support for the -framework GNU linker option.

  - Add a PRINT_CMD_LINE_FUNC construction variable to allow people
    to filter (or log) command-line output.

  - Print an internal Python stack trace in response to an otherwise
    unexplained error when --debug=stacktrace is specified.

  - Add a --debug=findlibs option to print what's happening when
    the scanner is searching for libraries.

  - Allow Tool specifications to be passed a dictionary of keyword
    arguments.

  - Support an Options default value of None, in which case the variable
    will not be added to the construction environment unless it's set
    explicitly by the user or from an Options file.

  - Avoid copying __builtin__ values into a construction environment's
    dictionary when evaluating construction variables.

  - Add a new cross-platform intelc.py Tool that can detect and
    configure the Intel C++ v8 compiler on both Windows, where it's
    named icl, and Linux, where it's named icc.  It also checks that
    the directory specified in the Windows registry exists, and sets a
    new $INTEL_C_COMPILER_VERSION construction variable to identify the
    version being used.  (Niall Douglas contributed an early prototype
    of parts of this module.)

  - Fix the private Conftest._Have() function so it doesn't change
    non-alphanumeric characters to underscores.

  - Supply a better error message when a construction variable expansion
    has an unknown attribute.

  - Documentation changes:  Update the man page to describe use of
    filenames or Nodes in $LIBS.

  From Chris Pawling:

  - Have the linkloc tool use $MSVS_VERSION to select the Microsoft
    Visual Studio version to use.

  From Kevin Quick:

  - Fix the Builder name returned from ListBuilders and other instances
    of subclasses of the BuilderBase class.

  - Add Builders and construction variables to support rpcgen:
    RPCGenClient(), RPCGenHeader(), RPCGenService(), RPCGenXDR(),
    $RPCGEN, $RPCGENFLAGS, $RPCGENCLIENTFLAGS, $RPCGENHEADERFLAGS,
    $RPCGENSERVICEFLAGS, $RPCGENXDRFLAGS.

  - Update the man page to document that prefix and suffix Builder
    keyword arguments can be strings, callables or dictionaries.

  - Provide more info in the error message when a user tries to build
    a target multiple ways.

  - Fix Delete() when a file doesn't exist and must_exist=1.  (We were
    unintentionally dependent on a bug in versions of the Python shutil.py
    module prior to Python 2.3, which would generate an exception for
    a nonexistent file even when ignore_errors was set.)

  - Only replace a Node's builder with a non-null source builder.

  - Fix a stack trace when a suffix selection dictionary is passed
    an empty source file list.

  - Allow optional names to be attached to Builders, for default
    Builders that don't get attached to construction environments.

  - Fix problems with Parallel Task Exception handling.

  - Build targets in an associated BuildDir even if there are targets
    or subdirectories locally in the source directory.

  - If a FunctionAction has a callable class as its underlying Python
    function, use its strfunction() method (if any) to display the
    action.

  - Fix handling when BuildDir() exists but is unwriteable.  Add
    "Stop." to those error messages for consistency.

  - Catch incidents of bad builder creation (without an action) and
    supply meaningful error messages.

  - Fix handling of src_suffix values that aren't extensions (don't
    begin with a '.').

  - Don't retrieve files from a CacheDir, but report what would happen,
    when the -n option is used.

  - Use the source_scanner from the target Node, not the source node
    itself.

  - Internal Scanners fixes:  Make sure Scanners are only passed Nodes.
    Fix how a Scanner.Selector called its base class initialization.
    Make comparisons of Scanner objects more robust.  Add a name to
    an internal default ObjSourceScanner.

  - Add a deprecated warning for use of the old "scanner" keyword argument
    to Builder creation.

  - Improve the --debug=explain message when the build action changes.

  - Test enhancements in SourceCode.py, option-n.py, midl.py.  Better
    Command() and Scanner test coverage.  Improved test infrastructure
    for -c output.

  - Refactor the interface between Action and Executor objects to treat
    Actions atomically.

  - The --debug=presub option will now report the pre-substitution
    each action seprately, instead of reporting the entire list before
    executing the actions one by one.

  - The --debug=explain option explaining a changed action will now
    (more correctly) show pre-substitution action strings, instead of
    the commands with substituted file names.

  - A Node (file) will now be rebuilt if its PreAction or PostAction
    actions change.

  - Python Function actions now have their calling signature (target,
    source, env) reported correctly when displayed.

  - Fix BuildDir()/build_dir handling when the build_dir is underneath
    the source directory and trying to use entries from the build_dir
    as sources for other targets in the build-dir.

  - Fix hard-coding of JDK path names in various Java tests.

  - Handle Python stack traces consistently (stop at the SConscript stack
    frame, by default) even if the Python source code isn't available.

  - Improve the performance of the --debug={tree,dtree} options.

  - Add --debug=objects logging of creation of OverrideWarner,
    EnvironmentCopy and EnvironmentOverride objects.

  - Fix command-line expansion of Python Value Nodes.

  - Internal cleanups:  Remove an unnecessary scan argument.  Associate
    Scanners only with Builders, not nodes.  Apply overrides once when
    a Builder is called, not in multiple places.  Cache results from the
    Node.FS.get_suffix() and Node.get_build_env() methods.  Use the Python
    md5 modules' hexdigest() method, if there is one.  Have Taskmaster
    call get_stat() once for each Node and re-use the value instead of
    calling it each time it needs the value.  Have Node.depends_on()
    re-use the list from the children() method instead of calling it
    multiple times.

  - Use the correct scanner if the same source file is used for targets in
    two different environments with the same path but different scanners.

  - Collect logic for caching values in memory in a Memoizer class,
    which cleans up a lot of special-case code in various methods and
    caches additional values to speed up most configurations.

  - Add a PathAccept validator to the list of new canned PathOption
    validators.

  From Jeff Squyres:

  - Documentation changes:  Use $CPPDEFINES instead of $CCFLAGS in man
    page examples.

  From Levi Stephen:

  - Allow $JARCHDIR to be expanded to other construction variables.

  From Christoph Wiedemann:

  - Add an Environment.SetDefault() method that only sets values if
    they aren't already set.

  - Have the qt.py Tool not override variables already set by the user.

  - Add separate $QT_BINPATH, $QT_CPPPATH and $QT_LIBPATH variables
    so these can be set individually, instead of being hard-wired
    relative to $QTDIR.

  - The %TEMP% and %TMP% external environment variables are now propagated
    automatically to the command execution environment on Windows systems.

  - A new --config= command-line option allows explicit control of
    of when the Configure() tests are run:  --config=force forces all
    checks to be run, --config=cache uses all previously cached values,
    --config=auto (the default) runs tests only when dependency analysis
    determines it's necessary.

  - The Configure() subsystem can now write a config.h file with values
    like HAVE_STDIO_H, HAVE_LIBM, etc.

  - The Configure() subsystem now executes its checks silently when the
    -Q option is specified.

  - The Configure() subsystem now reports if a test result is being
    taken from cache, and prints the standard output and error output
    of tests even when cached.

  - Configure() test results are now reported as "yes" or "no" instead of
    "ok" or "failed."

  - Fixed traceback printing when calling the env.Configure() method
    instead of the Configure() global function.

  - The Configure() subsystem now caches build failures in a .sconsign
    file in the subdirectory, not a .cache file.  This may cause
    tests to be re-executed the first time after you install 0.97.

  - Additional significant internal cleanups in the Configure() subsystem
    and its tests.

  - Have the Qt Builder make uic-generated files dependent on the .ui.h
    file, if one exists.

  - Add a test to make sure that SCons source code does not contain
    try:-except: blocks that catch all errors, which potentially catch
    and mask keyboard interrupts.

  - Fix us of TargetSignatures('content') with the SConf subsystem.

  From Russell Yanofsky:

  - Add support for the Metrowerks Codewarrior compiler and linker
    (mwcc and mwld).



RELEASE 0.96.1 - Mon, 23 Aug 2004 12:55:50 +0000

  From Craig Bachelor:

  - Handle white space in the executable Python path name within in MSVS
    project files by quoting the path.

  - Correct the format of a GUID string in a solution (.dsw) file so
    MSVS can correctly "build enable" a project.

  From Steven Knight:

  - Add a must_exist flag to Delete() to let the user control whether
    it's an error if the specified entry doesn't exist.  The default
    behavior is now to silently do nothing if it doesn't exist.

  - Package up the new Platform/darwin.py, mistakenly left out of 0.96.

  - Make the scons.bat REM statements into @REM so they aren't printed.

  - Make the SCons packaging SConscript files platform independent.

  From Anthony Roach:

  - Fix scanning of pre-compiled header (.pch) files for #includes,
    broken in 0.96.



RELEASE 0.96 - Wed, 18 Aug 2004 13:36:40 +0000

  From Chad Austin:

  - Make the CacheDir() directory if it doesn't already exist.

  - Allow construction variable substitutions in $LIBS specifications.

  - Allow the emitter argument to a Builder() to be or expand to a list
    of emitter functions, which will be called in sequence.

  - Suppress null values in construction variables like $LIBS that use
    the internal _concat() function.

  - Remove .dll files from the construction variables searched for
    libraries that can be fed to Win32 compilers.

  From Chad Austin and Christoph Wiedemann:

  - Add support for a $RPATH variable to supply a list of directories
    to search for shared libraries when linking a program.  Used by
    the GNU and IRIX linkers (gnulink and sgilink).

  From Charles Crain:

  - Restore the ability to do construction variable substitutions in all
    kinds of *PATH variables, even when the substitution returns a Node
    or other object.

  From Tom Epperly:

  - Allow the Java() Builder to take more than one source directory.

  From Ralf W. Grosse-Kunstleve:

  - Have SConsignFile() use, by default, a custom "dblite.py" that we can
    control and guarantee to work on all Python versions (or nearly so).

  From Jonathan Gurley:

  - Add support for the newer "ifort" versions of the Intel Fortran
    Compiler for Linux.

  From Bob Halley:

  - Make the new *FLAGS variable type work with copied Environments.

  From Chris Hoeppler:

  - Initialize the name of a Scanner.Classic scanner correctly.

  From James Juhasz:

  - Add support for the .dylib shared library suffix and the -dynamiclib
    linker option on Mac OS X.

  From Steven Knight:

  - Add an Execute() method for executing actions directly.

  - Support passing environment override keyword arguments to Command().

  - Fix use of $MSVS_IGNORE_IDE_PATHS, which was broken when we added
    support for $MSVS_USE_MFC_DIRS last release.

  - Make env.Append() and env.Prepend() act like the underlying Python
    behavior when the variable being appended to is a UserList object.

  - Fix a regression that prevented the Command() global function in
    0.95 from working with command-line strings as actions.

  - Fix checking out a file from a source code management system when
    the env.SourceCode() method was called with an individual file name
    or node, not a directory name or node.

  - Enhance the Task.make_ready() method to create a list of the
    out-of-date Nodes for the task for use by the wrapping interface.

  - Allow Scanners to pull the list of suffixes from the construction
    environment when the "skeys" keyword argument is a string containing
    a construction variable to be expanded.

  - Support new $CPPSUFFIXES, $DSUFFIXES $FORTRANSUFFIXES, and
    $IDLSUFFIXES.  construction variables that contain the default list
    of suffixes to be scanned by a given type of scanner, allowing these
    suffix lists to be easily added to or overridden.

  - Speed up Node creation when calling a Builder by comparing whether two
    Environments are the same object, not if their underlying dictionaries
    are equivalent.

  - Add a --debug=explain option that reports the reason(s) why SCons
    thinks it must rebuild something.

  - Add support for functions that return platform-independent Actions
    to Chmod(), Copy(), Delete(), Mkdir(), Move() and Touch() files
    and/or directories.  Like any other Actions, the returned Action
    object may be executed directly using the Execute() global function
    or env.Execute() environment method, or may be used as a Builder
    action or in an env.Command() action list.

  - Add support for the strfunction argument to all types of Actions:
    CommandAction, ListAction, and CommandGeneratorAction.

  - Speed up turning file system Nodes into strings by caching the
    values after we're finished reading the SConscript files.

  - Have ParseConfig() recognize and supporting adding the -Wa, -Wl,
    and -Wp, flags to ASFLAGS, LINKFLAGS and CPPFLAGS, respectively.

  - Change the .sconsign format and the checks for whether a Node is
    up-to-date to make dependency checks more efficient and correct.

  - Add wrapper Actions to SCons.Defaults for $ASCOM, $ASPPCOM, $LINKCOM,
    $SHLINKCOM, $ARCOM, $LEXCOM and $YACCCOM.  This makes it possible
    to replace the default print behavior with a custom strfunction()
    for each of these.

  - When a Node has been built, don't walk the whole tree back to delete
    the parents's implicit dependencies, let returning up the normal
    Taskmaster descent take care of it for us.

  - Add documented support for separate target_scanner and source_scanner
    arguments to Builder creation, which allows different scanners to
    be applied to source files

  - Don't re-install or (re-generate) .h files when a subsidiary #included
    .h file changes.  This eliminates incorrect circular dependencies
    with .h files generated from other source files.

  - Slim down the internal Sig.Calculator class by eliminating methods
    whose functionality is now covered by Node methods.

  - Document use of the target_factory and source_factory keyword
    arguments when creating Builder objects.  Enhance Dir Nodes so that
    they can be created with user-specified Builder objects.

  - Don't blow up with stack trace when the external $PATH environment
    variable isn't set.

  - Make Builder calls return lists all the time, even if there's only
    one target.  This keeps things consistent and easier to program to
    across platforms.

  - Add a Flatten() function to make it easier to deal with the Builders
    all returning lists of targets, not individual targets.

  - Performance optimizations in Node.FS.__doLookup().

  - Man page fixes:  formatting typos, misspellings, bad example.

  - User's Guide fixes: Fix the signatures of the various example
    *Options() calls.  Triple-quote properly a multi-line Split example.

  - User's Guide additions:  Chapter describing File and Directory
    Nodes.  Section describing declarative nature of SCons functions in
    SConscript files.  Better organization and clarification of points
    raised by Robert P. J. Day.  Chapter describing SConf (Autoconf-like)
    functionality.  Chapter describing how to install Python and
    SCons.  Chapter describing Java builds.

  From Chris Murray:

  - Add a .win32 attribute to force file names to expand with
    Windows backslash path separators.

  - Fix escaping file names on command lines when the expansion is
    concatenated with another string.

  - Add support for Fortran 90 and Fortran 95.  This adds $FORTRAN*
    variables that specify a default compiler, command-line, flags,
    etc. for all Fortran versions, plus separate $F90* and $F95*
    variables for when different compilers/flags/etc. must be specified
    for different Fortran versions.

  - Have individual tools that create libraries override the default
    $LIBPREFIX and $LIBSUFFIX values set by the platform.  This makes
    it easier to use Microsoft Visual Studio tools on a CygWin platform.

  From Gary Oberbrunner:

  - Add a --debug=presub option to print actions prior to substitution.

  - Add a warning upon use of the override keywords "targets" and
    "sources" when calling Builders.  These are usually mistakes which
    are otherwise silently (and confusingly) turned into construction
    variable overrides.

  - Try to find the ICL license file path name in the external environment
    and the registry before resorting to the hard-coded path name.

  - Add support for fetching command-line keyword=value arguments in
    order from an ARGLIST list.

  - Avoid stack traces when trying to read dangling symlinks.

  - Treat file "extensions" that only contain digits as part of the
    file basename.  This supports version numbers as part of shared
    library names, for example.

  - Avoid problems when there are null entries (None or '') in tool
    lists or CPPPATH.

  - Add an example and explanation of how to use "tools = ['default', ..."
    when creating a construction environment.

  - Add a section describing File and Directory Nodes and some of their
    attributes and methods.

  - Have ParseConfig() add a returned -pthread flag to both $CCFLAGS
    and $LINKFLAGS.

  - Fix some test portability issues on Mac OS X (darwin).

  From Simon Perkins:

  - Fix a bug introduced in building shared libraries under MinGW.

  From Kevin Quick:

  - Handling SCons exceptions according to Pythonic standards.

  - Fix test/chained-build.py on systems that execute within one second.

  - Fix tests on systems where 'ar' warns about archive creation.

  From Anthony Roach:

  - Fix use of the --implicit-cache option with timestamp signatures.

  - If Visual Studio is installed, assume the C/C++ compiler, the linker
    and the MIDL compiler that comes with it are available, too.

  - Better error messages when evaluating a construction variable
    expansion yields a Python syntax error.

  - Change the generation of PDB files when using Visual Studio from
    compile time to link time.

  From sam th:

  - Allow SConf.CheckLib() to search a list of libraries, like the
    Autoconf AC_SEARCH_LIBS macro.

  - Allow the env.WhereIs() method to take a "reject" argument to
    let it weed out specific path names.

  From Christoph Wiedemann:

  - Add new Moc() and Uic() Builders for more explicit control over
    Qt builds, plus new construction variables to control them:
    $QT_AUTOSCAN, $QT_DEBUG, $QT_MOCCXXPREFIX, $QT_MOCCXXSUFFIX,
    $QT_MOCHPREFIX, $QT_MOCHSUFFIX, $QT_UICDECLPREFIX, $QT_UICDECLSUFFIX,
    $QT_UICIMPLPREFIX, $QT_UICIMPLSUFFIX and $QT_UISUFFIX.

  - Add a new single_source keyword argument for Builders that enforces
    a single source file on calls to the Builder.



RELEASE 0.95 - Mon, 08 Mar 2004 06:43:20 -0600

  From Chad Austin:

  - Replace print statements with calls to sys.stdout.write() so output
    lines stay together when -j is used.

  - Add portability fixes for a number of tests.

  - Accomodate the fact that Cygwin's os.path.normcase() lies about
    the underlying system being case-sensitive.

  - Fix an incorrect _concat() call in the $RCINCFLAGS definition for
    the mingw Tool.

  - Fix a problem with the msvc tool with Python versions prior to 2.3.

  - Add support for a "toolpath" Tool() and Environment keyword that
    allows Tool modules to be found in specified local directories.

  - Work around Cygwin Python's silly fiction that it's using a
    case-sensitive file system.

  - More robust handling of data in VCComponents.dat.

  - If the "env" command is available, spawn commands with the more
    general "env -" instead of "env -i".

  From Kerim Borchaev:

  - Fix a typo in a msvc.py's registry lookup:  "VCComponents.dat", not
    "VSComponents.dat".

  From Chris Burghart:

  - Fix the ability to save/restore a PackageOption to a file.

  From Steve Christensen:

  - Update the MSVS .NET and MSVC 6.0/7.0 path detection.

  From David M. Cooke:

  - Make the Fortran scanner case-insensitive for the INCLUDE string.

  From Charles Crain:

  - If no version of MSVC is detected but the tool is specified,
    use the MSVC 6.0 paths by default.

  - Ignore any "6.1" version of MSVC found in the registry; this is a
    phony version number (created by later service packs?) and would
    throw off the logic if the user had any non-default paths configure.

  - Correctly detect if the user has independently configured the MSVC
    "include," "lib" or "path" in the registry and use the appropriate
    values.  Previously, SCons would only use the values if all three
    were set in the registry.

  - Make sure side-effect nodes are prepare()d before building their
    corresponding target.

  - Preserve the ability to call BuildDir() multiple times with the
    same target and source directory arguments.

  From Andy Friesen:

  - Add support for the Digital Mars "D" programming language.

  From Scott Lystig Fritchie:

  - Fix the ability to use a custom _concat() function in the
    construction environment when calling _stripixes().

  - Make the message about ignoring a missing SConscript file into a
    suppressable Warning, not a hard-coded sys.stderr.write().

  - If a builder can be called multiple times for a target (because
    the sources and overrides are identical, or it's a builder with the
    "multi" flag set), allow the builder to be called through multiple
    environments so long as the builders have the same signature for
    the environments in questions (that is, they're the same action).

  From Bob Halley:

  - When multiple targets are built by a single action, retrieve all
    of them from cache, not just the first target, and exec the build
    command if any of the targets isn't present in the cache.

  From Zephaniah Hull:

  - Fix command-line ARGUMENTS with multiple = in them.

  From Steven Knight:

  - Fix EnsureSConsVersion() so it checks against the SCons version,
    not the Python version, on Pythons with sys.version_info.

  - Don't swallow the AttributeError when someone uses an expansion like
    $TARGET.bak, so we can supply a more informative error message.

  - Fix an odd double-quote escape sequence in the man page.

  - Fix looking up a naked drive letter as a directory (Dir('C:')).

  - Support using File nodes in the LIBS construction variable.

  - Allow the LIBS construction variable to be a single string or File
    node, not a list, when only one library is needed.

  - Fix typos in the man page:  JAVACHDIR => JARCHDIR; add "for_signature"
    to the __call__() example in the "Variable Substitution" section.

  - Correct error message spellings of "non-existant" to "non-existent."

  - When scanning for libraries to link with, don't append $LIBPREFIXES
    or $LIBSUFFIXES values to the $LIBS values if they're already present.

  - Add a ZIPCOMPRESSION construction variable to control whether the
    internal Python action for the Zip Builder compresses the file or
    not.  The default value is zipfile.ZIP_DEFLATED, which generates
    a compressed file.

  - Refactor construction variable expansion to support recursive
    expansion of variables (e.g. CCFLAGS = "$CCFLAGS -g") without going
    into an infinite loop.  Support this in all construction variable
    overrides, as well as when copying Environments.

  - Fix calling Configure() from more than one subsidiary SConscript file.

  - Fix the env.Action() method so it returns the correct type of
    Action for its argument(s).

  - Fix specifying .class files as input to JavaH with the .class suffix
    when they weren't generated using the Java Builder.

  - Make the check for whether all of the objects going into a
    SharedLibrary() are shared work even if the object was built in a
    previous run.

  - Supply meaningful error messages, not stack traces, if we try to add
    a non-Node as a source, dependency, or ignored dependency of a Node.

  - Generate MSVS Project files that re-invoke SCons properly regardless
    of whether the file was built via scons.bat or scons.py.
    (Thanks to Niall Douglas for contributing code and testing.)

  - Fix TestCmd.py, runtest.py and specific tests to accomodate being
    run from directories whose paths include white space.

  - Provide a more useful error message if a construction variable
    expansion contains a syntax error during evaluation.

  - Fix transparent checkout of implicit dependency files from SCCS
    and RCS.

  - Added new --debug=count, --debug=memory and --debug=objects options.
    --debug=count and --debug=objects only print anything when run
    under Python 2.1 or later.

  - Deprecate the "overrides" keyword argument to Builder() creation
    in favor of using keyword argument values directly (like we do
    for builder execution and the like).

  - Always use the Builder overrides in substitutions, not just if
    there isn't a target-specific environment.

  - Add new "rsrcpath" and "rsrcdir" and attributes to $TARGET/$SOURCE,
    so Builder command lines can find things in Repository source
    directories when using BuildDir.

  - Fix the M4 Builder so that it chdirs to the Repository directory
    when the input file is in the source directory of a BuildDir.

  - Save memory at build time by allowing Nodes to delete their build
    environments after they've been built.

  - Add AppendUnique() and PrependUnique() Environment methods, which
    add values to construction variables like Append() and Prepend()
    do, but suppress any duplicate elements in the list.

  - Allow the 'qt' tool to still be used successfully from a copied
    Environment.  The include and library directories previously ended up
    having the same string re-appended to the end, yielding an incorrect
    path name.

  - Supply a more descriptive error message when the source for a target
    can't be found.

  - Initialize all *FLAGS variables with objects do the right thing with
    appending flags as strings or lists.

  - Make things like ${TARGET.dir} work in *PATH construction variables.

  - Allow a $MSVS_USE_MFC_DIRS construction variable to control whether
    ATL and MFC directories are included in the default INCLUDE and
    LIB paths.

  - Document the dbm_module argument to the SConsignFile() function.

  From Vincent Risi:

  - Add support for the bcc32, ilink32 and tlib Borland tools.

  From Anthony Roach:

  - Supply an error message if the user tries to configure a BuildDir
    for a directory that already has one.

  - Remove documentation of the still-unimplemented -e option.

  - Add -H help text listing the legal --debug values.

  - Don't choke if a construction variable is a non-string value.

  - Build Type Libraries in the target directory, not the source
    directory.

  - Add an appendix to the User's Guide showing how to accomplish
    various common tasks in Python.

  From Greg Spencer:

  - Add support for Microsoft Visual Studio 2003 (version 7.1).

  - Evaluate $MSVSPROJECTSUFFIX and $MSVSSOLUTIONSUFFIX when the Builder
    is invoked, not when the tool is initialized.

  From Christoph Wiedemann:

  - When compiling Qt, make sure the moc_*.cc files are compiled using
    the flags from the environment used to specify the target, not
    the environment that first has the Qt Builders attached.



RELEASE 0.94 - Fri, 07 Nov 2003 05:29:48 -0600

  From Hartmut Goebel:

  - Add several new types of canned functions to help create options:
    BoolOption(), EnumOption(), ListOption(), PackageOption(),
    PathOption().

  From Steven Knight:

  - Fix use of CPPDEFINES with C++ source files.

  - Fix env.Append() when the operand is an object with a __cmp__()
    method (like a Scanner instance).

  - Fix subclassing the Environment and Scanner classes.

  - Add BUILD_TARGETS, COMMAND_LINE_TARGETS and DEFAULT_TARGETS variables.

  From Steve Leblanc:

  - SGI fixes:  Fix C++ compilation, add a separate Tool/sgic++.py module.

  From Gary Oberbrunner:

  - Fix how the man page un-indents after examples in some browsers.

  From Vincent Risi:

  - Fix the C and C++ tool specifications for AIX.



RELEASE 0.93 - Thu, 23 Oct 2003 07:26:55 -0500

  From J.T. Conklin:

  - On POSIX, execute commands with the more modern os.spawnvpe()
    function, if it's available.

  - Scan .S, .spp and .SPP files for C preprocessor dependencies.

  - Refactor the Job.Parallel() class to use a thread pool without a
    condition variable.  This improves parallel build performance and
    handles keyboard interrupts properly when -j is used.

  From Charles Crain:

  - Add support for a JARCHDIR variable to control changing to a
    directory using the jar -C option.

  - Add support for detecting Java manifest files when using jar,
    and specifying them using the jar m flag.

  - Fix some Python 2.2 specific things in various tool modules.

  - Support directories as build sources, so that a rebuild of a target
    can be triggered if anything underneath the directory changes.

  - Have the scons.bat and scons.py files look for the SCons modules
    in site-packages as well.

  From Christian Engel:

  - Support more flexible inclusion of separate C and C++ compilers.

  - Use package management tools on AIX and Solaris to find where
    the comilers are installed, and what version they are.

  - Add support for CCVERSION and CXXVERSION variables for a number
    of C and C++ compilers.

  From Sergey Fogel:

  - Add test cases for the new capabilities to run bibtex and to rerun
    latex as needed.

  From Ralf W. Grosse-Kunstleve:

  - Accomodate anydbm modules that don't have a sync() method.

  - Allow SConsignFile() to take an argument specifying the DBM
    module to be used.

  From Stephen Kennedy:

  - Add support for a configurable global .sconsign.dbm file which
    can be used to avoid cluttering each directory with an individual
    .sconsign file.

  From John Johnson:

  - Fix (re-)scanning of dependencies in generated or installed
    header files.

  From Steven Knight:

  - The -Q option suppressed too many messages; fix it so that it only
    suppresses the Reading/Building messages.

  - Support #include when there's no space before the opening quote
    or angle bracket.

  - Accomodate alphanumeric version strings in EnsurePythonVersion().

  - Support arbitrary expansion of construction variables within
    file and directory arguments to Builder calls and Environment methods.

  - Add Environment-method versions of the following global functions:
    Action(), AddPostAction(), AddPreAction(), Alias(), Builder(),
    BuildDir(), CacheDir(), Clean(), Configure(), Default(),
    EnsurePythonVersion(), EnsureSConsVersion(), Environment(),
    Exit(), Export(), FindFile(), GetBuildPath(), GetOption(), Help(),
    Import(), Literal(), Local(), Platform(), Repository(), Scanner(),
    SConscriptChdir(), SConsignFile(), SetOption(), SourceSignatures(),
    Split(), TargetSignatures(), Tool(), Value().

  - Add the following global functions that correspond to the same-named
    Environment methods:  AlwaysBuild(), Command(), Depends(), Ignore(),
    Install(), InstallAs(), Precious(), SideEffect() and SourceCode().

  - Add the following global functions that correspond to the default
    Builder methods supported by SCons: CFile(), CXXFile(), DVI(), Jar(),
    Java(), JavaH(), Library(), M4(), MSVSProject(), Object(), PCH(),
    PDF(), PostScript(), Program(), RES(), RMIC(), SharedLibrary(),
    SharedObject(), StaticLibrary(), StaticObject(), Tar(), TypeLibrary()
    and Zip().

  - Rearrange the man page to show construction environment methods and
    global functions in the same list, and to explain the difference.

  - Alphabetize the explanations of the builder methods in the man page.

  - Rename the Environment.Environment class to Enviroment.Base.
    Allow the wrapping interface to extend an Environment by using its own
    subclass of Environment.Base and setting a new Environment.Environment
    variable as the calling entry point.

  - Deprecate the ParseConfig() global function in favor of a same-named
    construction environment method.

  - Allow the Environment.WhereIs() method to take explicit path and
    pathext arguments (like the underlying SCons.Util.WhereIs() function).

  - Remove the long-obsolete {Get,Set}CommandHandler() functions.

  - Enhance env.Append() to suppress null values when appropriate.

  - Fix ParseConfig() so it works regardless of initial construction
    variable values.

    Extend CheckHeader(), CheckCHeader(), CheckCXXHeader() and
    CheckLibWithHeader() to accept a list of header files that will be
    #included in the test.  The last one in the list is assumed to be
    the one being checked for.  (Prototype code contributed by Gerard
    Patel and Niall Douglas).

  - Supply a warning when -j is used and threading isn't built in to
    the current version of Python.

  - First release of the User's Guide (finally, and despite a lot
    of things still missing from it...).

  From Clark McGrew:

  - Generalize the action for .tex files so that it will decide whether
    a file is TeX or LaTeX, check the .aux output to decide if it should
    run bibtex, and check the .log output to re-run LaTeX if needed.

  From Bram Moolenaar:

  - Split the non-SCons-specific functionality from SConf.py to a new,
    re-usable Conftest.py module.

  From Gary Oberbrunner:

  - Allow a directory to be the target or source or dependency of a
    Depends(), Ignore(), Precious() or SideEffect() call.

  From Gerard Patel:

  - Use the %{_mandir} macro when building our RPM package.

  From Marko Rauhamaa:

  - Have the closing message say "...terminated because of errors" if
    there were any.

  From Anthony Roach:

  - On Win32 systems, only use "rm" to delete files if Cygwin is being
    used.   ("rm" doesn't understand Win32-format path names.)

  From Christoph Wiedemann:

  - Fix test/SWIG.py to find the Python include directory in all cases.

  - Fix a bug in detection of Qt installed on the local system.

  - Support returning Python 2.3 BooleanType values from Configure checks.

  - Provide an error message if someone mistakenly tries to call a
    Configure check from within a Builder function.

  - Support calling a Builder when a Configure context is still open.

  - Handle interrupts better by eliminating all try:-except: blocks
    which caught any and all exceptions, including KeyboardInterrupt.

  - Add a --duplicate= option to control how files are duplicated.



RELEASE 0.92 - Wed, 20 Aug 2003 03:45:28 -0500

  From Charles Crain and Gary Oberbrunner:

  - Fix Tool import problems with the Intel and PharLap linkers.

  From Steven Knight

  - Refactor the DictCmdGenerator class to be a Selector subclass.

  - Allow the DefaultEnvironment() function to take arguments and pass
    them to instantiation of the default construction environment.

  - Update the Debian package so it uses Python 2.2 and more closely
    resembles the currently official Debian packaging info.

  From Gerard Patel

  - When the yacc -d flag is used, take the .h file base name from the
    target .c file, not the source (matching what yacc does).



RELEASE 0.91 - Thu, 14 Aug 2003 13:00:44 -0500

  From Chad Austin:

  - Support specifying a list of tools when calling Environment.Copy().

  - Give a Value Nodes a timestamp of the system time when they're
    created, so they'll work when using timestamp-based signatures.

  - Add a DefaultEnvironment() function that only creates a default
    environment on-demand (for fetching source files, e.g.).

  - Portability fix for test/M4.py.

  From Steven Knight:

  - Tighten up the scons -H help output.

  - When the input yacc file ends in .yy and the -d flag is specified,
    recognize that a .hpp file (not a .h file) will be created.

  - Make builder prefixes work correctly when deducing a target
    from a source file name in another directory.

  - Documentation fixes: typo in the man page; explain up-front about
    not propagating the external environment.

  - Use "cvs co -d" instead of "cvs co -p >" when checking out something
    from CVS with a specified module name.  This avoids zero-length
    files when there is a checkout error.

  - Add an "sconsign" script to print the contents of .sconsign files.

  - Speed up maintaining the various lists of Node children by using
    dictionaries to avoid "x in list" searches.

  - Cache the computed list of Node children minus those being Ignored
    so it's only calculated once.

  - Fix use of the --cache-show option when building a Program()
    (or using any other arbitrary action) by making sure all Action
    instances have strfunction() methods.

  - Allow the source of Command() to be a directory.

  - Better error handling of things like raw TypeErrors in SConscripts.

  - When installing using "setup.py install --prefix=", suppress the
    distutils warning message about adding the (incorrect) library
    directory to your search path.

  - Correct the spelling of the "validater" option to "validator."
    Add a DeprecatedWarning when the old spelling is used.

  - Allow a Builder's emitter to be a dictionary that maps source file
    suffixes to emitter functions, using the suffix of the first file
    in the source list to pick the right one.

  - Refactor the creation of the Program, *Object and *Library Builders
    so that they're moved out of SCons.Defaults and created on demand.

  - Don't split SConscript file names on white space.

  - Document the SConscript function's "dirs" and "name" keywords.

  - Remove the internal (and superfluous) SCons.Util.argmunge() function.

  - Add /TP to the default CXXFLAGS for msvc, so it can compile all
    of the suffixes we use as C++ files.

  - Allow the "prefix" and "suffix" attributes of a Builder to be
    callable objects that return generated strings, or dictionaries
    that map a source file suffix to the right prefix/suffix.

  - Support a MAXLINELINELENGTH construction variable on Win32 systems
    to control when a temporary file is used for long command lines.

  - Make how we build .rpm packages not depend on the installation
    locations from the distutils being used.

  - When deducing a target Node, create it directly from the first
    source Node, not by trying to create the right string to pass to
    arg2nodes().

  - Add support for SWIG.

  From Bram Moolenaar:

  - Test portability fixes for FreeBSD.

  From Gary Oberbrunner:

  - Report the target being built in error messages when building
    multiple sources from different extensions, or when the target file
    extension can't be deduced, or when we don't have an action for a
    file suffix.

  - Provide helpful error messages when the arguments to env.Install()
    are incorrect.

  - Fix the value returned by the Node.prevsiginfo() method to conform
    to a previous change when checking whether a node is current.

  - Supply a stack trace if the Taskmaster catches an exception.

  - When using a temporary file for a long link line on Win32 systems,
    (also) print the command line that is being executed through the
    temporary file.

  - Initialize the LIB environment variable when using the Intel
    compiler (icl).

  - Documentation fixes:  better explain the AlwaysBuild() function.

  From Laurent Pelecq:

  - When the -debug=pdb option is specified, use pdb.Pdb().runcall() to
    call pdb directly, don't call Python recursively.

  From Ben Scott:

  - Add support for a platform-independent CPPDEFINES variable.

  From Christoph Wiedemann:

  - Have the g++ Tool actually use g++ in preference to c++.

  - Have the gcc Tool actually use gcc in preference to cc.

  - Add a gnutools.py test of the GNU tool chain.

  - Be smarter about linking: use $CC by default and $CXX only if we're
    linking with any C++ objects.

  - Avoid SCons hanging when a piped command has a lot of output to read.

  - Add QT support for preprocessing .ui files into .c files.



RELEASE 0.90 - Wed, 25 Jun 2003 14:24:52 -0500

  From Chad Austin:

  - Fix the _concat() documentation, and add a test for it.

  - Portability fixes for non-GNU versions of lex and yacc.

  From Matt Balvin:

  - Fix handling of library prefixes when the subdirectory matches
    the prefix.

  From Timothee Bessett:

  - Add an M4 Builder.

  From Charles Crain:

  - Use '.lnk' as the suffix on the temporary file for linking long
    command lines (necessary for the Phar Lap linkloc linker).

  - Save non-string Options values as their actual type.

  - Save Options string values that contain a single quote correctly.

  - Save any Options values that are changed from the default
    Environment values, not just ones changed on the command line or in
    an Options file.

  - Make closing the Options file descriptor exception-safe.

  From Steven Knight:

  - SCons now enforces (with an error) that construction variables
    must have the same form as valid Python identifiers.

  - Fix man page bugs: remove duplicate AddPostAction() description;
    document no_import_lib; mention that CPPFLAGS does not contain
    $_CPPINCFLAGS; mention that F77FLAGS does not contain $_F77INCFLAGS;
    mention that LINKFLAGS and SHLINKFLAGS contains neither $_LIBFLAGS
    nor $_LIBDIRFLAGS.

  - Eliminate a dependency on the distutils.fancy_getopt module by
    copying and pasting its wrap_text() function directly.

  - Make the Script.Options() subclass match the underlying base class
    implementation.

  - When reporting a target is up to date, quote the target like make
    (backquote-quote) instead of with double quotes.

  - Fix handling of ../* targets when using -U, -D or -u.

  From Steve Leblanc:

  - Don't update the .sconsign files when run with -n.

  From Gary Oberbrunner:

  - Add support for the Intel C Compiler (icl.exe).

  From Anthony Roach

  - Fix Import('*').

  From David Snopek

  - Fix use of SConf in paths with white space in them.

  - Add CheckFunc and CheckType functionality to SConf.

  - Fix use of SConf with Builders that return a list of nodes.

  From David Snopek and Christoph Wiedemann

  - Fix use of the SConf subsystem with SConscriptChdir().

  From Greg Spencer

  - Check for the existence of MS Visual Studio on disk before using it,
    to avoid getting fooled by leftover junk in the registry.

  - Add support for MSVC++ .NET.

  - Add support for MS Visual Studio project files (DSP, DSW,
    SLN and VCPROJ files).

  From Christoph Wiedemann

  - SConf now works correctly when the -n and -q options are used.



RELEASE 0.14 - Wed, 21 May 2003 05:16:32 -0500

  From Chad Austin:

  - Use .dll (not .so) for shared libraries on Cygwin; use -fPIC
    when compiling them.

  - Use 'rm' to remove files under Cygwin.

  - Add a PLATFORM variable to construction environments.

  - Remove the "platform" argument from tool specifications.

  - Propogate PYTHONPATH when running the regression tests so distutils
    can be found in non-standard locations.

  - Using MSVC long command-line linking when running Cygwin.

  - Portability fixes for a lot of tests.

  - Add a Value Node class for dependencies on in-core Python values.

  From Allen Bierbaum:

  - Pass an Environment to the Options validator method, and
    add an Options.Save() method.

  From Steve Christensen:

  - Add an optional sort function argument to the GenerateHelpText()
    Options function.

  - Evaluate the "varlist" variables when computing the signature of a
    function action.

  From Charles Crain:

  - Parse the source .java files for class names (including inner class
    names) to figure out the target .class files that will be created.

  - Make Java support work with Repositories and SConscriptChdir(0).

  - Pass Nodes, not strings, to Builder emitter functions.

  - Refactor command-line interpolation and signature calculation
    so we can use real Node attributes.

  From Steven Knight:

  - Add Java support (javac, javah, jar and rmic).

  - Propagate the external SYSTEMROOT environment variable into ENV on
    Win32 systems, so external commands that use sockets will work.

  - Add a .posix attribute to PathList expansions.

  - Check out CVS source files using POSIX path names (forward slashes
    as separators) even on Win32.

  - Add Node.clear() and Node.FS.Entry.clear() methods to wipe out a
    Node's state, allowing it to be re-evaluated by continuous
    integration build interfaces.

  - Change the name of the Set{Build,Content}SignatureType() functions
    to {Target,Source}Signatures().  Deprecate the old names but support
    them for backwards compatibility.

  - Add internal SCons.Node.FS.{Dir,File}.Entry() methods.

  - Interpolate the null string if an out-of-range subscript is used
    for a construction variable.

  - Fix the internal Link function so that it properly links or copies
    files in subsidiary BuildDir directories.

  - Refactor the internal representation of a single execution instance
    of an action to eliminate redundant signature calculations.

  - Eliminate redundant signature calculations for Nodes.

  - Optimize out calling hasattr() before accessing attributes.

  - Say "Cleaning targets" (not "Building...") when the -c option is
    used.

  From Damyan Pepper:

  - Quote the "Entering directory" message like Make.

  From Stefan Reichor:

  - Add support for using Ghostscript to convert Postscript to PDF files.

  From Anthony Roach:

  - Add a standalone "Alias" function (separate from an Environment).

  - Make Export() work for local variables.

  - Support passing a dictionary to Export().

  - Support Import('*') to import everything that's been Export()ed.

  - Fix an undefined exitvalmap on Win32 systems.

  - Support new SetOption() and GetOption() functions for setting
    various command-line options from with an SConscript file.

  - Deprecate the old SetJobs() and GetJobs() functions in favor of
    using the new generic {Set,Get}Option() functions.

  - Fix a number of tests that searched for a Fortran compiler using the
    external PATH instead of what SCons would use.

  - Fix the interaction of SideEffect() and BuildDir() so that (for
    example) PDB files get put correctly in a BuildDir().

  From David Snopek:

  - Contribute the "Autoscons" code for Autoconf-like checking for
    the existence of libraries, header files and the like.

  - Have the Tool() function add the tool name to the $TOOLS
    construction variable.

  From Greg Spencer:

  - Support the C preprocessor #import statement.

  - Allow the SharedLibrary() Builder on Win32 systems to be able to
    register a newly-built dll using regsvr32.

  - Add a Builder for Windows type library (.tlb) files from IDL files.

  - Add an IDL scanner.

  - Refactor the Fortran, C and IDL scanners to share common logic.

  - Add .srcpath and .srcdir attributes to $TARGET and $SOURCE.

  From Christoph Wiedemann:

  - Integrate David Snopek's "Autoscons" code as the new SConf
    configuration subsystem, including caching of values between
    runs (using normal SCons dependency mechanisms), tests, and
    documentation.



RELEASE 0.13 - Mon, 31 Mar 2003 20:22:00 -0600

  From Charles Crain:

  - Fix a bug when BuildDir(duplicate=0) is used and SConscript
    files are called from within other SConscript files.

  - Support (older) versions of Perforce which don't set the Windows
    registry.



RELEASE 0.12 - Thu, 27 Mar 2003 23:52:09 -0600

  From Charles Crain:

  - Added support for the Perforce source code management system.

  - Fix str(Node.FS) so that it returns a path relative to the calling
    SConscript file's directory, not the top-level directory.

  - Added support for a separate src_dir argument to SConscript()
    that allows explicit specification of where the source files
    for an SConscript file can be found.

  - Support more easily re-usable flavors of command generators by
    calling callable variables when strings are expanded.

  From Steven Knight:

  - Added an INSTALL construction variable that can be set to a function
    to control how the Install() and InstallAs() Builders install files.
    The default INSTALL function now copies, not links, files.

  - Remove deprecated features:  the "name" argument to Builder objects,
    and the Environment.Update() method.

  - Add an Environment.SourceCode() method to support fetching files
    from source code systems.  Add factory methods that create Builders
    to support BitKeeper, CVS, RCS, and SCCS.  Add support for fetching
    files from RCS or SCCS transparently (like GNU Make).

  - Make the internal to_String() function more efficient.

  - Make the error message the same as other build errors when there's a
    problem unlinking a target file in preparation for it being built.

  - Make TARGET, TARGETS, SOURCE and SOURCES reserved variable names and
    warn if the user tries to set them in a construction environment.

  - Add support for Tar and Zip files.

  - Better documentation of the different ways to export variables to a
    subsidiary SConscript file.  Fix documentation bugs in a tools
    example, places that still assumed SCons split strings on white
    space, and typos.

  - Support fetching arbitrary files from the TARGETS or SOURCES lists
    (e.g. ${SOURCES[2]}) when calculating the build signature of a
    command.

  - Don't silently swallow exceptions thrown by Scanners (or other
    exceptions while finding a node's dependent children).

  - Push files to CacheDir() before calling the superclass built()
    method (which may clear the build signature as part of clearing
    cached implicit dependencies, if the file has a source scanner).
    (Bug reported by Jeff Petkau.)

  - Raise an internal error if we attempt to push a file to CacheDir()
    with a build signature of None.

  - Add an explicit Exit() function for terminating early.

  - Change the documentation to correctly describe that the -f option
    doesn't change to the directory in which the specified file lives.

  - Support changing directories locally with SConscript directory
    path names relative to any SConstruct file specified with -f.
    This allows you to build in another directory by simply changing
    there and pointing at the SConstruct file in another directory.

  - Change the default SConscriptChdir() behavior to change to the
    SConscript directory while it's being read.

  - Fix an exception thrown when the -U option was used with no
    Default() target specified.

  - Fix -u so that it builds things in corresponding build directories
    when used in a source directory.

  From Lachlan O'Dea:

  - Add SharedObject() support to the masm tool.

  - Fix WhereIs() to return normalized paths.

  From Jeff Petkau:

  - Don't copy a built file to a CacheDir() if it's already there.

  - Avoid partial copies of built files in a CacheDir() by copying
    to a temporary file and renaming.

  From Anthony Roach:

  - Fix incorrect dependency-cycle errors when an Aliased source doesn't
    exist.



RELEASE 0.11 - Tue, 11 Feb 2003 05:24:33 -0600

  From Chad Austin:

  - Add support for IRIX and the SGI MIPSPro tool chain.

  - Support using the MSVC tool chain when running Cygwin Python.

  From Michael Cook:

  - Avoid losing signal bits in the exit status from a command,
    helping terminate builds on interrupt (CTRL+C).

  From Charles Crain:

  - Added new AddPreAction() and AddPostAction() functions that support
    taking additional actions before or after building specific targets.

  - Add support for the PharLap ETS tool chain.

  From Steven Knight:

  - Allow Python function Actions to specify a list of construction
    variables that should be included in the Action's signature.

  - Allow libraries in the LIBS variable to explicitly include the prefix
    and suffix, even when using the GNU linker.
    (Bug reported by Neal Becker.)

  - Use DOS-standard CR-LF line endings in the scons.bat file.
    (Bug reported by Gary Ruben.)

  - Doc changes:  Eliminate description of deprecated "name" keyword
    argument from Builder definition (reported by Gary Ruben).

  - Support using env.Append() on BUILDERS (and other dictionaries).
    (Bug reported by Bj=F6rn Bylander.)

  - Setting the BUILDERS construction variable now properly clears
    the previous Builder attributes from the construction Environment.
    (Bug reported by Bj=F6rn Bylander.)

  - Fix adding a prefix to a file when the target isn't specified.
    (Bug reported by Esa Ilari Vuokko.)

  - Clean up error messages from problems duplicating into read-only
    BuildDir directories or into read-only files.

  - Add a CommandAction.strfunction() method, and add an "env" argument
    to the FunctionAction.strfunction() method, so that all Action
    objects have strfunction() methods, and the functions for building
    and returning a string both take the same arguments.

  - Add support for new CacheDir() functionality to share derived files
    between builds, with related options --cache-disable, --cache-force,
    and --cache-show.

  - Change the default behavior when no targets are specified to build
    everything in the current directory and below (like Make).  This
    can be disabled by specifying Default(None) in an SConscript.

  - Revamp SCons installation to fix a case-sensitive installation
    on Win32 systems, and to add SCons-specific --standard-lib,
    --standalone-lib, and --version-lib options for easier user
    control of where the libraries get installed.

  - Fix the ability to directly import and use Platform and Tool modules
    that have been implicitly imported into an Environment().

  - Add support for allowing an embedding interface to annotate a node
    when it's created.

  - Extend the SConscript() function to accept build_dir and duplicate
    keyword arguments that function like a BuildDir() call.

  From Steve Leblanc:

  - Fix the output of -c -n when directories are involved, so it
    matches -c.

  From Anthony Roach:

  - Use a different shared object suffix (.os) when using gcc so shared
    and static objects can exist side-by-side in the same directory.

  - Allow the same object files on Win32 to be linked into either
    shared or static libraries.

  - Cache implicit cache values when using --implicit-cache.



RELEASE 0.10 - Thu, 16 Jan 2003 04:11:46 -0600

  From Derrick 'dman' Hudson:

  - Support Repositories on other file systems by symlinking or
    copying files when hard linking won't work.

  From Steven Knight:

  - Remove Python bytecode (*.pyc) files from the scons-local packages.

  - Have FunctionActions print a description of what they're doing
    (a representation of the Python call).

  - Fix the Install() method so that, like other actions, it prints
    what would have happened when the -n option is used.

  - Don't create duplicate source files in a BuildDir when the -n
    option is used.

  - Refactor the Scanner interface to eliminate unnecessary Scanner
    calls and make it easier to write efficient scanners.

  - Added a "recursive" flag to Scanner creation that specifies the
    Scanner should be invoked recursively on dependency files returned
    by the scanner.

  - Significant performance improvement from using a more efficient
    check, throughout the code, for whether a Node has a Builder.

  - Fix specifying only the source file to MultiStepBuilders such as
    the Program Builder.  (Bug reported by Dean Bair.)

  - Fix an exception when building from a file with the same basename as
    the subdirectory in which it lives.  (Bug reported by Gerard Patel.)

  - Fix automatic deduction of a target file name when there are
    multiple source files specified; the target is now deduced from just
    the first source file in the list.

  - Documentation fixes: better initial explanation of SConscript files;
    fix a misformatted "table" in the StaticObject explanation.

  From Steven Knight and Steve Leblanc:

  - Fix the -c option so it will remove symlinks.

  From Steve Leblanc:

  - Add a Clean() method to support removing user-specified targets
    when using the -c option.

  - Add a development script for running SCons through PyChecker.

  - Clean up things found by PyChecker (mostly unnecessary imports).

  - Add a script to use HappyDoc to create HTML class documentation.

  From Lachlan O'Dea:

  - Make the Environment.get() method return None by default.

  From Anthony Roach:

  - Add SetJobs() and GetJobs() methods to allow configuration of the
    number of default jobs (still overridden by -j).

  - Convert the .sconsign file format from ASCII to a pickled Python
    data structure.

  - Error message cleanups:  Made consistent the format of error
    messages (now all start with "scons: ***") and warning messages (now
    all start with "scons: warning:").  Caught more cases with the "Do
    not know how to build" error message.

  - Added support for the MinGW tool chain.

  - Added a --debug=includes option.



RELEASE 0.09 - Thu,  5 Dec 2002 04:48:25 -0600

  From Chad Austin:

  - Add a Prepend() method to Environments, to append values to
    the beginning of construction variables.

  From Matt Balvin:

  - Add long command-line support to the "lib" Tool (Microsoft library
    archiver), too.

  From Charles Crain:

  - Allow $$ in a string to be passed through as $.

  - Support file names with odd characters in them.

  - Add support for construction variable substition on scanner
    directories (in CPPPATH, F77PATH, LIBPATH, etc.).

  From Charles Crain and Steven Knight:

  - Add Repository() functionality, including the -Y option.

  From Steven Knight:

  - Fix auto-deduction of target names so that deduced targets end
    up in the same subdirectory as the source.

  - Don't remove source files specified on the command line!

  - Suport the Intel Fortran Compiler (ifl.exe).

  - Supply an error message if there are no command-line or
    Default() targets specified.

  - Fix the ASPPCOM values for the GNU assembler.
    (Bug reported by Brett Polivka.)

  - Fix an exception thrown when a Default() directory was specified
    when using the -U option.

  - Issue a warning when -c can't remove a target.

  - Eliminate unnecessary Scanner calls by checking for the
    existence of a file before scanning it.  (This adds a generic
    hook to check an arbitrary condition before scanning.)

  - Add explicit messages to tell when we're "Reading SConscript files
    ...," "done reading SConscript files," "Building targets," and
    "done building targets."  Add a -Q option to supress these.

  - Add separate $SHOBJPREFIX and $SHOBJSUFFIX construction variables
    (by default, the same as $OBJPREFIX and $OBJSUFFIX).

  - Add Make-like error messages when asked to build a source file,
    and before trying to build a file that doesn't have all its source
    files (including when an invalid drive letter is used on WIN32).

  - Add an scons-local-{version} package (in both .tar.gz and .zip
    flavors) to help people who want to ship SCons as a stand-alone
    build tool in their software packages.

  - Prevent SCons from unlinking files in certain situations when
    the -n option is used.

  - Change the name of Tool/lib.py to Tool/mslib.py.

  From Steven Knight and Anthony Roach:

  - Man page:  document the fact that Builder calls return Node objects.

  From Steve LeBlanc:

  - Refactor option processing to use our own version of Greg Ward's
    Optik module, modified to run under Python 1.5.2.

  - Add a ParseConfig() command to modify an environment based on
    parsing output from a *-config command.

  From Jeff Petkau:

  - Fix interpretation of '#/../foo' on Win32 systems.

  From Anthony Roach:

  - Fixed use of command lines with spaces in their arguments,
    and use of Nodes with spaces in their string representation.

  - Make access and modification times of files in a BuildDir match
    the source file, even when hard linking isn't available.

  - Make -U be case insensitive on Win32 systems.

  - Issue a warning and continue when finding a corrupt .sconsign file.

  - Fix using an alias as a dependency of a target so that if one of the
    alias' dependencies gets rebuilt, the resulting target will, too.

  - Fix differently ordered targets causing unnecessary rebuilds
    on case insensitive systems.

  - Use os.system() to execute external commands whenever the "env"
    utility is available, which is much faster than fork()/exec(),
    and fixes the -j option on several platforms.

  - Fix use of -j with multiple targets.

  - Add an Options() object for friendlier accomodation of command-
    line arguments.

  - Add support for Microsoft VC++ precompiled header (.pch) files,
    debugger (.pdb) files, and resource (.rc) files.

  - Don't compute the $_CPPINCFLAGS, $_F77INCFLAGS, $_LIBFLAGS and
    $_LIBDIRFLAGS variables each time a command is executed, define
    them so they're computed only as needed.  Add a new _concat
    function to the Environment that allows people to define their
    own similar variables.

  - Fix dependency scans when $LIBS is overridden.

  - Add EnsurePythonVersion() and EnsureSConsVersion() functions.

  - Fix the overly-verbose stack trace on ListBuilder build errors.

  - Add a SetContentSignatureType() function, allowing use of file
    timestamps instead of MD5 signatures.

  - Make -U and Default('source') fail gracefully.

  - Allow the File() and Dir() methods to take a path-name string as
    the starting directory, in addition to a Dir object.

  - Allow the command handler to be selected via the SPAWN, SHELL
    and ESCAPE construction variables.

  - Allow construction variables to be overridden when a Builder
    is called.

  From sam th:

  - Dynamically check for the existence of utilities with which to
    initialize Environments by default.



RELEASE 0.08 - Mon, 15 Jul 2002 12:08:51 -0500

  From Charles Crain:

  - Fixed a bug with relative CPPPATH dirs when using BuildDir().
    (Bug reported by Bob Summerwill.)

  - Added a warnings framework and a --warn option to enable or
    disable warnings.

  - Make the C scanner warn users if files referenced by #include
    directives cannot be found and --warn=dependency is specified.

  - The BUILDERS construction variable should now be a dictionary
    that maps builder names to actions.  Existing uses of lists,
    and the Builder name= keyword argument, generate warnings
    about use of deprecated features.

  - Removed the "shared" keyword argument from the Object and
    Library builders.

  - Added separated StaticObject, SharedObject, StaticLibrary and
    SharedLibrary builders.  Made Object and Library synonyms for
    StaticObject and StaticLibrary, respectively.

  - Add LIBS and LIBPATH dependencies for shared libraries.

  - Removed support for the prefix, suffix and src_suffix arguments
    to Builder() to be callable functions.

  - Fix handling file names with multiple dots.

  - Allow a build directory to be outside of the SConstruct tree.

  - Add a FindFile() function that searches for a file node with a
    specified name.

  - Add $CPPFLAGS to the shared-object command lines for g++ and gcc.

  From Charles Crain and Steven Knight:

  - Add a "tools=" keyword argument to Environment instantiation,
    and a separate Tools() method, for more flexible specification
    of tool-specific environment changes.

  From Steven Knight:

  - Add a "platform=" keyword argument to Environment instantiation,
    and a separate Platform() method, for more flexible specification
    of platform-specific environment changes.

  - Updated README instructions and setup.py code to catch an
    installation failure from not having distutils installed.

  - Add descriptions to the -H help text for -D, -u and -U so
    people can tell them apart.

  - Remove the old feature of automatically splitting strings
    of file names on white space.

  - Add a dependency Scanner for native Fortran "include" statements,
    using a new "F77PATH" construction variable.

  - Fix C #include scanning to detect file names with characters like
    '-' in them.

  - Add more specific version / build output to the -v option.

  - Add support for the GNU as, Microsoft masm, and nasm assemblers.

  - Allow the "target" argument to a Builder call to be omitted, in
    which case the target(s) are deduced from the source file(s) and the
    Builder's specified suffix.

  - Add a tar archive builder.

  - Add preliminary support for the OS/2 Platform, including the icc
    and ilink Tools.

  From Jeff Petkau:

  - Fix --implicit-cache if the scanner returns an empty list.

  From Anthony Roach:

  - Add a "multi" keyword argument to Builder creation that specifies
    it's okay to call the builder multiple times for a target.

  - Set a "multi" on Aliases so multiple calls will append to an Alias.

  - Fix emitter functions' use of path names when using BuildDir or
    in subdirectories.

  - Fix --implicit-cache causing redundant rebuilds when the header
    file list changed.

  - Fix --implicit-cache when a file has no implicit dependencies and
    its source is generated.

  - Make the drive letters on Windows always be the same case, so that
    changes in the case of drive letters don't cause a rebuild.

  - Fall back to importing the SCons.TimeStamp module if the SCons.MD5
    module can't be imported.

  - Fix interrupt handling to guarantee that a single interrupt will
    halt SCons both when using -j and not.

  - Fix .sconsign signature storage so that output files of one build
    can be safely used as input files to another build.

  - Added a --debug=time option to print SCons execution times.

  - Print an error message if a file can't be unlinked before being
    built, rather than just silently terminating the build.

  - Add a SideEffect() method that can be used to tell the build
    engine that a given file is created as a side effect of building
    a target.  A file can be specified as a side effect of more than
    one build comand, in which case the commands will not be executed
    simultaneously.

  - Significant performance gains from not using our own version of
    the inefficient stock os.path.splitext() method, caching source
    suffix computation, code cleanup in MultiStepBuilder.__call__(),
    and replicating some logic in scons_subst().

  - Add --implicit-deps-changed and --implicit-deps-unchanged options.

  - Add a GetLaunchDir() function.

  - Add a SetBuildSignatureType() function.

  From Zed Shaw:

  - Add an Append() method to Environments, to append values to
    construction variables.

  - Change the name of Update() to Replace().  Keep Update() as a
    deprecated synonym, at least for now.

  From Terrel Shumway:

  - Use a $PYTHON construction variable, initialized to sys.executable,
    when using Python to build parts of the SCons packages.

  - Use sys.prefix, not sys.exec_prefix, to find pdb.py.



RELEASE 0.07 - Thu,  2 May 2002 13:37:16 -0500

  From Chad Austin:

  - Changes to build SCons packages on IRIX (and other *NIces).

  - Don't create a directory Node when a file already exists there,
    and vice versa.

  - Add 'dirs' and 'names' keyword arguments to SConscript for
    easier specification of subsidiary SConscript files.

  From Charles Crain:

  - Internal cleanup of environment passing to function Actions.

  - Builders can now take arbitrary keyword arguments to create
    attributes to be passed to: command generator functions,
    FunctionAction functions, Builder emitter functions (below),
    and prefix/suffix generator functions (below).

  - Command generator functions can now return ANYTHING that can be
    converted into an Action (a function, a string, a CommandGenerator
    instance, even an ActionBase instance).

  - Actions now call get_contents() with the actual target and source
    nodes used for the build.

  - A new DictCmdGenerator class replaces CompositeBuilder to support
    more flexible Builder behavior internally.

  - Builders can now take an emitter= keyword argument.  An emitter
    is a function that takes target, source, and env argument, then
    return a 2-tuple of (new sources, new targets).  The emitter is
    called when the Builder is __call__'ed, allowing a user to modify
    source and target lists.

  - The prefix, suffix and src_suffix Builder arguments now take a
    callable as well a string.  The callable is passed the Environment
    and any extra Builder keyword arguments and is expected to return
    the appropriate prefix or suffix.

  - CommandActions can now be a string, a list of command + argument
    strings, or a list of commands (strings or lists).

  - Added shared library support.  The Object and Library Builders now
    take a "shared=1" keyword argument to specify that a shared object
    or shared library should be built.  It is an error to try to build
    static objects into a shared library or vice versa.

  - Win32 support for .def files has been added.  Added the Win32-specific
    construction variables $WIN32DEFPREFIX, $WIN32DEFSUFFIX,
    $WIN32DLLPREFIX and $WIN32IMPLIBPREFIX.  When building a .dll,
    the new construction variable $WIN32_INSERT_DEF, controls whether
    the appropriately-named .def file is inserted into the target
    list (if not already present).  A .lib file is always added to
    a Library build if not present in the list of targets.

  - ListBuilder now passes all targets to the action, not just the first.

  - Fix so that -c now deletes generated yacc .h files.

  - Builder actions and emitter functions can now be initialized, through
    construction variables, to things other than strings.

  - Make top-relative '#/dir' lookups work like '#dir'.

  - Fix for relative CPPPATH directories in subsidiary SConscript files
    (broken in 0.06).

  - Add a for_signature argument to command generators, so that
    generators that need to can return distinct values for the
    command signature and for executing the command.

  From Alex Jacques:

  - Create a better scons.bat file from a py2bat.py script on the Python
    mailing list two years ago (modeled after pl2bat.pl).

  From Steven Knight:

  - Fix so that -c -n does *not* remove the targets!

  - Man page:  Add a hierarchical libraries + Program example.

  - Support long MSVC linker command lines through a builder action
    that writes to a temporary file and uses the magic MSVC "link @file"
    argument syntax if the line is longer than 2K characters.

  - Fix F77 command-line options on Win32 (use /Fo instead of -o).

  - Use the same action to build from .c (lower case) and .C (upper
    case) files on case-insensitive systems like Win32.

  - Support building a PDF file directly from a TeX or LaTeX file
    using pdftex or pdflatex.

  - Add a -x option to runtest.py to specify the script being tested.
    A -X option indicates it's an executable, not a script to feed
    to the Python interpreter.

  - Add a Split() function (identical to SCons.Util.argmunge()) for use
    in the next release, when Builders will no longer automatically split
    strings on white space.

  From Steve Leblanc:

  - Add the SConscriptChdir() method.

  From Anthony Roach:

  - Fix --debug=tree when used with directory targets.

  - Significant internal restructuring of Scanners and Taskmaster.

  - Added new --debug=dtree option.

  - Fixes for --profile option.

  - Performance improvement in construction variable substitution.

  - Implemented caching of content signatures, plus added --max-drift
    option to control caching.

  - Implemented caching of dependency signatures, enabled by new
    --implicit-cache option.

  - Added abspath construction variable modifier.

  - Added $SOURCE variable as a synonym for $SOURCES[0].

  - Write out .sconsign files on error or interrupt so intermediate
    build results are saved.

  - Change the -U option to -D.  Make a new -U that builds just the
    targets from the local SConscript file.

  - Fixed use of sys.path so Python modules can be imported from
    the SConscript directory.

  - Fix for using Aliases with the -u, -U and -D options.

  - Fix so that Nodes can be passed to SConscript files.

  From Moshe Zadka:

  - Changes for official Debian packaging.



RELEASE 0.06 - Thu, 28 Mar 2002 01:24:29 -0600

  From Charles Crain:

  - Fix command generators to expand construction variables.

  - Make FunctionAction arguments be Nodes, not strings.

  From Stephen Kennedy:

  - Performance:  Use a dictionary, not a list, for a Node's parents.

  From Steven Knight:

  - Add .zip files to the packages we build.

  - Man page:  document LIBS, fix a typo, document ARGUMENTS.

  - Added RANLIB and RANLIBFLAGS construction variables.  Only use them
    in ARCOM if there's a "ranlib" program on the system.

  - Add a configurable CFILESUFFIX for the Builder of .l and .y files
    into C files.

  - Add a CXXFile Builder that turns .ll and .yy files into .cc files
    (configurable via a CXXFILESUFFIX construction variable).

  - Use the POSIX-standard lex -t flag, not the GNU-specific -o flag.
    (Bug reported by Russell Christensen.)

  - Fixed an exception when CPPPATH or LIBPATH is a null string.
    (Bug reported by Richard Kiss.)

  - Add a --profile=FILE option to make profiling SCons easier.

  - Modify the new DVI builder to create .dvi files from LaTeX (.ltx
    and .latex) files.

  - Add support for Aliases (phony targets).

  - Add a WhereIs() method for searching for path names to executables.

  - Add PDF and PostScript document builders.

  - Add support for compiling Fortran programs from a variety of
    suffixes (a la GNU Make):  .f, .F, .for, .FOR, .fpp and .FPP

  - Support a CPPFLAGS variable on all default commands that use the
    C preprocessor.

  From Steve Leblanc:

  - Add support for the -U option.

  - Allow CPPPATH, LIBPATH and LIBS to be specified as white-space
    separated strings.

  - Add a document builder to create .dvi files from TeX (.tex) files.

  From Anthony Roach:

  - Fix:  Construction variables with values of 0 were incorrectly
    interpolated as ''.

  - Support env['VAR'] to fetch construction variable values.

  - Man page:  document Precious().



RELEASE 0.05 - Thu, 21 Feb 2002 16:50:03 -0600

  From Chad Austin:

  - Set PROGSUFFIX to .exe under Cygwin.

  From Charles Crain:

  - Allow a library to specified as a command-line source file, not just
    in the LIBS construction variable.

  - Compensate for a bug in os.path.normpath() that returns '' for './'
    on WIN32.

  - More performance optimizations:  cache #include lines from files,
    eliminate unnecessary calls.

  - If a prefix or suffix contains white space, treat the resulting
    concatenation as separate arguments.

  - Fix irregularities in the way we fetch DevStudio information from
    the Windows registry, and in our registry error handling.

  From Steven Knight:

  - Flush stdout after print so it intermixes correctly with stderr
    when redirected.

  - Allow Scanners to return a list of strings, and document how to
    write your own Scanners.

  - Look up implicit (scanned) dependencies relative to the directory
    of file being scanned.

  - Make writing .sconsign files more robust by first trying to write
    to a temp file that gets renamed.

  - Create all of the directories for a list of targets before trying
    to build any of the targets.

  - WIN32 portability fixes in tests.

  - Allow the list of variables exported to an SConscript file to be
    a UserList, too.

  - Document the overlooked LIBPATH construction variable.
    (Bug reported by Eicke Godehardt.)

  - Fix so that Ignore() ignores indirect, implicit dependencies
    (included files), not just direct dependencies.

  - Put the man page in the Debian distribution.

  - Run HTML docs through tidy to clean up the HTML (for Konqueror).

  - Add preliminary support for Unicode strings.

  - Efficiency:  don't scan dependencies more than once during the
    walk of a tree.

  - Fix the -c option so it doesn't stop removing targets if one doesn't
    already exist.
    (Bug reported by Paul Connell.)

  - Fix the --debug=pdb option when run on Windows NT.
    (Bug reported by Paul Connell.)

  - Add support for the -q option.

  From Steve Leblanc:

  - Add support for the -u option.

  - Add .cc and .hh file suffixes to the C Scanner.

  From Anthony Roach:

  - Make the scons script return an error code on failures.

  - Add support for using code to generate a command to build a target.



RELEASE 0.04 - Wed, 30 Jan 2002 11:09:42 -0600

  From Charles Crain:

  - Significant performance improvements in the Node.FS and
    Scanner subsystems.

  - Fix signatures of binary files on Win32 systems.

  - Allow LIBS and LIBPATH to be strings, not just arrays.

  - Print a traceback if a Python-function builder throws an exception.

  From Steven Knight:

  - Fix using a directory as a Default(), and allow Default() to
    support white space in file names for strings in arrays.

  - Man page updates:  corrected some mistakes, documented various
    missing Environment methods, alphabetized the construction
    variables and other functions, defined begin and end macros for
    the example sections, regularized white space separation, fixed
    the use of Export() in the Multiple Variants example.

  - Function action fixes:  None is now a successful return value.
    Exceptions are now reported.  Document function actions.

  - Add 'Action' and 'Scanner' to the global keywords so SConscript
    files can use them too.

  - Removed the Wrapper class between Nodes and Walkers.

  - Add examples using Library, LIBS, and LIBPATH.

  - The C Scanner now always returns a sorted list of dependencies
    so order changes don't cause unnecessary rebuilds.

  - Strip $(-$) bracketed text from command lines.  Use this to
    surround $_INCDIRS and $_LIBDIRS so we don't rebuild in response
    to changes to -I or -L options.

  - Add the Ignore() method to ignore dependencies.

  - Provide an error message when a nonexistent target is specified
    on the command line.

  - Remove targets before building them, and add an Environment
    Precious() method to override that.

  - Eliminate redundant calls to the same builder when the target is a
    list of targets:  Add a ListBuilder class that wraps Builders to
    handle lists atomically.  Extend the Task class to support building
    and updating multiple targets in a single Task.  Simplify the
    interface between Task and Taskmaster.

  - Add a --debug=pdb option to re-run SCons under the Python debugger.

  - Only compute a build signature once for each node.

  - Changes to our sys.path[] manipulation to support installation into
    an arbitrary --prefix value.

  From Steve Leblanc:

  - Add var=value command-line arguments.



RELEASE 0.03 - Fri, 11 Jan 2002 01:09:30 -0600

  From Charles Crain:

  - Performance improvements in the Node.FS and Sig.Calculator classes.

  - Add the InstallAs() method.

  - Execute commands through an external interpreter (sh, cmd.exe, or
    command.com) to handle redirection metacharacters.

  - Allow the user to supply a command handler.

  From Steven Knight:

  - Search both /usr/lib and /usr/local/lib for scons directories by
    adding them both to sys.path, with whichever is in sys.prefix first.

  - Fix interpreting strings of multiple white-space separated file names
    as separate file names, allowing prefixes and suffixes to be appended
    to each individually.

  - Refactor to move CompositeBuilder initialization logic from the
    factory wrapper to the __init__() method, and allow a Builder to
    have both an action and a src_builder (or array of them).

  - Refactor BuilderBase.__call__() to separate Node creation/lookup
    from initialization of the Node's builder information.

  - Add a CFile Builder object that supports turning lex (.l) and
    yacc (.y) files into .c files.

  - Document: variable interpretation attributes; how to propogate
    the user's environment variables to executed commands; how to
    build variants in multiple BuildDirs.

  - Collect String, Dict, and List type-checking in common utility
    routines so we can accept User{String,Dict,List}s all over.

  - Put the Action factory and classes into their own module.

  - Use one CPlusPlusAction in the Object Builder's action dictionary,
    instead of letting it create multiple identical instances.

  - Document the Install() and InstallAs() methods.

  From Steve Leblanc:

  - Require that a Builder be given a name argument, supplying a
    useful error message when it isn't.

  From Anthony Roach:

  - Add a "duplicate" keyword argument to BuildDir() that can be set
    to prevent linking/copying source files into build directories.

  - Add a "--debug=tree" option to print an ASCII dependency tree.

  - Fetch the location of the Microsoft Visual C++ compiler(s) from
    the Registry, instead of hard-coding the location.

  - Made Scanner objects take Nodes, not path names.

  - Have the C Scanner cache the #include file names instead of
    (re-)scanning the file each time it's called.

  - Created a separate class for parent "nodes" of file system roots,
    eliminating the need for separate is-parent-null checks everywhere.

  - Removed defined __hash__() and __cmp() methods from FS.Entry, in
    favor of Python's more efficient built-in identity comparisons.



RELEASE 0.02 - Sun, 23 Dec 2001 19:05:09 -0600

  From Charles Crain:

  - Added the Install(), BuildDir(), and Export() methods.

  - Fix the -C option by delaying setting the top of the FS tree.

  - Avoid putting the directory path on the libraries in the LIBS
    construction variable.

  - Added a GetBuildPath() method to return the full path to the
    Node for a specified string.

  - Fixed variable substitution in CPPPATH and LIBPATH.

  From Steven Knight:

  - Fixed the version comment in the scons.bat (the UNIX geek used
    # instead of @rem).

  - Fix to setup.py so it doesn't require a sys.argv[1] argument.

  - Provide make-like warning message for "command not found" and
    similar errors.

  - Added an EXAMPLES section to the man page.

  - Make Default() targets properly relative to their SConscript
    file's subdirectory.

  From Anthony Roach:

  - Documented CXXFLAGS, CXXCOM, and CPPPATH.

  - Fixed SCONS_LIB_DIR to work as documented.

  - Made Default() accept Nodes as arguments.

  - Changed Export() to make it easier to use.

  - Added the Import() and Return() methods.



RELEASE 0.01 - Thu Dec 13 19:25:23 CST 2001

A brief overview of important functionality available in release 0.01:

  - C and C++ compilation on POSIX and Windows NT.

  - Automatic scanning of C/C++ source files for #include dependencies.

  - Support for building libraries; setting construction variables
    allows creation of shared libraries.

  - Library and C preprocessor search paths.

  - File changes detected using MD5 signatures.

  - User-definable Builder objects for building files.

  - User-definable Scanner objects for scanning for dependencies.

  - Parallel build (-j) support.

  - Dependency cycles detected.

  - Linux packages available in RPM and Debian format.

  - Windows installer available.
<|MERGE_RESOLUTION|>--- conflicted
+++ resolved
@@ -63,14 +63,11 @@
     - Ninja: Fix issue where Configure files weren't being properly processed when build run
       via ninja.
     - Added ninja mingw support and improved ninja CommandGeneratorAction support.
-<<<<<<< HEAD
     - Update ninja file generation to only create response files for build commands 
       which exceed MAXLINELENGTH
-=======
     - Added special case for ninja scons daemon to work in win32 python3.6 environments.
       This particular environment does a bad job managing popen standard file handles, so 
       some special workarounds are needed.
->>>>>>> 5f370e6f
     - Added user configurable setting of ninja depfile format via NINJA_DEPFILE_PARSE_FORMAT.
       Now setting NINJA_DEPFILE_PARSE_FORMAT to [msvc,gcc,clang] can force the ninja expected
       format. Compiler tools will also configure the variable automatically.
